/* 
 * Copyright 1988, 1989 Hans-J. Boehm, Alan J. Demers
 * Copyright (c) 1991-1994 by Xerox Corporation.  All rights reserved.
 * Copyright (c) 1996 by Silicon Graphics.  All rights reserved.
 *
 * THIS MATERIAL IS PROVIDED AS IS, WITH ABSOLUTELY NO WARRANTY EXPRESSED
 * OR IMPLIED.  ANY USE IS AT YOUR OWN RISK.
 *
 * Permission is hereby granted to use or copy this program
 * for any purpose,  provided the above notices are retained on all copies.
 * Permission to modify the code and to distribute modified code is granted,
 * provided the above notices are retained, and a notice that the code was
 * modified is included with the above copyright notice.
 */
 
#ifndef GCCONFIG_H

# define GCCONFIG_H

/* Machine dependent parameters.  Some tuning parameters can be found	*/
/* near the top of gc_private.h.					*/

/* Machine specific parts contributed by various people.  See README file. */

/* First a unified test for Linux: */
# if defined(linux) || defined(__linux__)
#    define LINUX
# endif

/* Determine the machine type: */
# if defined(sun) && defined(mc68000)
#    define M68K
#    define SUNOS4
#    define mach_type_known
# endif
# if defined(hp9000s300)
#    define M68K
#    define HP
#    define mach_type_known
# endif
# if defined(__OpenBSD__) && defined(m68k)
#    define M68K
#    define OPENBSD
#    define mach_type_known
# endif
# if defined(__OpenBSD__) && defined(__sparc__)
#    define SPARC
#    define OPENBSD
#    define mach_type_known
# endif
# if defined(__NetBSD__) && defined(m68k)
#    define M68K
#    define NETBSD
#    define mach_type_known
# endif
# if defined(__NetBSD__) && defined(arm32)
#    define ARM32
#    define NETBSD
#    define mach_type_known
# endif
# if defined(vax)
#    define VAX
#    ifdef ultrix
#	define ULTRIX
#    else
#	define BSD
#    endif
#    define mach_type_known
# endif
# if defined(mips) || defined(__mips)
#    define MIPS
#    if !defined(LINUX)
#      if defined(ultrix) || defined(__ultrix) || defined(__NetBSD__)
#	 define ULTRIX
#      else
#	 if defined(_SYSTYPE_SVR4) || defined(SYSTYPE_SVR4) \
	    || defined(__SYSTYPE_SVR4__)
#	   define IRIX5   /* or IRIX 6.X */
#	 else
#	   define RISCOS  /* or IRIX 4.X */
#	 endif
#      endif
#    endif /* !LINUX */
#    define mach_type_known
# endif
# if defined(sequent) && defined(i386)
#    define I386
#    define SEQUENT
#    define mach_type_known
# endif
# if defined(sun) && defined(i386)
#    define I386
#    define SUNOS5
#    define mach_type_known
# endif
# if (defined(__OS2__) || defined(__EMX__)) && defined(__32BIT__)
#    define I386
#    define OS2
#    define mach_type_known
# endif
# if defined(ibm032)
#   define RT
#   define mach_type_known
# endif
# if defined(sun) && (defined(sparc) || defined(__sparc))
#   define SPARC
    /* Test for SunOS 5.x */
#     include <errno.h>
#     ifdef ECHRNG
#       define SUNOS5
#     else
#	define SUNOS4
#     endif
#   define mach_type_known
# endif
# if defined(sparc) && defined(unix) && !defined(sun) && !defined(linux) \
     && !defined(__OpenBSD__)
#   define SPARC
#   define DRSNX
#   define mach_type_known
# endif
# if defined(_IBMR2)
#   define RS6000
#   define mach_type_known
# endif
# if defined(_M_XENIX) && defined(_M_SYSV) && defined(_M_I386)
	/* The above test may need refinement	*/
#   define I386
#   if defined(_SCO_ELF)
#     define SCO_ELF
#   else
#     define SCO
#   endif
#   define mach_type_known
# endif
# if defined(_AUX_SOURCE)
#   define M68K
#   define SYSV
#   define mach_type_known
# endif
# if defined(_PA_RISC1_0) || defined(_PA_RISC1_1) || defined(_PA_RISC2_0) \
     || defined(hppa) || defined(__hppa__)
#   define HP_PA
#   ifndef LINUX
#     define HPUX
#   endif
#   define mach_type_known
# endif
# if defined(LINUX) && (defined(i386) || defined(__i386__))
#    define I386
#    define mach_type_known
# endif
# if defined(LINUX) && (defined(__ia64__) || defined(__ia64))
#    define IA64
#    define mach_type_known
# endif
# if defined(LINUX) && defined(powerpc)
#    define POWERPC
#    define mach_type_known
# endif
# if defined(LINUX) && defined(__mc68000__)
#    define M68K
#    define mach_type_known
# endif
# if defined(LINUX) && (defined(sparc) || defined(__sparc__))
#    define SPARC
#    define mach_type_known
# endif
# if defined(LINUX) && defined(arm)
#    define ARM32
#    define mach_type_known
# endif
# if defined(__alpha) || defined(__alpha__)
#   define ALPHA
#   if !defined(LINUX)
#     define OSF1	/* a.k.a Digital Unix */
#   endif
#   define mach_type_known
# endif
# if defined(_AMIGA) && !defined(AMIGA)
#   define AMIGA
# endif
# ifdef AMIGA 
#   define M68K
#   define mach_type_known
# endif
# if defined(THINK_C) || defined(__MWERKS__) && !defined(__powerc)
#   define M68K
#   define MACOS
#   define mach_type_known
# endif
# if defined(__MWERKS__) && defined(__powerc)
#   define POWERPC
#   define MACOS
#   define mach_type_known
# endif
# if defined(macosx)
#    define MACOSX
#    define POWERPC
#    define mach_type_known
# endif
# if defined(NeXT) && defined(mc68000)
#   define M68K
#   define NEXT
#   define mach_type_known
# endif
# if defined(NeXT) && defined(i386)
#   define I386
#   define NEXT
#   define mach_type_known
# endif
# if defined(__OpenBSD__) && defined(i386)
#   define I386
#   define OPENBSD
#   define mach_type_known
# endif
# if defined(__FreeBSD__) && defined(i386)
#   define I386
#   define FREEBSD
#   define mach_type_known
# endif
# if defined(__NetBSD__) && defined(i386)
#   define I386
#   define NETBSD
#   define mach_type_known
# endif
# if defined(bsdi) && defined(i386)
#    define I386
#    define BSDI
#    define mach_type_known
# endif
# if !defined(mach_type_known) && defined(__386BSD__)
#   define I386
#   define THREE86BSD
#   define mach_type_known
# endif
# if defined(_CX_UX) && defined(_M88K)
#   define M88K
#   define CX_UX
#   define mach_type_known
# endif
# if defined(DGUX)
#   define M88K
    /* DGUX defined */
#   define mach_type_known
# endif
# if (defined(_MSDOS) || defined(_MSC_VER)) && (_M_IX86 >= 300) \
     || defined(_WIN32) && !defined(__CYGWIN32__) && !defined(__CYGWIN__)
#   define I386
#   define MSWIN32	/* or Win32s */
#   define mach_type_known
# endif
# if defined(__DJGPP__)
#   define I386
#   ifndef DJGPP
#     define DJGPP  /* MSDOS running the DJGPP port of GCC */
#   endif
#   define mach_type_known
# endif
# if defined(__CYGWIN32__) || defined(__CYGWIN__)
#   define I386
#   define CYGWIN32
#   define mach_type_known
# endif
# if defined(__MINGW32__)
#   define I386
#   define MSWIN32
#   define mach_type_known
# endif
# if defined(__BORLANDC__)
#   define I386
#   define MSWIN32
#   define mach_type_known
# endif
# if defined(_UTS) && !defined(mach_type_known)
#   define S370
#   define UTS4
#   define mach_type_known
# endif
# if defined(__pj__)
#   define PJ
#   define mach_type_known
# endif
/* Ivan Demakov */
# if defined(__WATCOMC__) && defined(__386__)
#   define I386
#   if !defined(OS2) && !defined(MSWIN32) && !defined(DOS4GW)
#     if defined(__OS2__)
#       define OS2
#     else
#       if defined(__WINDOWS_386__) || defined(__NT__)
#         define MSWIN32
#       else
#         define DOS4GW
#       endif
#     endif
#   endif
#   define mach_type_known
# endif

/* Feel free to add more clauses here */

/* Or manually define the machine type here.  A machine type is 	*/
/* characterized by the architecture.  Some				*/
/* machine types are further subdivided by OS.				*/
/* the macros ULTRIX, RISCOS, and BSD to distinguish.			*/
/* Note that SGI IRIX is treated identically to RISCOS.			*/
/* SYSV on an M68K actually means A/UX.					*/
/* The distinction in these cases is usually the stack starting address */
# ifndef mach_type_known
	--> unknown machine type
# endif
		    /* Mapping is: M68K       ==> Motorola 680X0	*/
		    /*		   (SUNOS4,HP,NEXT, and SYSV (A/UX),	*/
		    /*		   MACOS and AMIGA variants)		*/
		    /*             I386       ==> Intel 386	 	*/
		    /*		    (SEQUENT, OS2, SCO, LINUX, NETBSD,	*/
		    /*		     FREEBSD, THREE86BSD, MSWIN32,	*/
		    /* 		     BSDI,SUNOS5, NEXT, other variants)	*/
                    /*             NS32K      ==> Encore Multimax 	*/
                    /*             MIPS       ==> R2000 or R3000	*/
                    /*			(RISCOS, ULTRIX variants)	*/
                    /*		   VAX	      ==> DEC VAX		*/
                    /*			(BSD, ULTRIX variants)		*/
                    /*		   RS6000     ==> IBM RS/6000 AIX3.X	*/
                    /*		   RT	      ==> IBM PC/RT		*/
                    /*		   HP_PA      ==> HP9000/700 & /800	*/
                    /*				  HP/UX			*/
		    /*		   SPARC      ==> SPARC under SunOS	*/
		    /*			(SUNOS4, SUNOS5,		*/
		    /*			 DRSNX variants)		*/
		    /* 		   ALPHA      ==> DEC Alpha 		*/
		    /*			(OSF1 and LINUX variants)	*/
		    /* 		   M88K       ==> Motorola 88XX0        */
		    /* 		        (CX_UX and DGUX)		*/
		    /* 		   S370	      ==> 370-like machine	*/
		    /* 			running Amdahl UTS4		*/
		    /* 		   ARM32      ==> Intel StrongARM	*/
		    /* 		   IA64	      ==> Intel IA64		*/
		    /*				  (e.g. Itanium)	*/


/*
 * For each architecture and OS, the following need to be defined:
 *
 * CPP_WORD_SZ is a simple integer constant representing the word size.
 * in bits.  We assume byte addressibility, where a byte has 8 bits.
 * We also assume CPP_WORD_SZ is either 32 or 64.
 * (We care about the length of pointers, not hardware
 * bus widths.  Thus a 64 bit processor with a C compiler that uses
 * 32 bit pointers should use CPP_WORD_SZ of 32, not 64. Default is 32.)
 *
 * MACH_TYPE is a string representation of the machine type.
 * OS_TYPE is analogous for the OS.
 *
 * ALIGNMENT is the largest N, such that
 * all pointer are guaranteed to be aligned on N byte boundaries.
 * defining it to be 1 will always work, but perform poorly.
 *
 * DATASTART is the beginning of the data segment.
 * On UNIX systems, the collector will scan the area between DATASTART
 * and DATAEND for root pointers.
 *
 * DATAEND, if not &end.
 *
 * ALIGN_DOUBLE of GC_malloc should return blocks aligned to twice
 * the pointer size.
 *
 * STACKBOTTOM is the cool end of the stack, which is usually the
 * highest address in the stack.
 * Under PCR or OS/2, we have other ways of finding thread stacks.
 * For each machine, the following should:
 * 1) define STACK_GROWS_UP if the stack grows toward higher addresses, and
 * 2) define exactly one of
 *	STACKBOTTOM (should be defined to be an expression)
 *	HEURISTIC1
 *	HEURISTIC2
 * If either of the last two macros are defined, then STACKBOTTOM is computed
 * during collector startup using one of the following two heuristics:
 * HEURISTIC1:  Take an address inside GC_init's frame, and round it up to
 *		the next multiple of STACK_GRAN.
 * HEURISTIC2:  Take an address inside GC_init's frame, increment it repeatedly
 *		in small steps (decrement if STACK_GROWS_UP), and read the value
 *		at each location.  Remember the value when the first
 *		Segmentation violation or Bus error is signalled.  Round that
 *		to the nearest plausible page boundary, and use that instead
 *		of STACKBOTTOM.
 *
 * Gustavo Rodriguez-Rivera points out that on most (all?) Unix machines,
 * the value of environ is a pointer that can serve as STACKBOTTOM.
 * I expect that HEURISTIC2 can be replaced by this approach, which
 * interferes far less with debugging. 
 *
 * If no expression for STACKBOTTOM can be found, and neither of the above
 * heuristics are usable, the collector can still be used with all of the above
 * undefined, provided one of the following is done:
 * 1) GC_mark_roots can be changed to somehow mark from the correct stack(s)
 *    without reference to STACKBOTTOM.  This is appropriate for use in
 *    conjunction with thread packages, since there will be multiple stacks.
 *    (Allocating thread stacks in the heap, and treating them as ordinary
 *    heap data objects is also possible as a last resort.  However, this is
 *    likely to introduce significant amounts of excess storage retention
 *    unless the dead parts of the thread stacks are periodically cleared.)
 * 2) Client code may set GC_stackbottom before calling any GC_ routines.
 *    If the author of the client code controls the main program, this is
 *    easily accomplished by introducing a new main program, setting
 *    GC_stackbottom to the address of a local variable, and then calling
 *    the original main program.  The new main program would read something
 *    like:
 *
 *		# include "gc_private.h"
 *
 *		main(argc, argv, envp)
 *		int argc;
 *		char **argv, **envp;
 *		{
 *		    int dummy;
 *
 *		    GC_stackbottom = (ptr_t)(&dummy);
 *		    return(real_main(argc, argv, envp));
 *		}
 *
 *
 * Each architecture may also define the style of virtual dirty bit
 * implementation to be used:
 *   MPROTECT_VDB: Write protect the heap and catch faults.
 *   PROC_VDB: Use the SVR4 /proc primitives to read dirty bits.
 *
 * An architecture may define DYNAMIC_LOADING if dynamic_load.c
 * defined GC_register_dynamic_libraries() for the architecture.
 *
 * An architecture may define PREFETCH(x) to preload the cache with *x.
 * This defaults to a no-op.
 *
 * PREFETCH_FOR_WRITE(x) is used if *x is about to be written.
 *
 * An architecture may also define CLEAR_DOUBLE(x) to be a fast way to
 * clear the two words at GC_malloc-aligned address x.  By default,
 * word stores of 0 are used instead.
 */


# define STACK_GRAN 0x1000000
# ifdef M68K
#   define MACH_TYPE "M68K"
#   define ALIGNMENT 2
#   ifdef OPENBSD
#	define OS_TYPE "OPENBSD"
#	define HEURISTIC2
	extern char etext;
#	define DATASTART ((ptr_t)(&etext))
#   endif
#   ifdef NETBSD
#	define OS_TYPE "NETBSD"
#	define HEURISTIC2
	extern char etext;
#	define DATASTART ((ptr_t)(&etext))
#   endif
#   ifdef LINUX
#       define OS_TYPE "LINUX"
#       define STACKBOTTOM ((ptr_t)0xf0000000)
#       define MPROTECT_VDB
#       ifdef __ELF__
#            define DYNAMIC_LOADING
             extern char **__environ;
#            define DATASTART ((ptr_t)(&__environ))
                             /* hideous kludge: __environ is the first */
                             /* word in crt0.o, and delimits the start */
                             /* of the data segment, no matter which   */
                             /* ld options were passed through.        */
                             /* We could use _etext instead, but that  */
                             /* would include .rodata, which may       */
                             /* contain large read-only data tables    */
                             /* that we'd rather not scan.             */
             extern int _end;
#            define DATAEND (&_end)
#       else
             extern int etext;
#            define DATASTART ((ptr_t)((((word) (&etext)) + 0xfff) & ~0xfff))
#       endif
#   endif
#   ifdef SUNOS4
#	define OS_TYPE "SUNOS4"
	extern char etext;
#	define DATASTART ((ptr_t)((((word) (&etext)) + 0x1ffff) & ~0x1ffff))
#	define HEURISTIC1	/* differs	*/
#	define DYNAMIC_LOADING
#   endif
#   ifdef HP
#	define OS_TYPE "HP"
	extern char etext;
#       define DATASTART ((ptr_t)((((word) (&etext)) + 0xfff) & ~0xfff))
#       define STACKBOTTOM ((ptr_t) 0xffeffffc)
			      /* empirically determined.  seems to work. */
#  	include <unistd.h>
#	define GETPAGESIZE() sysconf(_SC_PAGE_SIZE)
#   endif
#   ifdef SYSV
#	define OS_TYPE "SYSV"
	extern etext;
#   	define DATASTART ((ptr_t)((((word) (&etext)) + 0x3fffff) \
				   & ~0x3fffff) \
				  +((word)&etext & 0x1fff))
	/* This only works for shared-text binaries with magic number 0413.
	   The other sorts of SysV binaries put the data at the end of the text,
	   in which case the default of &etext would work.  Unfortunately,
	   handling both would require having the magic-number available.
	   	   		-- Parag
	   */
#	define STACKBOTTOM ((ptr_t)0xFFFFFFFE)
			/* The stack starts at the top of memory, but   */
			/* 0x0 cannot be used as setjump_test complains */
			/* that the stack direction is incorrect.  Two  */
			/* bytes down from 0x0 should be safe enough.   */
			/* 		--Parag				*/
#   	include <sys/mmu.h>
#	define GETPAGESIZE() PAGESIZE	/* Is this still right? */
#   endif
#   ifdef AMIGA
#	define OS_TYPE "AMIGA"
 	    	/* STACKBOTTOM and DATASTART handled specially	*/
 	    	/* in os_dep.c					*/
# 	define DATAEND	/* not needed */
#	define GETPAGESIZE() 4096
#   endif
#   ifdef MACOS
#     ifndef __LOWMEM__
#     include <LowMem.h>
#     endif
#     define OS_TYPE "MACOS"
			/* see os_dep.c for details of global data segments. */
#     define STACKBOTTOM ((ptr_t) LMGetCurStackBase())
#     define DATAEND	/* not needed */
#     define GETPAGESIZE() 4096
#   endif
#   ifdef NEXT
#	define OS_TYPE "NEXT"
#	define DATASTART ((ptr_t) get_etext())
#	define STACKBOTTOM ((ptr_t) 0x4000000)
#	define DATAEND	/* not needed */
#   endif
# endif

# ifdef POWERPC
#   define MACH_TYPE "POWERPC"
#   ifdef MACOS
#     define ALIGNMENT 2  /* Still necessary?  Could it be 4?	*/
#     ifndef __LOWMEM__
#     include <LowMem.h>
#     endif
#     define OS_TYPE "MACOS"
			/* see os_dep.c for details of global data segments. */
#     define STACKBOTTOM ((ptr_t) LMGetCurStackBase())
#     define DATAEND  /* not needed */
#   endif
#   ifdef LINUX
#     define ALIGNMENT 4	/* Guess.  Can someone verify?	*/
				/* This was 2, but that didn't sound right. */
#     define OS_TYPE "LINUX"
#     define HEURISTIC1
#     define DYNAMIC_LOADING
#     undef STACK_GRAN
#     define STACK_GRAN 0x10000000
	/* Stack usually starts at 0x80000000 */
<<<<<<< HEAD
#     define DATASTART GC_data_start
	/* Others have reported better success with */
        /*  	extern int __data_start;	    */
	/*#     define DATASTART (&__data_start)    */
	/* and disabling the GC_data_start	    */
	/* initialization code.			    */
=======
#     define LINUX_DATA_START
>>>>>>> 29be14a4
      extern int _end;
#     define DATAEND (&_end)
#   endif
#   ifdef MACOSX
#     define ALIGNMENT 4
#     define OS_TYPE "MACOSX"
#     define DATASTART ((ptr_t) get_etext())
#     define STACKBOTTOM ((ptr_t) 0xc0000000)
#     define DATAEND	/* not needed */
#   endif
# endif

# ifdef VAX
#   define MACH_TYPE "VAX"
#   define ALIGNMENT 4	/* Pointers are longword aligned by 4.2 C compiler */
    extern char etext;
#   define DATASTART ((ptr_t)(&etext))
#   ifdef BSD
#	define OS_TYPE "BSD"
#	define HEURISTIC1
			/* HEURISTIC2 may be OK, but it's hard to test. */
#   endif
#   ifdef ULTRIX
#	define OS_TYPE "ULTRIX"
#	define STACKBOTTOM ((ptr_t) 0x7fffc800)
#   endif
# endif

# ifdef RT
#   define MACH_TYPE "RT"
#   define ALIGNMENT 4
#   define DATASTART ((ptr_t) 0x10000000)
#   define STACKBOTTOM ((ptr_t) 0x1fffd800)
# endif

# ifdef SPARC
#   define MACH_TYPE "SPARC"
#   define ALIGNMENT 4	/* Required by hardware	*/
#   define ALIGN_DOUBLE
    extern int etext;
#   ifdef SUNOS5
#	define OS_TYPE "SUNOS5"
	extern int _etext;
	extern int _end;
	extern char * GC_SysVGetDataStart();
#       define DATASTART (ptr_t)GC_SysVGetDataStart(0x10000, &_etext)
#	define DATAEND (&_end)
#	ifndef USE_MMAP
#	    define USE_MMAP
#	endif
#       ifdef USE_MMAP
#         define HEAP_START (ptr_t)0x40000000
#       else
#	  define HEAP_START DATAEND
#       endif
#	define PROC_VDB
/*	HEURISTIC1 reportedly no longer works under 2.7.  Thus we	*/
/* 	switched to HEURISTIC2, eventhough it creates some debugging	*/
/*	issues.								*/
#	define HEURISTIC2
#	include <unistd.h>
#       define GETPAGESIZE()  sysconf(_SC_PAGESIZE)
		/* getpagesize() appeared to be missing from at least one */
		/* Solaris 5.4 installation.  Weird.			  */
#	define DYNAMIC_LOADING
#   endif
#   ifdef SUNOS4
#	define OS_TYPE "SUNOS4"
	/* [If you have a weak stomach, don't read this.]		*/
	/* We would like to use:					*/
/* #       define DATASTART ((ptr_t)((((word) (&etext)) + 0x1fff) & ~0x1fff)) */
	/* This fails occasionally, due to an ancient, but very 	*/
	/* persistent ld bug.  &etext is set 32 bytes too high.		*/
	/* We instead read the text segment size from the a.out		*/
	/* header, which happens to be mapped into our address space	*/
	/* at the start of the text segment.  The detective work here	*/
	/* was done by Robert Ehrlich, Manuel Serrano, and Bernard	*/
	/* Serpette of INRIA.						*/
	/* This assumes ZMAGIC, i.e. demand-loadable executables.	*/
#	define TEXTSTART 0x2000
#       define DATASTART ((ptr_t)(*(int *)(TEXTSTART+0x4)+TEXTSTART))
#	define MPROTECT_VDB
#	define HEURISTIC1
# 	define DYNAMIC_LOADING
#   endif
#   ifdef DRSNX
#       define CPP_WORDSZ 32
#	define OS_TYPE "DRSNX"
	extern char * GC_SysVGetDataStart();
	extern int etext;
#       define DATASTART (ptr_t)GC_SysVGetDataStart(0x10000, &etext)
#	define MPROTECT_VDB
#       define STACKBOTTOM ((ptr_t) 0xdfff0000)
#	define DYNAMIC_LOADING
#   endif
#   ifdef LINUX
#     define OS_TYPE "LINUX"
#     ifdef __ELF__
#       define LINUX_DATA_START
#       define DYNAMIC_LOADING
#     else
          Linux Sparc non elf ?
#     endif
      extern int _end;
#     define DATAEND (&_end)
#     define SVR4
#     define STACKBOTTOM ((ptr_t) 0xf0000000)
#   endif
#   ifdef OPENBSD
#     define OS_TYPE "OPENBSD"
#     define STACKBOTTOM ((ptr_t) 0xf8000000)
#     define DATASTART ((ptr_t)(&etext))
#   endif
# endif

# ifdef I386
#   define MACH_TYPE "I386"
#   define ALIGNMENT 4	/* Appears to hold for all "32 bit" compilers	*/
			/* except Borland.  The -a4 option fixes 	*/
			/* Borland.					*/
                        /* Ivan Demakov: For Watcom the option is -zp4. */
#   ifndef SMALL_CONFIG
#     define ALIGN_DOUBLE /* Not strictly necessary, but may give speed   */
			  /* improvement on Pentiums.			  */
#   endif
#   ifdef SEQUENT
#	define OS_TYPE "SEQUENT"
	extern int etext;
#       define DATASTART ((ptr_t)((((word) (&etext)) + 0xfff) & ~0xfff))
#       define STACKBOTTOM ((ptr_t) 0x3ffff000) 
#   endif
#   ifdef SUNOS5
#	define OS_TYPE "SUNOS5"
  	extern int etext, _start;
  	extern char * GC_SysVGetDataStart();
#       define DATASTART GC_SysVGetDataStart(0x1000, &etext)
#	define STACKBOTTOM ((ptr_t)(&_start))
/** At least in Solaris 2.5, PROC_VDB gives wrong values for dirty bits. */
/*#	define PROC_VDB*/
#	define DYNAMIC_LOADING
#	ifndef USE_MMAP
#	    define USE_MMAP
#	endif
#       ifdef USE_MMAP
#         define HEAP_START (ptr_t)0x40000000
#       else
#	  define HEAP_START DATAEND
#       endif
#   endif
#   ifdef SCO
#	define OS_TYPE "SCO"
	extern int etext;
#   	define DATASTART ((ptr_t)((((word) (&etext)) + 0x3fffff) \
				  & ~0x3fffff) \
				 +((word)&etext & 0xfff))
#	define STACKBOTTOM ((ptr_t) 0x7ffffffc)
#   endif
#   ifdef SCO_ELF
#       define OS_TYPE "SCO_ELF"
        extern int etext;
#       define DATASTART ((ptr_t)(&etext))
#       define STACKBOTTOM ((ptr_t) 0x08048000)
#       define DYNAMIC_LOADING
#	define ELF_CLASS ELFCLASS32
#   endif
#   ifdef LINUX
#	define OS_TYPE "LINUX"
#       define LINUX_STACKBOTTOM
#	if 0
#	  define HEURISTIC1
#         undef STACK_GRAN
#         define STACK_GRAN 0x10000000
	  /* STACKBOTTOM is usually 0xc0000000, but this changes with	*/
	  /* different kernel configurations.  In particular, systems	*/
	  /* with 2GB physical memory will usually move the user	*/
	  /* address space limit, and hence initial SP to 0x80000000.	*/
#       endif
#       if !defined(LINUX_THREADS) || !defined(REDIRECT_MALLOC)
#	    define MPROTECT_VDB
#	else
	    /* We seem to get random errors in incremental mode,	*/
	    /* possibly because Linux threads is itself a malloc client */
	    /* and can't deal with the signals.				*/
#	endif
#       ifdef __ELF__
#            define DYNAMIC_LOADING
#	     ifdef UNDEFINED	/* includes ro data */
	       extern int _etext;
#              define DATASTART ((ptr_t)((((word) (&_etext)) + 0xfff) & ~0xfff))
#	     endif
#	     include <features.h>
#	     if defined(__GLIBC__) && __GLIBC__ >= 2
#		 define LINUX_DATA_START
#	     else
     	         extern char **__environ;
#                define DATASTART ((ptr_t)(&__environ))
			      /* hideous kludge: __environ is the first */
			      /* word in crt0.o, and delimits the start */
			      /* of the data segment, no matter which   */
			      /* ld options were passed through.        */
			      /* We could use _etext instead, but that  */
			      /* would include .rodata, which may       */
			      /* contain large read-only data tables    */
			      /* that we'd rather not scan.		*/
#	     endif
	     extern int _end;
#	     define DATAEND (&_end)
#	else
	     extern int etext;
#            define DATASTART ((ptr_t)((((word) (&etext)) + 0xfff) & ~0xfff))
#       endif
#	ifdef USE_I686_PREFETCH
#	  define PREFETCH(x) \
	    __asm__ __volatile__ ("	prefetchnta	%0": : "m"(*(char *)(x)))
	    /* Empirically prefetcht0 is much more effective at reducing	*/
	    /* cache miss stalls for the targetted load instructions.  But it	*/
	    /* seems to interfere enough with other cache traffic that the net	*/
	    /* result is worse than prefetchnta.				*/
#         if 0 
	    /* Using prefetches for write seems to have a slight negative	*/
	    /* impact on performance, at least for a PIII/500.			*/
#	    define PREFETCH_FOR_WRITE(x) \
	      __asm__ __volatile__ ("	prefetcht0	%0": : "m"(*(char *)(x)))
#	  endif
#	endif
#	ifdef USE_3DNOW_PREFETCH
#	  define PREFETCH(x) \
	    __asm__ __volatile__ ("	prefetch	%0": : "m"(*(char *)(x)))
#	  define PREFETCH_FOR_WRITE(x) 
	    __asm__ __volatile__ ("	prefetchw	%0": : "m"(*(char *)(x)))
#	endif
#   endif
#   ifdef CYGWIN32
#       define OS_TYPE "CYGWIN32"
          extern int _data_start__;
          extern int _data_end__;
          extern int _bss_start__;
          extern int _bss_end__;
  	/* For binutils 2.9.1, we have			*/
  	/*	DATASTART   = _data_start__		*/
  	/*	DATAEND	    = _bss_end__		*/
  	/* whereas for some earlier versions it was	*/
  	/*	DATASTART   = _bss_start__		*/
  	/*	DATAEND	    = _data_end__		*/
  	/* To get it right for both, we take the	*/
  	/* minumum/maximum of the two.			*/
#   	define MAX(x,y) ((x) > (y) ? (x) : (y))
#   	define MIN(x,y) ((x) < (y) ? (x) : (y))
#       define DATASTART ((ptr_t) MIN(&_data_start__, &_bss_start__))
#       define DATAEND	 ((ptr_t) MAX(&_data_end__, &_bss_end__))
#	undef STACK_GRAN
#       define STACK_GRAN 0x10000
#       define HEURISTIC1
#   endif
#   ifdef OS2
#	define OS_TYPE "OS2"
 	    	/* STACKBOTTOM and DATASTART are handled specially in 	*/
		/* os_dep.c. OS2 actually has the right			*/
		/* system call!						*/
#	define DATAEND	/* not needed */
#   endif
#   ifdef MSWIN32
#	define OS_TYPE "MSWIN32"
		/* STACKBOTTOM and DATASTART are handled specially in 	*/
		/* os_dep.c.						*/
#       ifndef __WATCOMC__
#	  define MPROTECT_VDB
#	endif
#       define DATAEND  /* not needed */
#   endif
#   ifdef DJGPP
#       define OS_TYPE "DJGPP"
#       include "stubinfo.h"
        extern int etext;
        extern int _stklen;
        extern int __djgpp_stack_limit;
#       define DATASTART ((ptr_t)((((word) (&etext)) + 0x1ff) & ~0x1ff))
/* #       define STACKBOTTOM ((ptr_t)((word) _stubinfo + _stubinfo->size \
                                                     + _stklen)) */
#       define STACKBOTTOM ((ptr_t)((word) __djgpp_stack_limit + _stklen))
		/* This may not be right.  */
#   endif
#   ifdef OPENBSD
#	define OS_TYPE "OPENBSD"
#   endif
#   ifdef FREEBSD
#	define OS_TYPE "FREEBSD"
#	define MPROTECT_VDB
#   endif
#   ifdef NETBSD
#	define OS_TYPE "NETBSD"
#   endif
#   ifdef THREE86BSD
#	define OS_TYPE "THREE86BSD"
#   endif
#   ifdef BSDI
#	define OS_TYPE "BSDI"
#   endif
#   if defined(OPENBSD) || defined(FREEBSD) || defined(NETBSD) \
        || defined(THREE86BSD) || defined(BSDI)
#	define HEURISTIC2
	extern char etext;
#	define DATASTART ((ptr_t)(&etext))
#   endif
#   ifdef NEXT
#	define OS_TYPE "NEXT"
#	define DATASTART ((ptr_t) get_etext())
#	define STACKBOTTOM ((ptr_t)0xc0000000)
#	define DATAEND	/* not needed */
#   endif
#   ifdef DOS4GW
#     define OS_TYPE "DOS4GW"
      extern long __nullarea;
      extern char _end;
      extern char *_STACKTOP;
      /* Depending on calling conventions Watcom C either precedes
         or does not precedes with undescore names of C-variables.
         Make sure startup code variables always have the same names.  */
      #pragma aux __nullarea "*";
      #pragma aux _end "*";
#     define STACKBOTTOM ((ptr_t) _STACKTOP)
                         /* confused? me too. */
#     define DATASTART ((ptr_t) &__nullarea)
#     define DATAEND ((ptr_t) &_end)
#   endif
# endif

# ifdef NS32K
#   define MACH_TYPE "NS32K"
#   define ALIGNMENT 4
    extern char **environ;
#   define DATASTART ((ptr_t)(&environ))
			      /* hideous kludge: environ is the first   */
			      /* word in crt0.o, and delimits the start */
			      /* of the data segment, no matter which   */
			      /* ld options were passed through.        */
#   define STACKBOTTOM ((ptr_t) 0xfffff000) /* for Encore */
# endif

# ifdef MIPS
#   define MACH_TYPE "MIPS"
/* #   define STACKBOTTOM ((ptr_t)0x7fff8000)  sometimes also works.  */
#   ifdef LINUX
      /* This was developed for a linuxce style platform.  Probably	*/
      /* needs to be tweaked for workstation class machines.		*/
#     define OS_TYPE "LINUX"
      extern int __data_start;
#     define DATASTART ((ptr_t)(&__data_start))
#     define ALIGNMENT 4
#     define USE_GENERIC_PUSH_REGS 1
#     define STACKBOTTOM 0x80000000
	/* In many cases, this should probably use LINUX_STACKBOTTOM 	*/
	/* instead. But some kernel versions seem to give the wrong	*/
	/* value from /proc.						*/
#   endif /* Linux */
#   ifdef ULTRIX
#	define HEURISTIC2
#       define DATASTART (ptr_t)0x10000000
			      /* Could probably be slightly higher since */
			      /* startup code allocates lots of stuff.   */
#	define OS_TYPE "ULTRIX"
#       define ALIGNMENT 4
#   endif
#   ifdef RISCOS
#	define HEURISTIC2
#       define DATASTART (ptr_t)0x10000000
#	define OS_TYPE "RISCOS"
#   	define ALIGNMENT 4  /* Required by hardware */
#   endif
#   ifdef IRIX5
#	define HEURISTIC2
        extern int _fdata;
#       define DATASTART ((ptr_t)(&_fdata))
#       ifdef USE_MMAP
#         define HEAP_START (ptr_t)0x30000000
#       else
#	  define HEAP_START DATASTART
#       endif
			      /* Lowest plausible heap address.		*/
			      /* In the MMAP case, we map there.	*/
			      /* In either case it is used to identify	*/
			      /* heap sections so they're not 		*/
			      /* considered as roots.			*/
#	define OS_TYPE "IRIX5"
#       define MPROTECT_VDB
#       ifdef _MIPS_SZPTR
#	  define CPP_WORDSZ _MIPS_SZPTR
#	  define ALIGNMENT (_MIPS_SZPTR/8)
#	  if CPP_WORDSZ != 64
#	    define ALIGN_DOUBLE
#	  endif
#	else
#         define ALIGNMENT 4
#	  define ALIGN_DOUBLE
#	endif
#	define DYNAMIC_LOADING
#   endif
# endif

# ifdef RS6000
#   define MACH_TYPE "RS6000"
#   define ALIGNMENT 4
#   define DATASTART ((ptr_t)0x20000000)
    extern int errno;
#   define STACKBOTTOM ((ptr_t)((ulong)&errno))
#   define DYNAMIC_LOADING
	/* For really old versions of AIX, this may have to be removed. */
# endif

# ifdef HP_PA
    /* OS is assumed to be HP/UX	*/
#   define MACH_TYPE "HP_PA"
#   define OS_TYPE "HPUX"
#   ifdef __LP64__
#     define CPP_WORDSZ 64
#     define ALIGNMENT 8
#   else
#     define CPP_WORDSZ 32
#     define ALIGNMENT 4
#     define ALIGN_DOUBLE
#   endif
    extern int __data_start;
#   define DATASTART ((ptr_t)(&__data_start))
#   if 0
	/* The following appears to work for 7xx systems running HP/UX	*/
	/* 9.xx Furthermore, it might result in much faster		*/
	/* collections than HEURISTIC2, which may involve scanning	*/
	/* segments that directly precede the stack.  It is not the	*/
	/* default, since it may not work on older machine/OS		*/
	/* combinations. (Thanks to Raymond X.T. Nijssen for uncovering	*/
	/* this.)							*/
#       define STACKBOTTOM ((ptr_t) 0x7b033000)  /* from /etc/conf/h/param.h */
#   else
	/* Gustavo Rodriguez-Rivera suggested changing HEURISTIC2	*/
	/* to this.  We'll probably do this on other platforms, too.	*/
	/* For now I'll use it where I can test it.			*/
	extern char ** environ;
#       define STACKBOTTOM ((ptr_t)environ)
#   endif
#   define STACK_GROWS_UP
#   define DYNAMIC_LOADING
#   ifndef HPUX_THREADS
#     define MPROTECT_VDB
#   endif
#   include <unistd.h>
#   define GETPAGESIZE() sysconf(_SC_PAGE_SIZE)
# endif

# ifdef ALPHA
#   define MACH_TYPE "ALPHA"
#   define ALIGNMENT 8
#   define USE_GENERIC_PUSH_REGS
	/* Gcc and probably the DEC/Compaq compiler spill pointers to preserved	*/
	/* fp registers in some cases when the target is a 21264.  The assembly	*/
	/* code doesn't handle that yet, and version dependencies make that a	*/
	/* bit tricky.  Do the easy thing for now.				*/
#   ifdef OSF1
#	define OS_TYPE "OSF1"
#   	define DATASTART ((ptr_t) 0x140000000)
	extern int _end;
#   	define DATAEND ((ptr_t) &_end)
#   	define HEURISTIC2
	/* Normally HEURISTIC2 is too conervative, since		*/
	/* the text segment immediately follows the stack.		*/
	/* Hence we give an upper pound.				*/
    	extern int __start;
#   	define HEURISTIC2_LIMIT ((ptr_t)((word)(&__start) & ~(getpagesize()-1)))
#   	define CPP_WORDSZ 64
#   	define MPROTECT_VDB
#   	define DYNAMIC_LOADING
#   endif
#   ifdef LINUX
#       define OS_TYPE "LINUX"
#       define CPP_WORDSZ 64
#       define STACKBOTTOM ((ptr_t) 0x120000000)
#       ifdef __ELF__
#	  define LINUX_DATA_START
#         define DYNAMIC_LOADING
	  /* This doesn't work if the collector is in a dynamic library. */
#       else
#           define DATASTART ((ptr_t) 0x140000000)
#       endif
	extern int _end;
#	define DATAEND (&_end)
#	define MPROTECT_VDB
		/* Has only been superficially tested.  May not	*/
		/* work on all versions.			*/
#   endif
# endif

# ifdef IA64
#   define MACH_TYPE "IA64"
#   define ALIGN_DOUBLE
	/* Requires 16 byte alignment for malloc */
#   define ALIGNMENT 8
<<<<<<< HEAD
=======
#   define USE_GENERIC_PUSH_REGS
	/* We need to get preserved registers in addition to register windows.	*/
	/* That's easiest to do with setjmp.					*/
>>>>>>> 29be14a4
#   ifdef HPUX
	--> needs work
#   endif
#   ifdef LINUX
#       define OS_TYPE "LINUX"
#       define CPP_WORDSZ 64
	/* This should really be done through /proc, but that	*/
	/* requires we run on an IA64 kernel.			*/
#       define STACKBOTTOM ((ptr_t) 0xa000000000000000l)
	/* We also need the base address of the register stack	*/
	/* backing store.  There is probably a better way to	*/
	/* get that, too ...					*/
#	define BACKING_STORE_BASE ((ptr_t) 0x9fffffff80000000l)
<<<<<<< HEAD
#       define DATASTART GC_data_start
#       define DYNAMIC_LOADING
	extern int _end;
#	define DATAEND (&_end)
=======
#	if 1
#	    define SEARCH_FOR_DATA_START
#	    define DATASTART GC_data_start
#	else
	    extern int data_start;
#	    define DATASTART ((ptr_t)(&data_start))
#	endif
#       define DYNAMIC_LOADING
#	define MPROTECT_VDB
		/* Requires Linux 2.3.47 or later.	*/
	extern int _end;
#	define DATAEND (&_end)
#	define PREFETCH(x) \
	  __asm__ ("	lfetch	[%0]": : "r"((void *)(x)))
#	define PREFETCH_FOR_WRITE(x) \
	  __asm__ ("	lfetch.excl	[%0]": : "r"((void *)(x)))
#	define CLEAR_DOUBLE(x) \
	  __asm__ ("	stf.spill	[%0]=f0": : "r"((void *)(x)))
>>>>>>> 29be14a4
#   endif
# endif

# ifdef M88K
#   define MACH_TYPE "M88K"
#   define ALIGNMENT 4
#   define ALIGN_DOUBLE
    extern int etext;
#   ifdef CX_UX
#	define OS_TYPE "CX_UX"
#       define DATASTART ((((word)&etext + 0x3fffff) & ~0x3fffff) + 0x10000)
#   endif
#   ifdef  DGUX
#	define OS_TYPE "DGUX"
	extern char * GC_SysVGetDataStart();
#       define DATASTART (ptr_t)GC_SysVGetDataStart(0x10000, &etext)
#   endif
#   define STACKBOTTOM ((char*)0xf0000000) /* determined empirically */
# endif

# ifdef S370
#   define MACH_TYPE "S370"
#   define OS_TYPE "UTS4"
#   define ALIGNMENT 4	/* Required by hardware	*/
    extern int etext;
	extern int _etext;
	extern int _end;
	extern char * GC_SysVGetDataStart();
#       define DATASTART (ptr_t)GC_SysVGetDataStart(0x10000, &_etext)
#	define DATAEND (&_end)
#	define HEURISTIC2
# endif

# if defined(PJ)
#   define ALIGNMENT 4
    extern int _etext;
#   define DATASTART ((ptr_t)(&_etext))
#   define HEURISTIC1
# endif

# ifdef ARM32
#   define CPP_WORDSZ 32
#   define MACH_TYPE "ARM32"
#   define ALIGNMENT 4
#   ifdef NETBSD
#       define OS_TYPE "NETBSD"
#       define HEURISTIC2
        extern char etext;
#       define DATASTART ((ptr_t)(&etext))
#       define USE_GENERIC_PUSH_REGS
#   endif
<<<<<<< HEAD
=======
#   ifdef LINUX
#       define OS_TYPE "LINUX"
#       define HEURISTIC1
#       undef STACK_GRAN
#       define STACK_GRAN 0x10000000
#       define USE_GENERIC_PUSH_REGS
#       ifdef __ELF__
#            define DYNAMIC_LOADING
#	     include <features.h>
#	     if defined(__GLIBC__) && __GLIBC__ >= 2
#		 define LINUX_DATA_START
#	     else
     	         extern char **__environ;
#                define DATASTART ((ptr_t)(&__environ))
			      /* hideous kludge: __environ is the first */
			      /* word in crt0.o, and delimits the start */
			      /* of the data segment, no matter which   */
			      /* ld options were passed through.        */
			      /* We could use _etext instead, but that  */
			      /* would include .rodata, which may       */
			      /* contain large read-only data tables    */
			      /* that we'd rather not scan.		*/
#	     endif
	     extern int _end;
#	     define DATAEND (&_end)
#	else
	     extern int etext;
#            define DATASTART ((ptr_t)((((word) (&etext)) + 0xfff) & ~0xfff))
#       endif
#   endif
#endif

#ifdef LINUX_DATA_START
    /* Some Linux distributions arrange to define __data_start.  Some	*/
    /* define data_start as a weak symbol.  The latter is technically	*/
    /* broken, since the user program may define data_start, in which	*/
    /* case we lose.  Nonetheless, we try both, prefering __data_start.	*/
    /* We assume gcc.	*/
#   pragma weak __data_start
    extern int __data_start;
#   pragma weak data_start
    extern int data_start;
#   define DATASTART ((ptr_t)(&__data_start != 0? &__data_start : &data_start))
>>>>>>> 29be14a4
#endif

# ifndef STACK_GROWS_UP
#   define STACK_GROWS_DOWN
# endif

# ifndef CPP_WORDSZ
#   define CPP_WORDSZ 32
# endif

# ifndef OS_TYPE
#   define OS_TYPE ""
# endif

# ifndef DATAEND
    extern int end;
#   define DATAEND (&end)
# endif

# if defined(SVR4) && !defined(GETPAGESIZE)
#    include <unistd.h>
#    define GETPAGESIZE()  sysconf(_SC_PAGESIZE)
# endif

# ifndef GETPAGESIZE
#   if defined(SUNOS5) || defined(IRIX5)
#	include <unistd.h>
#   endif
#   define GETPAGESIZE() getpagesize()
# endif

# if defined(SUNOS5) || defined(DRSNX) || defined(UTS4)
    /* OS has SVR4 generic features.  Probably others also qualify.	*/
#   define SVR4
# endif

# if defined(SUNOS5) || defined(DRSNX)
    /* OS has SUNOS5 style semi-undocumented interface to dynamic 	*/
    /* loader.								*/
#   define SUNOS5DL
    /* OS has SUNOS5 style signal handlers.				*/
#   define SUNOS5SIGS
# endif

# if defined(HPUX)
#   define SUNOS5SIGS
# endif

# if CPP_WORDSZ != 32 && CPP_WORDSZ != 64
   -> bad word size
# endif

# ifdef PCR
#   undef DYNAMIC_LOADING
#   undef STACKBOTTOM
#   undef HEURISTIC1
#   undef HEURISTIC2
#   undef PROC_VDB
#   undef MPROTECT_VDB
#   define PCR_VDB
# endif

# ifdef SRC_M3
/* Postponed for now. */
#   undef PROC_VDB
#   undef MPROTECT_VDB
# endif

# ifdef SMALL_CONFIG
/* Presumably not worth the space it takes. */
#   undef PROC_VDB
#   undef MPROTECT_VDB
# endif

# ifdef USE_MUNMAP
#   undef MPROTECT_VDB  /* Can't deal with address space holes. */
# endif

# if !defined(PCR_VDB) && !defined(PROC_VDB) && !defined(MPROTECT_VDB)
#   define DEFAULT_VDB
# endif

# ifndef PREFETCH
#   define PREFETCH(x)
#   define NO_PREFETCH
# endif

# ifndef PREFETCH_FOR_WRITE
#   define PREFETCH_FOR_WRITE(x)
#   define NO_PREFETCH_FOR_WRITE
# endif

# ifndef CACHE_LINE_SIZE
#   define CACHE_LINE_SIZE 32	/* Wild guess	*/
# endif

# ifndef CLEAR_DOUBLE
#   define CLEAR_DOUBLE(x) \
	((word*)x)[0] = 0; \
	((word*)x)[1] = 0;
# endif /* CLEAR_DOUBLE */

# if defined(_SOLARIS_PTHREADS) && !defined(SOLARIS_THREADS)
#   define SOLARIS_THREADS
# endif
# if defined(IRIX_THREADS) && !defined(IRIX5)
--> inconsistent configuration
# endif
# if defined(IRIX_JDK_THREADS) && !defined(IRIX5)
--> inconsistent configuration
# endif
# if defined(LINUX_THREADS) && !defined(LINUX)
--> inconsistent configuration
# endif
# if defined(SOLARIS_THREADS) && !defined(SUNOS5)
--> inconsistent configuration
# endif
# if defined(HPUX_THREADS) && !defined(HPUX)
--> inconsistent configuration
# endif
# if defined(PCR) || defined(SRC_M3) || \
	defined(SOLARIS_THREADS) || defined(WIN32_THREADS) || \
	defined(IRIX_THREADS) || defined(LINUX_THREADS) || \
	defined(IRIX_JDK_THREADS) || defined(HPUX_THREADS)
#   define THREADS
# endif

# if defined(HP_PA) || defined(M88K) || defined(POWERPC) \
     || (defined(I386) && defined(OS2)) || defined(UTS4) || defined(LINT)
	/* Use setjmp based hack to mark from callee-save registers. */
#	define USE_GENERIC_PUSH_REGS
# endif
# if defined(SPARC) && !defined(LINUX)
#   define SAVE_CALL_CHAIN
#   define ASM_CLEAR_CODE	/* Stack clearing is crucial, and we 	*/
				/* include assembly code to do it well.	*/
# endif

# endif /* GCCONFIG_H */<|MERGE_RESOLUTION|>--- conflicted
+++ resolved
@@ -562,16 +562,7 @@
 #     undef STACK_GRAN
 #     define STACK_GRAN 0x10000000
 	/* Stack usually starts at 0x80000000 */
-<<<<<<< HEAD
-#     define DATASTART GC_data_start
-	/* Others have reported better success with */
-        /*  	extern int __data_start;	    */
-	/*#     define DATASTART (&__data_start)    */
-	/* and disabling the GC_data_start	    */
-	/* initialization code.			    */
-=======
 #     define LINUX_DATA_START
->>>>>>> 29be14a4
       extern int _end;
 #     define DATAEND (&_end)
 #   endif
@@ -1067,12 +1058,9 @@
 #   define ALIGN_DOUBLE
 	/* Requires 16 byte alignment for malloc */
 #   define ALIGNMENT 8
-<<<<<<< HEAD
-=======
 #   define USE_GENERIC_PUSH_REGS
 	/* We need to get preserved registers in addition to register windows.	*/
 	/* That's easiest to do with setjmp.					*/
->>>>>>> 29be14a4
 #   ifdef HPUX
 	--> needs work
 #   endif
@@ -1086,12 +1074,6 @@
 	/* backing store.  There is probably a better way to	*/
 	/* get that, too ...					*/
 #	define BACKING_STORE_BASE ((ptr_t) 0x9fffffff80000000l)
-<<<<<<< HEAD
-#       define DATASTART GC_data_start
-#       define DYNAMIC_LOADING
-	extern int _end;
-#	define DATAEND (&_end)
-=======
 #	if 1
 #	    define SEARCH_FOR_DATA_START
 #	    define DATASTART GC_data_start
@@ -1110,7 +1092,6 @@
 	  __asm__ ("	lfetch.excl	[%0]": : "r"((void *)(x)))
 #	define CLEAR_DOUBLE(x) \
 	  __asm__ ("	stf.spill	[%0]=f0": : "r"((void *)(x)))
->>>>>>> 29be14a4
 #   endif
 # endif
 
@@ -1162,8 +1143,6 @@
 #       define DATASTART ((ptr_t)(&etext))
 #       define USE_GENERIC_PUSH_REGS
 #   endif
-<<<<<<< HEAD
-=======
 #   ifdef LINUX
 #       define OS_TYPE "LINUX"
 #       define HEURISTIC1
@@ -1207,7 +1186,6 @@
 #   pragma weak data_start
     extern int data_start;
 #   define DATASTART ((ptr_t)(&__data_start != 0? &__data_start : &data_start))
->>>>>>> 29be14a4
 #endif
 
 # ifndef STACK_GROWS_UP
