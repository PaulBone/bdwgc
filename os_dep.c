/*
 * Copyright 1988, 1989 Hans-J. Boehm, Alan J. Demers
 * Copyright (c) 1991-1995 by Xerox Corporation.  All rights reserved.
 * Copyright (c) 1996-1999 by Silicon Graphics.  All rights reserved.
 * Copyright (c) 1999 by Hewlett-Packard Company.  All rights reserved.
 *
 * THIS MATERIAL IS PROVIDED AS IS, WITH ABSOLUTELY NO WARRANTY EXPRESSED
 * OR IMPLIED.  ANY USE IS AT YOUR OWN RISK.
 *
 * Permission is hereby granted to use or copy this program
 * for any purpose,  provided the above notices are retained on all copies.
 * Permission to modify the code and to distribute modified code is granted,
 * provided the above notices are retained, and a notice that the code was
 * modified is included with the above copyright notice.
 */

#include "private/gc_priv.h"

#if defined(LINUX) && !defined(POWERPC)
# include <linux/version.h>
# if (LINUX_VERSION_CODE <= 0x10400)
    /* Ugly hack to get struct sigcontext_struct definition.  Required  */
    /* for some early 1.3.X releases.  Will hopefully go away soon.     */
    /* in some later Linux releases, asm/sigcontext.h may have to       */
    /* be included instead.                                             */
#   define __KERNEL__
#   include <asm/signal.h>
#   undef __KERNEL__
# else
    /* Kernels prior to 2.1.1 defined struct sigcontext_struct instead of */
    /* struct sigcontext.  libc6 (glibc2) uses "struct sigcontext" in     */
    /* prototypes, so we have to include the top-level sigcontext.h to    */
    /* make sure the former gets defined to be the latter if appropriate. */
#   include <features.h>
#   if 2 <= __GLIBC__
#     if 2 == __GLIBC__ && 0 == __GLIBC_MINOR__
        /* glibc 2.1 no longer has sigcontext.h.  But signal.h          */
        /* has the right declaration for glibc 2.1.                     */
#       include <sigcontext.h>
#     endif /* 0 == __GLIBC_MINOR__ */
#   else /* not 2 <= __GLIBC__ */
      /* libc5 doesn't have <sigcontext.h>: go directly with the kernel   */
      /* one.  Check LINUX_VERSION_CODE to see which we should reference. */
#     include <asm/sigcontext.h>
#   endif /* 2 <= __GLIBC__ */
# endif
#endif

<<<<<<< HEAD
#if !defined(OS2) && !defined(PCR) && !defined(AMIGA) && !defined(MACOS) \
    && !defined(MSWINCE) && !defined(__CC_ARM)
# include <sys/types.h>
# if !defined(MSWIN32)
#   include <unistd.h>
=======
# if defined(LINUX) && !defined(POWERPC)
#   include <linux/version.h>
#   if (LINUX_VERSION_CODE <= 0x10400)
      /* Ugly hack to get struct sigcontext_struct definition.  Required      */
      /* for some early 1.3.X releases.  Will hopefully go away soon. */
      /* in some later Linux releases, asm/sigcontext.h may have to   */
      /* be included instead.                                         */
#     define __KERNEL__
#     include <asm/signal.h>
#     undef __KERNEL__
#   else
      /* Kernels prior to 2.1.1 defined struct sigcontext_struct instead of */
      /* struct sigcontext.  libc6 (glibc2) uses "struct sigcontext" in     */
      /* prototypes, so we have to include the top-level sigcontext.h to    */
      /* make sure the former gets defined to be the latter if appropriate. */
#     include <features.h>
#     if 2 <= __GLIBC__
#       if 2 == __GLIBC__ && 0 == __GLIBC_MINOR__
	  /* glibc 2.1 no longer has sigcontext.h.  But signal.h	*/
	  /* has the right declaration for glibc 2.1.			*/
#         include <sigcontext.h>
#       endif /* 0 == __GLIBC_MINOR__ */
#     else /* not 2 <= __GLIBC__ */
        /* libc5 doesn't have <sigcontext.h>: go directly with the kernel   */
        /* one.  Check LINUX_VERSION_CODE to see which we should reference. */
#       include <asm/sigcontext.h>
#     endif /* 2 <= __GLIBC__ */
#   endif
# endif
# if !defined(OS2) && !defined(PCR) && !defined(AMIGA) && !defined(MACOS) \
    && !defined(MSWINCE)
#   include <sys/types.h>
#	include <fcntl.h> 
#   if !defined(MSWIN32)
#   	include <unistd.h>
#   endif
>>>>>>> 18d7a444
# endif
#endif

#include <stdio.h>
#if defined(MSWINCE) || defined(SN_TARGET_PS3)
# define SIGSEGV 0 /* value is irrelevant */
#else
# include <signal.h>
#endif

#if defined(UNIX_LIKE) || defined(CYGWIN32) || defined(NACL)
# include <fcntl.h>
#endif

#if defined(LINUX) || defined(LINUX_STACKBOTTOM)
# include <ctype.h>
#endif

/* Blatantly OS dependent routines, except for those that are related   */
/* to dynamic loading.                                                  */

#ifdef AMIGA
# define GC_AMIGA_DEF
# include "extra/AmigaOS.c"
# undef GC_AMIGA_DEF
#endif

#if defined(MSWIN32) || defined(MSWINCE) || defined(CYGWIN32)
# ifndef WIN32_LEAN_AND_MEAN
#   define WIN32_LEAN_AND_MEAN 1
# endif
# define NOSERVICE
# include <windows.h>
  /* It's not clear this is completely kosher under Cygwin.  But it     */
  /* allows us to get a working GC_get_stack_base.                      */
#endif

#ifdef MACOS
# include <Processes.h>
#endif

#ifdef IRIX5
# include <sys/uio.h>
# include <malloc.h>   /* for locking */
#endif

#if defined(LINUX) || defined(FREEBSD) || defined(SOLARIS) || defined(IRIX5) \
    || ((defined(USE_MMAP) || defined(USE_MUNMAP)) && !defined(USE_WINALLOC))
# define MMAP_SUPPORTED
#endif

#if defined(MMAP_SUPPORTED) || defined(ADD_HEAP_GUARD_PAGES)
# if defined(USE_MUNMAP) && !defined(USE_MMAP)
#   error "invalid config - USE_MUNMAP requires USE_MMAP"
# endif
# include <sys/types.h>
# include <sys/mman.h>
# include <sys/stat.h>
# include <errno.h>
#endif

#ifdef DARWIN
  /* for get_etext and friends */
# include <mach-o/getsect.h>
#endif

#ifdef DJGPP
  /* Apparently necessary for djgpp 2.01.  May cause problems with      */
  /* other versions.                                                    */
  typedef long unsigned int caddr_t;
#endif

#ifdef PCR
# include "il/PCR_IL.h"
# include "th/PCR_ThCtl.h"
# include "mm/PCR_MM.h"
#endif

#if !defined(NO_EXECUTE_PERMISSION)
  STATIC GC_bool GC_pages_executable = TRUE;
#else
  STATIC GC_bool GC_pages_executable = FALSE;
#endif
#define IGNORE_PAGES_EXECUTABLE 1
                        /* Undefined on GC_pages_executable real use.   */

#ifdef NEED_PROC_MAPS
/* We need to parse /proc/self/maps, either to find dynamic libraries,  */
/* and/or to find the register backing store base (IA64).  Do it once   */
/* here.                                                                */

#define READ read

/* Repeatedly perform a read call until the buffer is filled or */
/* we encounter EOF.                                            */
STATIC ssize_t GC_repeat_read(int fd, char *buf, size_t count)
{
    size_t num_read = 0;
    ssize_t result;

    ASSERT_CANCEL_DISABLED();
    while (num_read < count) {
        result = READ(fd, buf + num_read, count - num_read);
        if (result < 0) return result;
        if (result == 0) break;
        num_read += result;
    }
    return num_read;
}

#ifdef THREADS
  /* Determine the length of a file by incrementally reading it into a  */
  /* This would be silly to use on a file supporting lseek, but Linux   */
  /* /proc files usually do not.                                        */
  STATIC size_t GC_get_file_len(int f)
  {
    size_t total = 0;
    ssize_t result;
#   define GET_FILE_LEN_BUF_SZ 500
    char buf[GET_FILE_LEN_BUF_SZ];

    do {
        result = read(f, buf, GET_FILE_LEN_BUF_SZ);
        if (result == -1) return 0;
        total += result;
    } while (result > 0);
    return total;
  }

  STATIC size_t GC_get_maps_len(void)
  {
    int f = open("/proc/self/maps", O_RDONLY);
    size_t result;
    if (f < 0) return 0; /* treat missing file as empty */
    result = GC_get_file_len(f);
    close(f);
    return result;
  }
#endif /* THREADS */

/* Copy the contents of /proc/self/maps to a buffer in our address      */
/* space.  Return the address of the buffer, or zero on failure.        */
/* This code could be simplified if we could determine its size ahead   */
/* of time.                                                             */
GC_INNER char * GC_get_maps(void)
{
    int f;
    ssize_t result;
    static char *maps_buf = NULL;
    static size_t maps_buf_sz = 1;
    size_t maps_size, old_maps_size = 0;

    /* The buffer is essentially static, so there must be a single client. */
    GC_ASSERT(I_HOLD_LOCK());

    /* Note that in the presence of threads, the maps file can  */
    /* essentially shrink asynchronously and unexpectedly as    */
    /* threads that we already think of as dead release their   */
    /* stacks.  And there is no easy way to read the entire     */
    /* file atomically.  This is arguably a misfeature of the   */
    /* /proc/.../maps interface.                                */

    /* Since we don't believe the file can grow                 */
    /* asynchronously, it should suffice to first determine     */
    /* the size (using lseek or read), and then to reread the   */
    /* file.  If the size is inconsistent we have to retry.     */
    /* This only matters with threads enabled, and if we use    */
    /* this to locate roots (not the default).                  */

#   ifdef THREADS
        /* Determine the initial size of /proc/self/maps.       */
        /* Note that lseek doesn't work, at least as of 2.6.15. */
        maps_size = GC_get_maps_len();
        if (0 == maps_size) return 0;
#   else
        maps_size = 4000;       /* Guess */
#   endif

    /* Read /proc/self/maps, growing maps_buf as necessary.     */
    /* Note that we may not allocate conventionally, and        */
    /* thus can't use stdio.                                    */
        do {
            while (maps_size >= maps_buf_sz) {
              /* Grow only by powers of 2, since we leak "too small" buffers.*/
              while (maps_size >= maps_buf_sz) maps_buf_sz *= 2;
              maps_buf = GC_scratch_alloc(maps_buf_sz);
#             ifdef THREADS
                /* Recompute initial length, since we allocated.        */
                /* This can only happen a few times per program         */
                /* execution.                                           */
                maps_size = GC_get_maps_len();
                if (0 == maps_size) return 0;
#             endif
              if (maps_buf == 0) return 0;
            }
            GC_ASSERT(maps_buf_sz >= maps_size + 1);
            f = open("/proc/self/maps", O_RDONLY);
            if (-1 == f) return 0;
#           ifdef THREADS
              old_maps_size = maps_size;
#           endif
            maps_size = 0;
            do {
                result = GC_repeat_read(f, maps_buf, maps_buf_sz-1);
                if (result <= 0)
                  break;
                maps_size += result;
            } while ((size_t)result == maps_buf_sz-1);
            close(f);
            if (result <= 0)
              return 0;
#           ifdef THREADS
              if (maps_size > old_maps_size) {
                if (GC_print_stats)
                  GC_log_printf(
                        "Unexpected maps size growth from %lu to %lu\n",
                        (unsigned long)old_maps_size,
                        (unsigned long)maps_size);
                ABORT("Unexpected asynchronous /proc/self/maps growth: "
                      "unregistered thread?");
              }
#           endif
        } while (maps_size >= maps_buf_sz || maps_size < old_maps_size);
                /* In the single-threaded case, the second clause is false. */
        maps_buf[maps_size] = '\0';

        /* Apply fn to result.  */
        return maps_buf;
}

/*
 *  GC_parse_map_entry parses an entry from /proc/self/maps so we can
 *  locate all writable data segments that belong to shared libraries.
 *  The format of one of these entries and the fields we care about
 *  is as follows:
 *  XXXXXXXX-XXXXXXXX r-xp 00000000 30:05 260537     name of mapping...\n
 *  ^^^^^^^^ ^^^^^^^^ ^^^^          ^^
 *  start    end      prot          maj_dev
 *
 *  Note that since about august 2003 kernels, the columns no longer have
 *  fixed offsets on 64-bit kernels.  Hence we no longer rely on fixed offsets
 *  anywhere, which is safer anyway.
 */

/* Assign various fields of the first line in buf_ptr to (*start),      */
/* (*end), (*prot), (*maj_dev) and (*mapping_name).  mapping_name may   */
/* be NULL. (*prot) and (*mapping_name) are assigned pointers into the  */
/* original buffer.                                                     */
#if (defined(DYNAMIC_LOADING) && defined(USE_PROC_FOR_LIBRARIES)) \
    || defined(IA64) || defined(INCLUDE_LINUX_THREAD_DESCR) \
    || defined(REDIRECT_MALLOC)
  GC_INNER char *GC_parse_map_entry(char *buf_ptr, ptr_t *start, ptr_t *end,
                                    char **prot, unsigned int *maj_dev,
                                    char **mapping_name)
  {
    char *start_start, *end_start, *maj_dev_start;
    char *p;
    char *endp;

    if (buf_ptr == NULL || *buf_ptr == '\0') {
        return NULL;
    }

    p = buf_ptr;
    while (isspace(*p)) ++p;
    start_start = p;
    GC_ASSERT(isxdigit(*start_start));
    *start = (ptr_t)strtoul(start_start, &endp, 16); p = endp;
    GC_ASSERT(*p=='-');

    ++p;
    end_start = p;
    GC_ASSERT(isxdigit(*end_start));
    *end = (ptr_t)strtoul(end_start, &endp, 16); p = endp;
    GC_ASSERT(isspace(*p));

    while (isspace(*p)) ++p;
    GC_ASSERT(*p == 'r' || *p == '-');
    *prot = p;
    /* Skip past protection field to offset field */
       while (!isspace(*p)) ++p; while (isspace(*p)) ++p;
    GC_ASSERT(isxdigit(*p));
    /* Skip past offset field, which we ignore */
          while (!isspace(*p)) ++p; while (isspace(*p)) ++p;
    maj_dev_start = p;
    GC_ASSERT(isxdigit(*maj_dev_start));
    *maj_dev = strtoul(maj_dev_start, NULL, 16);

    if (mapping_name == 0) {
      while (*p && *p++ != '\n');
    } else {
      while (*p && *p != '\n' && *p != '/' && *p != '[') p++;
      *mapping_name = p;
      while (*p && *p++ != '\n');
    }
    return p;
  }
#endif /* REDIRECT_MALLOC || DYNAMIC_LOADING || IA64 || ... */

#if defined(IA64) || defined(INCLUDE_LINUX_THREAD_DESCR)
  /* Try to read the backing store base from /proc/self/maps.           */
  /* Return the bounds of the writable mapping with a 0 major device,   */
  /* which includes the address passed as data.                         */
  /* Return FALSE if there is no such mapping.                          */
  GC_INNER GC_bool GC_enclosing_mapping(ptr_t addr, ptr_t *startp,
                                        ptr_t *endp)
  {
    char *prot;
    ptr_t my_start, my_end;
    unsigned int maj_dev;
    char *maps = GC_get_maps();
    char *buf_ptr = maps;

    if (0 == maps) return(FALSE);
    for (;;) {
      buf_ptr = GC_parse_map_entry(buf_ptr, &my_start, &my_end,
                                   &prot, &maj_dev, 0);

      if (buf_ptr == NULL) return FALSE;
      if (prot[1] == 'w' && maj_dev == 0) {
          if ((word)my_end > (word)addr && (word)my_start <= (word)addr) {
            *startp = my_start;
            *endp = my_end;
            return TRUE;
          }
      }
    }
    return FALSE;
  }
#endif /* IA64 || INCLUDE_LINUX_THREAD_DESCR */

#if defined(REDIRECT_MALLOC)
  /* Find the text(code) mapping for the library whose name, after      */
  /* stripping the directory part, starts with nm.                      */
  GC_INNER GC_bool GC_text_mapping(char *nm, ptr_t *startp, ptr_t *endp)
  {
    size_t nm_len = strlen(nm);
    char *prot;
    char *map_path;
    ptr_t my_start, my_end;
    unsigned int maj_dev;
    char *maps = GC_get_maps();
    char *buf_ptr = maps;

    if (0 == maps) return(FALSE);
    for (;;) {
      buf_ptr = GC_parse_map_entry(buf_ptr, &my_start, &my_end,
                                   &prot, &maj_dev, &map_path);

      if (buf_ptr == NULL) return FALSE;
      if (prot[0] == 'r' && prot[1] == '-' && prot[2] == 'x') {
          char *p = map_path;
          /* Set p to point just past last slash, if any. */
            while (*p != '\0' && *p != '\n' && *p != ' ' && *p != '\t') ++p;
            while (*p != '/' && (word)p >= (word)map_path) --p;
            ++p;
          if (strncmp(nm, p, nm_len) == 0) {
            *startp = my_start;
            *endp = my_end;
            return TRUE;
          }
      }
    }
    return FALSE;
  }
#endif /* REDIRECT_MALLOC */

#ifdef IA64
  static ptr_t backing_store_base_from_proc(void)
  {
    ptr_t my_start, my_end;
    if (!GC_enclosing_mapping(GC_save_regs_in_stack(), &my_start, &my_end)) {
        if (GC_print_stats) {
          GC_log_printf("Failed to find backing store base from /proc\n");
        }
        return 0;
    }
    return my_start;
  }
#endif

#endif /* NEED_PROC_MAPS */

#if defined(SEARCH_FOR_DATA_START)
  /* The I386 case can be handled without a search.  The Alpha case     */
  /* used to be handled differently as well, but the rules changed      */
  /* for recent Linux versions.  This seems to be the easiest way to    */
  /* cover all versions.                                                */

# if defined(LINUX) || defined(HURD)
    /* Some Linux distributions arrange to define __data_start.  Some   */
    /* define data_start as a weak symbol.  The latter is technically   */
    /* broken, since the user program may define data_start, in which   */
    /* case we lose.  Nonetheless, we try both, preferring __data_start.*/
    /* We assume gcc-compatible pragmas.        */
#   pragma weak __data_start
    extern int __data_start[];
#   pragma weak data_start
    extern int data_start[];
# endif /* LINUX */
  extern int _end[];

  ptr_t GC_data_start = NULL;

  ptr_t GC_find_limit(ptr_t, GC_bool);

  GC_INNER void GC_init_linux_data_start(void)
  {
#   if defined(LINUX) || defined(HURD)
      /* Try the easy approaches first: */
      if ((ptr_t)__data_start != 0) {
          GC_data_start = (ptr_t)(__data_start);
          return;
      }
      if ((ptr_t)data_start != 0) {
          GC_data_start = (ptr_t)(data_start);
          return;
      }
#   endif /* LINUX */

    if (GC_no_dls) {
      /* Not needed, avoids the SIGSEGV caused by       */
      /* GC_find_limit which complicates debugging.     */
      GC_data_start = (ptr_t)_end; /* set data root size to 0 */
      return;
    }

    GC_data_start = GC_find_limit((ptr_t)(_end), FALSE);
  }
#endif /* SEARCH_FOR_DATA_START */

#ifdef ECOS

# ifndef ECOS_GC_MEMORY_SIZE
#   define ECOS_GC_MEMORY_SIZE (448 * 1024)
# endif /* ECOS_GC_MEMORY_SIZE */

  /* FIXME: This is a simple way of allocating memory which is          */
  /* compatible with ECOS early releases.  Later releases use a more    */
  /* sophisticated means of allocating memory than this simple static   */
  /* allocator, but this method is at least bound to work.              */
  static char ecos_gc_memory[ECOS_GC_MEMORY_SIZE];
  static char *ecos_gc_brk = ecos_gc_memory;

  static void *tiny_sbrk(ptrdiff_t increment)
  {
    void *p = ecos_gc_brk;
    ecos_gc_brk += increment;
    if ((word)ecos_gc_brk > (word)(ecos_gc_memory + sizeof(ecos_gc_memory))) {
      ecos_gc_brk -= increment;
      return NULL;
    }
    return p;
  }
# define sbrk tiny_sbrk
#endif /* ECOS */

#if defined(NETBSD) && defined(__ELF__)
  ptr_t GC_data_start = NULL;
  ptr_t GC_find_limit(ptr_t, GC_bool);

  extern char **environ;

  GC_INNER void GC_init_netbsd_elf(void)
  {
        /* This may need to be environ, without the underscore, for     */
        /* some versions.                                               */
    GC_data_start = GC_find_limit((ptr_t)&environ, FALSE);
  }
#endif /* NETBSD */

#ifdef OPENBSD
  static struct sigaction old_segv_act;
  STATIC sigjmp_buf GC_jmp_buf_openbsd;

# ifdef THREADS
#   include <sys/syscall.h>
    extern sigset_t __syscall(quad_t, ...);
# endif

  /* Don't use GC_find_limit() because siglongjmp() outside of the      */
  /* signal handler by-passes our userland pthreads lib, leaving        */
  /* SIGSEGV and SIGPROF masked.  Instead, use this custom one that     */
  /* works-around the issues.                                           */

  STATIC void GC_fault_handler_openbsd(int sig GC_ATTR_UNUSED)
  {
     siglongjmp(GC_jmp_buf_openbsd, 1);
  }

  /* Return the first non-addressible location > p or bound.    */
  /* Requires the allocation lock.                              */
  STATIC ptr_t GC_find_limit_openbsd(ptr_t p, ptr_t bound)
  {
    static volatile ptr_t result;
             /* Safer if static, since otherwise it may not be  */
             /* preserved across the longjmp.  Can safely be    */
             /* static since it's only called with the          */
             /* allocation lock held.                           */

    struct sigaction act;
    size_t pgsz = (size_t)sysconf(_SC_PAGESIZE);
    GC_ASSERT(I_HOLD_LOCK());

    act.sa_handler = GC_fault_handler_openbsd;
    sigemptyset(&act.sa_mask);
    act.sa_flags = SA_NODEFER | SA_RESTART;
    sigaction(SIGSEGV, &act, &old_segv_act);

    if (sigsetjmp(GC_jmp_buf_openbsd, 1) == 0) {
      result = (ptr_t)((word)p & ~(pgsz-1));
      for (;;) {
        result += pgsz;
        if ((word)result >= (word)bound) {
          result = bound;
          break;
        }
        GC_noop1((word)(*result));
      }
    }

#   ifdef THREADS
      /* Due to the siglongjump we need to manually unmask SIGPROF.     */
      __syscall(SYS_sigprocmask, SIG_UNBLOCK, sigmask(SIGPROF));
#   endif

    sigaction(SIGSEGV, &old_segv_act, 0);
    return(result);
  }

  /* Return first addressable location > p or bound.    */
  /* Requires the allocation lock.                      */
  STATIC ptr_t GC_skip_hole_openbsd(ptr_t p, ptr_t bound)
  {
    static volatile ptr_t result;
    static volatile int firstpass;

    struct sigaction act;
    size_t pgsz = (size_t)sysconf(_SC_PAGESIZE);
    GC_ASSERT(I_HOLD_LOCK());

    act.sa_handler = GC_fault_handler_openbsd;
    sigemptyset(&act.sa_mask);
    act.sa_flags = SA_NODEFER | SA_RESTART;
    sigaction(SIGSEGV, &act, &old_segv_act);

    firstpass = 1;
    result = (ptr_t)((word)p & ~(pgsz-1));
    if (sigsetjmp(GC_jmp_buf_openbsd, 1) != 0 || firstpass) {
      firstpass = 0;
      result += pgsz;
      if ((word)result >= (word)bound) {
        result = bound;
      } else {
        GC_noop1((word)(*result));
      }
    }

    sigaction(SIGSEGV, &old_segv_act, 0);
    return(result);
  }
#endif /* OPENBSD */

# ifdef OS2

# include <stddef.h>

# if !defined(__IBMC__) && !defined(__WATCOMC__) /* e.g. EMX */

struct exe_hdr {
    unsigned short      magic_number;
    unsigned short      padding[29];
    long                new_exe_offset;
};

#define E_MAGIC(x)      (x).magic_number
#define EMAGIC          0x5A4D
#define E_LFANEW(x)     (x).new_exe_offset

struct e32_exe {
    unsigned char       magic_number[2];
    unsigned char       byte_order;
    unsigned char       word_order;
    unsigned long       exe_format_level;
    unsigned short      cpu;
    unsigned short      os;
    unsigned long       padding1[13];
    unsigned long       object_table_offset;
    unsigned long       object_count;
    unsigned long       padding2[31];
};

#define E32_MAGIC1(x)   (x).magic_number[0]
#define E32MAGIC1       'L'
#define E32_MAGIC2(x)   (x).magic_number[1]
#define E32MAGIC2       'X'
#define E32_BORDER(x)   (x).byte_order
#define E32LEBO         0
#define E32_WORDER(x)   (x).word_order
#define E32LEWO         0
#define E32_CPU(x)      (x).cpu
#define E32CPU286       1
#define E32_OBJTAB(x)   (x).object_table_offset
#define E32_OBJCNT(x)   (x).object_count

struct o32_obj {
    unsigned long       size;
    unsigned long       base;
    unsigned long       flags;
    unsigned long       pagemap;
    unsigned long       mapsize;
    unsigned long       reserved;
};

#define O32_FLAGS(x)    (x).flags
#define OBJREAD         0x0001L
#define OBJWRITE        0x0002L
#define OBJINVALID      0x0080L
#define O32_SIZE(x)     (x).size
#define O32_BASE(x)     (x).base

# else  /* IBM's compiler */

/* A kludge to get around what appears to be a header file bug */
# ifndef WORD
#   define WORD unsigned short
# endif
# ifndef DWORD
#   define DWORD unsigned long
# endif

# define EXE386 1
# include <newexe.h>
# include <exe386.h>

# endif  /* __IBMC__ */

# define INCL_DOSEXCEPTIONS
# define INCL_DOSPROCESS
# define INCL_DOSERRORS
# define INCL_DOSMODULEMGR
# define INCL_DOSMEMMGR
# include <os2.h>

# endif /* OS/2 */

/* Find the page size */
GC_INNER word GC_page_size = 0;

#if defined(MSWIN32) || defined(MSWINCE) || defined(CYGWIN32)
# ifndef VER_PLATFORM_WIN32_CE
#   define VER_PLATFORM_WIN32_CE 3
# endif

# if defined(MSWINCE) && defined(THREADS)
    GC_INNER GC_bool GC_dont_query_stack_min = FALSE;
# endif

  GC_INNER SYSTEM_INFO GC_sysinfo;

  GC_INNER void GC_setpagesize(void)
  {
    GetSystemInfo(&GC_sysinfo);
    GC_page_size = GC_sysinfo.dwPageSize;
#   if defined(MSWINCE) && !defined(_WIN32_WCE_EMULATION)
      {
        OSVERSIONINFO verInfo;
        /* Check the current WinCE version.     */
        verInfo.dwOSVersionInfoSize = sizeof(OSVERSIONINFO);
        if (!GetVersionEx(&verInfo))
          ABORT("GetVersionEx failed");
        if (verInfo.dwPlatformId == VER_PLATFORM_WIN32_CE &&
            verInfo.dwMajorVersion < 6) {
          /* Only the first 32 MB of address space belongs to the       */
          /* current process (unless WinCE 6.0+ or emulation).          */
          GC_sysinfo.lpMaximumApplicationAddress = (LPVOID)((word)32 << 20);
#         ifdef THREADS
            /* On some old WinCE versions, it's observed that           */
            /* VirtualQuery calls don't work properly when used to      */
            /* get thread current stack committed minimum.              */
            if (verInfo.dwMajorVersion < 5)
              GC_dont_query_stack_min = TRUE;
#         endif
        }
      }
#   endif
  }

# ifndef CYGWIN32
#   define is_writable(prot) ((prot) == PAGE_READWRITE \
                            || (prot) == PAGE_WRITECOPY \
                            || (prot) == PAGE_EXECUTE_READWRITE \
                            || (prot) == PAGE_EXECUTE_WRITECOPY)
    /* Return the number of bytes that are writable starting at p.      */
    /* The pointer p is assumed to be page aligned.                     */
    /* If base is not 0, *base becomes the beginning of the             */
    /* allocation region containing p.                                  */
    STATIC word GC_get_writable_length(ptr_t p, ptr_t *base)
    {
      MEMORY_BASIC_INFORMATION buf;
      word result;
      word protect;

      result = VirtualQuery(p, &buf, sizeof(buf));
      if (result != sizeof(buf)) ABORT("Weird VirtualQuery result");
      if (base != 0) *base = (ptr_t)(buf.AllocationBase);
      protect = (buf.Protect & ~(PAGE_GUARD | PAGE_NOCACHE));
      if (!is_writable(protect)) {
        return(0);
      }
      if (buf.State != MEM_COMMIT) return(0);
      return(buf.RegionSize);
    }

    GC_API int GC_CALL GC_get_stack_base(struct GC_stack_base *sb)
    {
      int dummy;
      ptr_t sp = (ptr_t)(&dummy);
      ptr_t trunc_sp = (ptr_t)((word)sp & ~(GC_page_size - 1));
      /* FIXME: This won't work if called from a deeply recursive       */
      /* client code (and the committed stack space has grown).         */
      word size = GC_get_writable_length(trunc_sp, 0);
      GC_ASSERT(size != 0);
      sb -> mem_base = trunc_sp + size;
      return GC_SUCCESS;
    }
# else /* CYGWIN32 */
    /* An alternate version for Cygwin (adapted from Dave Korn's        */
    /* gcc version of boehm-gc).                                        */
    GC_API int GC_CALL GC_get_stack_base(struct GC_stack_base *sb)
    {
      extern void * _tlsbase __asm__ ("%fs:4");
      sb -> mem_base = _tlsbase;
      return GC_SUCCESS;
    }
# endif /* CYGWIN32 */
# define HAVE_GET_STACK_BASE

#else /* !MSWIN32 */
  GC_INNER void GC_setpagesize(void)
  {
#   if defined(MPROTECT_VDB) || defined(PROC_VDB) || defined(USE_MMAP)
      GC_page_size = GETPAGESIZE();
      if (!GC_page_size) ABORT("getpagesize failed");
#   else
      /* It's acceptable to fake it.    */
      GC_page_size = HBLKSIZE;
#   endif
  }
#endif /* !MSWIN32 */

#ifdef BEOS
# include <kernel/OS.h>

  GC_API int GC_CALL GC_get_stack_base(struct GC_stack_base *sb)
  {
    thread_info th;
    get_thread_info(find_thread(NULL),&th);
    sb->mem_base = th.stack_end;
    return GC_SUCCESS;
  }
# define HAVE_GET_STACK_BASE
#endif /* BEOS */

#ifdef OS2
  GC_API int GC_CALL GC_get_stack_base(struct GC_stack_base *sb)
  {
    PTIB ptib; /* thread information block */
    PPIB ppib;
    if (DosGetInfoBlocks(&ptib, &ppib) != NO_ERROR) {
      ABORT("DosGetInfoBlocks failed");
    }
    sb->mem_base = ptib->tib_pstacklimit;
    return GC_SUCCESS;
  }
# define HAVE_GET_STACK_BASE
#endif /* OS2 */

# ifdef AMIGA
#   define GC_AMIGA_SB
#   include "extra/AmigaOS.c"
#   undef GC_AMIGA_SB
# endif /* AMIGA */

# if defined(NEED_FIND_LIMIT) || defined(UNIX_LIKE)

    typedef void (*GC_fault_handler_t)(int);

#   if defined(SUNOS5SIGS) || defined(IRIX5) || defined(OSF1) \
       || defined(HURD) || defined(NETBSD)
        static struct sigaction old_segv_act;
#       if defined(_sigargs) /* !Irix6.x */ || defined(HPUX) \
           || defined(HURD) || defined(NETBSD) || defined(FREEBSD)
            static struct sigaction old_bus_act;
#       endif
#   else
        static GC_fault_handler_t old_segv_handler, old_bus_handler;
#   endif

    GC_INNER void GC_set_and_save_fault_handler(GC_fault_handler_t h)
    {
#       if defined(SUNOS5SIGS) || defined(IRIX5) \
           || defined(OSF1) || defined(HURD) || defined(NETBSD)
          struct sigaction act;

          act.sa_handler = h;
#         ifdef SIGACTION_FLAGS_NODEFER_HACK
            /* Was necessary for Solaris 2.3 and very temporary */
            /* NetBSD bugs.                                     */
            act.sa_flags = SA_RESTART | SA_NODEFER;
#         else
            act.sa_flags = SA_RESTART;
#         endif

          (void) sigemptyset(&act.sa_mask);
#         ifdef GC_IRIX_THREADS
            /* Older versions have a bug related to retrieving and      */
            /* and setting a handler at the same time.                  */
            (void) sigaction(SIGSEGV, 0, &old_segv_act);
            (void) sigaction(SIGSEGV, &act, 0);
#         else
            (void) sigaction(SIGSEGV, &act, &old_segv_act);
#           if defined(IRIX5) && defined(_sigargs) /* Irix 5.x, not 6.x */ \
               || defined(HPUX) || defined(HURD) || defined(NETBSD) \
               || defined(FREEBSD)
              /* Under Irix 5.x or HP/UX, we may get SIGBUS.    */
              /* Pthreads doesn't exist under Irix 5.x, so we   */
              /* don't have to worry in the threads case.       */
              (void) sigaction(SIGBUS, &act, &old_bus_act);
#           endif
#         endif /* GC_IRIX_THREADS */
#       else
          old_segv_handler = signal(SIGSEGV, h);
#         ifdef SIGBUS
            old_bus_handler = signal(SIGBUS, h);
#         endif
#       endif
    }
# endif /* NEED_FIND_LIMIT || UNIX_LIKE */

# if defined(NEED_FIND_LIMIT) \
     || (defined(USE_PROC_FOR_LIBRARIES) && defined(THREADS))
  /* Some tools to implement HEURISTIC2 */
#   define MIN_PAGE_SIZE 256    /* Smallest conceivable page size, bytes */

    STATIC void GC_fault_handler(int sig GC_ATTR_UNUSED)
    {
        LONGJMP(GC_jmp_buf, 1);
    }

    GC_INNER void GC_setup_temporary_fault_handler(void)
    {
        /* Handler is process-wide, so this should only happen in       */
        /* one thread at a time.                                        */
        GC_ASSERT(I_HOLD_LOCK());
        GC_set_and_save_fault_handler(GC_fault_handler);
    }

    GC_INNER void GC_reset_fault_handler(void)
    {
#       if defined(SUNOS5SIGS) || defined(IRIX5) \
           || defined(OSF1) || defined(HURD) || defined(NETBSD)
          (void) sigaction(SIGSEGV, &old_segv_act, 0);
#         if defined(IRIX5) && defined(_sigargs) /* Irix 5.x, not 6.x */ \
             || defined(HPUX) || defined(HURD) || defined(NETBSD) \
             || defined(FREEBSD)
              (void) sigaction(SIGBUS, &old_bus_act, 0);
#         endif
#       else
          (void) signal(SIGSEGV, old_segv_handler);
#         ifdef SIGBUS
            (void) signal(SIGBUS, old_bus_handler);
#         endif
#       endif
    }

    /* Return the first non-addressable location > p (up) or    */
    /* the smallest location q s.t. [q,p) is addressable (!up). */
    /* We assume that p (up) or p-1 (!up) is addressable.       */
    /* Requires allocation lock.                                */
    STATIC ptr_t GC_find_limit_with_bound(ptr_t p, GC_bool up, ptr_t bound)
    {
        static volatile ptr_t result;
                /* Safer if static, since otherwise it may not be       */
                /* preserved across the longjmp.  Can safely be         */
                /* static since it's only called with the               */
                /* allocation lock held.                                */

        GC_ASSERT(I_HOLD_LOCK());
        GC_setup_temporary_fault_handler();
        if (SETJMP(GC_jmp_buf) == 0) {
            result = (ptr_t)(((word)(p))
                              & ~(MIN_PAGE_SIZE-1));
            for (;;) {
                if (up) {
                    result += MIN_PAGE_SIZE;
                    if ((word)result >= (word)bound) {
                      result = bound;
                      break;
                    }
                } else {
                    result -= MIN_PAGE_SIZE;
                    if ((word)result <= (word)bound) {
                      result = bound - MIN_PAGE_SIZE;
                                        /* This is to compensate        */
                                        /* further result increment (we */
                                        /* do not modify "up" variable  */
                                        /* since it might be clobbered  */
                                        /* by setjmp otherwise).        */
                      break;
                    }
                }
                GC_noop1((word)(*result));
            }
        }
        GC_reset_fault_handler();
        if (!up) {
            result += MIN_PAGE_SIZE;
        }
        return(result);
    }

    ptr_t GC_find_limit(ptr_t p, GC_bool up)
    {
        return GC_find_limit_with_bound(p, up, up ? (ptr_t)(word)(-1) : 0);
    }
# endif /* NEED_FIND_LIMIT || USE_PROC_FOR_LIBRARIES */

#ifdef HPUX_STACKBOTTOM

#include <sys/param.h>
#include <sys/pstat.h>

  GC_INNER ptr_t GC_get_register_stack_base(void)
  {
    struct pst_vm_status vm_status;

    int i = 0;
    while (pstat_getprocvm(&vm_status, sizeof(vm_status), 0, i++) == 1) {
      if (vm_status.pst_type == PS_RSESTACK) {
        return (ptr_t) vm_status.pst_vaddr;
      }
    }

    /* old way to get the register stackbottom */
    return (ptr_t)(((word)GC_stackbottom - BACKING_STORE_DISPLACEMENT - 1)
                   & ~(BACKING_STORE_ALIGNMENT - 1));
  }

#endif /* HPUX_STACK_BOTTOM */

#ifdef LINUX_STACKBOTTOM

# include <sys/types.h>
# include <sys/stat.h>

# define STAT_SKIP 27   /* Number of fields preceding startstack        */
                        /* field in /proc/self/stat                     */

# ifdef USE_LIBC_PRIVATES
#   pragma weak __libc_stack_end
    extern ptr_t __libc_stack_end;
# endif

# ifdef IA64
#   ifdef USE_LIBC_PRIVATES
#     pragma weak __libc_ia64_register_backing_store_base
      extern ptr_t __libc_ia64_register_backing_store_base;
#   endif

    GC_INNER ptr_t GC_get_register_stack_base(void)
    {
      ptr_t result;

#     ifdef USE_LIBC_PRIVATES
        if (0 != &__libc_ia64_register_backing_store_base
            && 0 != __libc_ia64_register_backing_store_base) {
          /* Glibc 2.2.4 has a bug such that for dynamically linked     */
          /* executables __libc_ia64_register_backing_store_base is     */
          /* defined but uninitialized during constructor calls.        */
          /* Hence we check for both nonzero address and value.         */
          return __libc_ia64_register_backing_store_base;
        }
#     endif
      result = backing_store_base_from_proc();
      if (0 == result) {
          result = GC_find_limit(GC_save_regs_in_stack(), FALSE);
          /* Now seems to work better than constant displacement        */
          /* heuristic used in 6.X versions.  The latter seems to       */
          /* fail for 2.6 kernels.                                      */
      }
      return result;
    }
# endif /* IA64 */

  STATIC ptr_t GC_linux_main_stack_base(void)
  {
    /* We read the stack base value from /proc/self/stat.  We do this   */
    /* using direct I/O system calls in order to avoid calling malloc   */
    /* in case REDIRECT_MALLOC is defined.                              */
#   ifndef STAT_READ
      /* Also defined in pthread_support.c. */
#     define STAT_BUF_SIZE 4096
#     define STAT_READ read
#   endif
          /* Should probably call the real read, if read is wrapped.    */
    char stat_buf[STAT_BUF_SIZE];
    int f;
    word result;
    int i, buf_offset = 0, len;

    /* First try the easy way.  This should work for glibc 2.2  */
    /* This fails in a prelinked ("prelink" command) executable */
    /* since the correct value of __libc_stack_end never        */
    /* becomes visible to us.  The second test works around     */
    /* this.                                                    */
#   ifdef USE_LIBC_PRIVATES
      if (0 != &__libc_stack_end && 0 != __libc_stack_end ) {
#       if defined(IA64)
          /* Some versions of glibc set the address 16 bytes too        */
          /* low while the initialization code is running.              */
          if (((word)__libc_stack_end & 0xfff) + 0x10 < 0x1000) {
            return __libc_stack_end + 0x10;
          } /* Otherwise it's not safe to add 16 bytes and we fall      */
            /* back to using /proc.                                     */
#       elif defined(SPARC)
          /* Older versions of glibc for 64-bit Sparc do not set
           * this variable correctly, it gets set to either zero
           * or one.
           */
          if (__libc_stack_end != (ptr_t) (unsigned long)0x1)
            return __libc_stack_end;
#       else
          return __libc_stack_end;
#       endif
      }
#   endif
    f = open("/proc/self/stat", O_RDONLY);
    if (f < 0)
      ABORT("Couldn't read /proc/self/stat");
    len = STAT_READ(f, stat_buf, STAT_BUF_SIZE);
    close(f);

    /* Skip the required number of fields.  This number is hopefully    */
    /* constant across all Linux implementations.                       */
    for (i = 0; i < STAT_SKIP; ++i) {
      while (buf_offset < len && isspace(stat_buf[buf_offset++])) {
        /* empty */
      }
      while (buf_offset < len && !isspace(stat_buf[buf_offset++])) {
        /* empty */
      }
    }
    /* Skip spaces.     */
    while (buf_offset < len && isspace(stat_buf[buf_offset])) {
      buf_offset++;
    }
    /* Find the end of the number and cut the buffer there.     */
    for (i = 0; buf_offset + i < len; i++) {
      if (!isdigit(stat_buf[buf_offset + i])) break;
    }
    if (buf_offset + i >= len) ABORT("Could not parse /proc/self/stat");
    stat_buf[buf_offset + i] = '\0';

    result = (word)STRTOULL(&stat_buf[buf_offset], NULL, 10);
    if (result < 0x100000 || (result & (sizeof(word) - 1)) != 0)
      ABORT("Absurd stack bottom value");
    return (ptr_t)result;
  }
#endif /* LINUX_STACKBOTTOM */

#ifdef FREEBSD_STACKBOTTOM
  /* This uses an undocumented sysctl call, but at least one expert     */
  /* believes it will stay.                                             */

# include <unistd.h>
# include <sys/types.h>
# include <sys/sysctl.h>

  STATIC ptr_t GC_freebsd_main_stack_base(void)
  {
    int nm[2] = {CTL_KERN, KERN_USRSTACK};
    ptr_t base;
    size_t len = sizeof(ptr_t);
    int r = sysctl(nm, 2, &base, &len, NULL, 0);
    if (r) ABORT("Error getting main stack base");
    return base;
  }
#endif /* FREEBSD_STACKBOTTOM */

<<<<<<< HEAD
#if defined(ECOS) || defined(NOSYS)
  ptr_t GC_get_main_stack_base(void)
  {
    return STACKBOTTOM;
  }
# define GET_MAIN_STACKBASE_SPECIAL
#elif !defined(BEOS) && !defined(AMIGA) && !defined(OS2) \
      && !defined(MSWIN32) && !defined(MSWINCE) && !defined(CYGWIN32) \
      && !defined(GC_OPENBSD_THREADS) \
      && (!defined(GC_SOLARIS_THREADS) || defined(_STRICT_STDC))

# if defined(LINUX) && defined(USE_GET_STACKBASE_FOR_MAIN)
#   include <pthread.h>
# elif defined(DARWIN) && !defined(NO_PTHREAD_GET_STACKADDR_NP)
    /* We could use pthread_get_stackaddr_np even in case of a  */
    /* single-threaded gclib (there is no -lpthread on Darwin). */
#   include <pthread.h>
#   undef STACKBOTTOM
#   define STACKBOTTOM (ptr_t)pthread_get_stackaddr_np(pthread_self())
# endif
=======
#ifdef SYMBIAN
ptr_t GC_get_main_stack_base(void)
{
	return (ptr_t)GC_get_main_symbian_stack_base();
}
#endif

#if !defined(BEOS) && !defined(AMIGA) && !defined(MSWIN32) \
    && !defined(MSWINCE) && !defined(OS2) && !defined(NOSYS) && !defined(ECOS) \
    && !defined(CYGWIN32) && !defined(SYMBIAN)
>>>>>>> 18d7a444

  ptr_t GC_get_main_stack_base(void)
  {
    ptr_t result; /* also used as "dummy" to get the approx. sp value */
#   if defined(LINUX) && !defined(NACL) \
       && (defined(USE_GET_STACKBASE_FOR_MAIN) \
           || (defined(THREADS) && !defined(REDIRECT_MALLOC)))
      pthread_attr_t attr;
      void *stackaddr;
      size_t size;
      if (pthread_getattr_np(pthread_self(), &attr) == 0) {
        if (pthread_attr_getstack(&attr, &stackaddr, &size) == 0
            && stackaddr != NULL) {
          pthread_attr_destroy(&attr);
#         ifdef STACK_GROWS_DOWN
            stackaddr = (char *)stackaddr + size;
#         endif
          return (ptr_t)stackaddr;
        }
        pthread_attr_destroy(&attr);
      }
      WARN("pthread_getattr_np or pthread_attr_getstack failed"
           " for main thread\n", 0);
#   endif
#   ifdef STACKBOTTOM
      result = STACKBOTTOM;
#   else
#     define STACKBOTTOM_ALIGNMENT_M1 ((word)STACK_GRAN - 1)
#     ifdef HEURISTIC1
#       ifdef STACK_GROWS_DOWN
          result = (ptr_t)((((word)(&result)) + STACKBOTTOM_ALIGNMENT_M1)
                           & ~STACKBOTTOM_ALIGNMENT_M1);
#       else
          result = (ptr_t)(((word)(&result)) & ~STACKBOTTOM_ALIGNMENT_M1);
#       endif
#     endif /* HEURISTIC1 */
#     ifdef LINUX_STACKBOTTOM
         result = GC_linux_main_stack_base();
#     endif
#     ifdef FREEBSD_STACKBOTTOM
         result = GC_freebsd_main_stack_base();
#     endif
#     ifdef HEURISTIC2
#       ifdef STACK_GROWS_DOWN
          result = GC_find_limit((ptr_t)(&result), TRUE);
#         ifdef HEURISTIC2_LIMIT
            if ((word)result > (word)HEURISTIC2_LIMIT
                && (word)(&result) < (word)HEURISTIC2_LIMIT) {
              result = HEURISTIC2_LIMIT;
            }
#         endif
#       else
          result = GC_find_limit((ptr_t)(&result), FALSE);
#         ifdef HEURISTIC2_LIMIT
            if ((word)result < (word)HEURISTIC2_LIMIT
                && (word)(&result) > (word)HEURISTIC2_LIMIT) {
              result = HEURISTIC2_LIMIT;
            }
#         endif
#       endif
#     endif /* HEURISTIC2 */
#     ifdef STACK_GROWS_DOWN
        if (result == 0)
          result = (ptr_t)(signed_word)(-sizeof(ptr_t));
#     endif
#   endif
    GC_ASSERT((word)(&result) HOTTER_THAN (word)result);
    return(result);
  }
# define GET_MAIN_STACKBASE_SPECIAL
#endif /* !AMIGA, !BEOS, !OPENBSD, !OS2, !Windows */

#if (defined(GC_LINUX_THREADS) || defined(PLATFORM_ANDROID)) && !defined(NACL)

# include <pthread.h>
  /* extern int pthread_getattr_np(pthread_t, pthread_attr_t *); */

  GC_API int GC_CALL GC_get_stack_base(struct GC_stack_base *b)
  {
    pthread_attr_t attr;
    size_t size;
#   ifdef IA64
      DCL_LOCK_STATE;
#   endif

    if (pthread_getattr_np(pthread_self(), &attr) != 0) {
        WARN("pthread_getattr_np failed\n", 0);
        return GC_UNIMPLEMENTED;
    }
    if (pthread_attr_getstack(&attr, &(b -> mem_base), &size) != 0) {
        ABORT("pthread_attr_getstack failed");
    }
    pthread_attr_destroy(&attr);
#   ifdef STACK_GROWS_DOWN
        b -> mem_base = (char *)(b -> mem_base) + size;
#   endif
#   ifdef IA64
      /* We could try backing_store_base_from_proc, but that's safe     */
      /* only if no mappings are being asynchronously created.          */
      /* Subtracting the size from the stack base doesn't work for at   */
      /* least the main thread.                                         */
      LOCK();
      {
        IF_CANCEL(int cancel_state;)
        ptr_t bsp;
        ptr_t next_stack;

        DISABLE_CANCEL(cancel_state);
        bsp = GC_save_regs_in_stack();
        next_stack = GC_greatest_stack_base_below(bsp);
        if (0 == next_stack) {
          b -> reg_base = GC_find_limit(bsp, FALSE);
        } else {
          /* Avoid walking backwards into preceding memory stack and    */
          /* growing it.                                                */
          b -> reg_base = GC_find_limit_with_bound(bsp, FALSE, next_stack);
        }
        RESTORE_CANCEL(cancel_state);
      }
      UNLOCK();
#   endif
    return GC_SUCCESS;
  }
# define HAVE_GET_STACK_BASE
#endif /* GC_LINUX_THREADS */

#if defined(GC_DARWIN_THREADS) && !defined(NO_PTHREAD_GET_STACKADDR_NP)
# include <pthread.h>

  GC_API int GC_CALL GC_get_stack_base(struct GC_stack_base *b)
  {
#   ifdef GC_ASSERTIONS
      int dummy;
#   endif
    /* pthread_get_stackaddr_np() should return stack bottom (highest   */
    /* stack address plus 1).                                           */
    b->mem_base = pthread_get_stackaddr_np(pthread_self());
    GC_ASSERT((word)(&dummy) HOTTER_THAN (word)b->mem_base);
    return GC_SUCCESS;
  }
# define HAVE_GET_STACK_BASE
#endif /* GC_DARWIN_THREADS */

#ifdef GC_OPENBSD_THREADS
# include <sys/signal.h>
# include <pthread.h>
# include <pthread_np.h>

  /* Find the stack using pthread_stackseg_np(). */
  GC_API int GC_CALL GC_get_stack_base(struct GC_stack_base *sb)
  {
    stack_t stack;
    pthread_stackseg_np(pthread_self(), &stack);
    sb->mem_base = stack.ss_sp;
    return GC_SUCCESS;
  }
# define HAVE_GET_STACK_BASE
#endif /* GC_OPENBSD_THREADS */

#if defined(GC_SOLARIS_THREADS) && !defined(_STRICT_STDC)

# include <thread.h>
# include <signal.h>
# include <pthread.h>

  /* These variables are used to cache ss_sp value for the primordial   */
  /* thread (it's better not to call thr_stksegment() twice for this    */
  /* thread - see JDK bug #4352906).                                    */
  static pthread_t stackbase_main_self = 0;
                        /* 0 means stackbase_main_ss_sp value is unset. */
  static void *stackbase_main_ss_sp = NULL;

  GC_API int GC_CALL GC_get_stack_base(struct GC_stack_base *b)
  {
    stack_t s;
    pthread_t self = pthread_self();
    if (self == stackbase_main_self)
      {
        /* If the client calls GC_get_stack_base() from the main thread */
        /* then just return the cached value.                           */
        b -> mem_base = stackbase_main_ss_sp;
        GC_ASSERT(b -> mem_base != NULL);
        return GC_SUCCESS;
      }

    if (thr_stksegment(&s)) {
      /* According to the manual, the only failure error code returned  */
      /* is EAGAIN meaning "the information is not available due to the */
      /* thread is not yet completely initialized or it is an internal  */
      /* thread" - this shouldn't happen here.                          */
      ABORT("thr_stksegment failed");
    }
    /* s.ss_sp holds the pointer to the stack bottom. */
    GC_ASSERT((word)(&s) HOTTER_THAN (word)s.ss_sp);

    if (!stackbase_main_self && thr_main() != 0)
      {
        /* Cache the stack base value for the primordial thread (this   */
        /* is done during GC_init, so there is no race).                */
        stackbase_main_ss_sp = s.ss_sp;
        stackbase_main_self = self;
      }

    b -> mem_base = s.ss_sp;
    return GC_SUCCESS;
  }
# define HAVE_GET_STACK_BASE
#endif /* GC_SOLARIS_THREADS */

#ifdef GC_RTEMS_PTHREADS
  GC_API int GC_CALL GC_get_stack_base(struct GC_stack_base *sb)
  {
    sb->mem_base = rtems_get_stack_bottom();
    return GC_SUCCESS;
  }
# define HAVE_GET_STACK_BASE
#endif /* GC_RTEMS_PTHREADS */

#ifndef HAVE_GET_STACK_BASE
# ifdef NEED_FIND_LIMIT
    /* Retrieve stack base.                                             */
    /* Using the GC_find_limit version is risky.                        */
    /* On IA64, for example, there is no guard page between the         */
    /* stack of one thread and the register backing store of the        */
    /* next.  Thus this is likely to identify way too large a           */
    /* "stack" and thus at least result in disastrous performance.      */
    /* FIXME - Implement better strategies here.                        */
    GC_API int GC_CALL GC_get_stack_base(struct GC_stack_base *b)
    {
      int dummy;
      IF_CANCEL(int cancel_state;)
      DCL_LOCK_STATE;

      LOCK();
      DISABLE_CANCEL(cancel_state);  /* May be unnecessary? */
#     ifdef STACK_GROWS_DOWN
        b -> mem_base = GC_find_limit((ptr_t)(&dummy), TRUE);
#       ifdef IA64
          b -> reg_base = GC_find_limit(GC_save_regs_in_stack(), FALSE);
#       endif
#     else
        b -> mem_base = GC_find_limit(&dummy, FALSE);
#     endif
      RESTORE_CANCEL(cancel_state);
      UNLOCK();
      return GC_SUCCESS;
    }
# else
    GC_API int GC_CALL GC_get_stack_base(
                                struct GC_stack_base *b GC_ATTR_UNUSED)
    {
#     if defined(GET_MAIN_STACKBASE_SPECIAL) && !defined(THREADS) \
         && !defined(IA64)
        b->mem_base = GC_get_main_stack_base();
        return GC_SUCCESS;
#     else
        return GC_UNIMPLEMENTED;
#     endif
    }
# endif /* !NEED_FIND_LIMIT */
#endif /* !HAVE_GET_STACK_BASE */

#ifndef GET_MAIN_STACKBASE_SPECIAL
  /* This is always called from the main thread.  Default implementation. */
  ptr_t GC_get_main_stack_base(void)
  {
    struct GC_stack_base sb;
    if (GC_get_stack_base(&sb) != GC_SUCCESS)
      ABORT("GC_get_stack_base failed");
    GC_ASSERT((word)(&sb) HOTTER_THAN (word)sb.mem_base);
    return (ptr_t)sb.mem_base;
  }
#endif /* !GET_MAIN_STACKBASE_SPECIAL */

/* Register static data segment(s) as roots.  If more data segments are */
/* added later then they need to be registered at that point (as we do  */
/* with SunOS dynamic loading), or GC_mark_roots needs to check for     */
/* them (as we do with PCR).  Called with allocator lock held.          */
# ifdef OS2

void GC_register_data_segments(void)
{
    PTIB ptib;
    PPIB ppib;
    HMODULE module_handle;
#   define PBUFSIZ 512
    UCHAR path[PBUFSIZ];
    FILE * myexefile;
    struct exe_hdr hdrdos;      /* MSDOS header.        */
    struct e32_exe hdr386;      /* Real header for my executable */
    struct o32_obj seg; /* Currrent segment */
    int nsegs;


    if (DosGetInfoBlocks(&ptib, &ppib) != NO_ERROR) {
        ABORT("DosGetInfoBlocks failed");
    }
    module_handle = ppib -> pib_hmte;
    if (DosQueryModuleName(module_handle, PBUFSIZ, path) != NO_ERROR) {
        GC_err_printf("DosQueryModuleName failed\n");
        ABORT("DosGetInfoBlocks failed");
    }
    myexefile = fopen(path, "rb");
    if (myexefile == 0) {
        if (GC_print_stats) {
            GC_err_puts("Couldn't open executable ");
            GC_err_puts(path);
            GC_err_puts("\n");
        }
        ABORT("Failed to open executable");
    }
    if (fread((char *)(&hdrdos), 1, sizeof(hdrdos), myexefile)
          < sizeof(hdrdos)) {
        if (GC_print_stats) {
            GC_err_puts("Couldn't read MSDOS header from ");
            GC_err_puts(path);
            GC_err_puts("\n");
        }
        ABORT("Couldn't read MSDOS header");
    }
    if (E_MAGIC(hdrdos) != EMAGIC) {
        if (GC_print_stats) {
            GC_err_puts("Executable has wrong DOS magic number: ");
            GC_err_puts(path);
            GC_err_puts("\n");
        }
        ABORT("Bad DOS magic number");
    }
    if (fseek(myexefile, E_LFANEW(hdrdos), SEEK_SET) != 0) {
        if (GC_print_stats) {
            GC_err_puts("Seek to new header failed in ");
            GC_err_puts(path);
            GC_err_puts("\n");
        }
        ABORT("Bad DOS magic number");
    }
    if (fread((char *)(&hdr386), 1, sizeof(hdr386), myexefile)
          < sizeof(hdr386)) {
        if (GC_print_stats) {
            GC_err_puts("Couldn't read MSDOS header from ");
            GC_err_puts(path);
            GC_err_puts("\n");
        }
        ABORT("Couldn't read OS/2 header");
    }
    if (E32_MAGIC1(hdr386) != E32MAGIC1 || E32_MAGIC2(hdr386) != E32MAGIC2) {
        if (GC_print_stats) {
            GC_err_puts("Executable has wrong OS/2 magic number: ");
            GC_err_puts(path);
            GC_err_puts("\n");
        }
        ABORT("Bad OS/2 magic number");
    }
    if (E32_BORDER(hdr386) != E32LEBO || E32_WORDER(hdr386) != E32LEWO) {
        if (GC_print_stats) {
            GC_err_puts("Executable has wrong byte order: ");
            GC_err_puts(path);
            GC_err_puts("\n");
        }
        ABORT("Bad byte order");
    }
    if (E32_CPU(hdr386) == E32CPU286) {
        if (GC_print_stats) {
            GC_err_puts("GC can't handle 80286 executables: ");
            GC_err_puts(path);
            GC_err_puts("\n");
        }
        ABORT("Intel 80286 executables are unsupported");
    }
    if (fseek(myexefile, E_LFANEW(hdrdos) + E32_OBJTAB(hdr386),
              SEEK_SET) != 0) {
        if (GC_print_stats) {
            GC_err_puts("Seek to object table failed: ");
            GC_err_puts(path);
            GC_err_puts("\n");
        }
        ABORT("Seek to object table failed");
    }
    for (nsegs = E32_OBJCNT(hdr386); nsegs > 0; nsegs--) {
      int flags;
      if (fread((char *)(&seg), 1, sizeof(seg), myexefile) < sizeof(seg)) {
        if (GC_print_stats) {
            GC_err_puts("Couldn't read obj table entry from ");
            GC_err_puts(path);
            GC_err_puts("\n");
        }
        ABORT("Couldn't read obj table entry");
      }
      flags = O32_FLAGS(seg);
      if (!(flags & OBJWRITE)) continue;
      if (!(flags & OBJREAD)) continue;
      if (flags & OBJINVALID) {
          GC_err_printf("Object with invalid pages?\n");
          continue;
      }
      GC_add_roots_inner((ptr_t)O32_BASE(seg),
                         (ptr_t)(O32_BASE(seg)+O32_SIZE(seg)), FALSE);
    }
}

# else /* !OS2 */

# if defined(GWW_VDB)
#   ifndef MEM_WRITE_WATCH
#     define MEM_WRITE_WATCH 0x200000
#   endif
#   ifndef WRITE_WATCH_FLAG_RESET
#     define WRITE_WATCH_FLAG_RESET 1
#   endif

    /* Since we can't easily check whether ULONG_PTR and SIZE_T are     */
    /* defined in Win32 basetsd.h, we define own ULONG_PTR.             */
#   define GC_ULONG_PTR word

    typedef UINT (WINAPI * GetWriteWatch_type)(
                                DWORD, PVOID, GC_ULONG_PTR /* SIZE_T */,
                                PVOID *, GC_ULONG_PTR *, PULONG);
    static GetWriteWatch_type GetWriteWatch_func;
    static DWORD GetWriteWatch_alloc_flag;

#   define GC_GWW_AVAILABLE() (GetWriteWatch_func != NULL)

    static void detect_GetWriteWatch(void)
    {
      static GC_bool done;
      HMODULE hK32;
      if (done)
        return;

#     if defined(MPROTECT_VDB)
        {
          char * str = GETENV("GC_USE_GETWRITEWATCH");
#         if defined(GC_PREFER_MPROTECT_VDB)
            if (str == NULL || (*str == '0' && *(str + 1) == '\0')) {
              /* GC_USE_GETWRITEWATCH is unset or set to "0".           */
              done = TRUE; /* falling back to MPROTECT_VDB strategy.    */
              /* This should work as if GWW_VDB is undefined. */
              return;
            }
#         else
            if (str != NULL && *str == '0' && *(str + 1) == '\0') {
              /* GC_USE_GETWRITEWATCH is set "0".                       */
              done = TRUE; /* falling back to MPROTECT_VDB strategy.    */
              return;
            }
#         endif
        }
#     endif

      hK32 = GetModuleHandle(TEXT("kernel32.dll"));
      if (hK32 != (HMODULE)0 &&
          (GetWriteWatch_func = (GetWriteWatch_type)GetProcAddress(hK32,
                                                "GetWriteWatch")) != NULL) {
        /* Also check whether VirtualAlloc accepts MEM_WRITE_WATCH,   */
        /* as some versions of kernel32.dll have one but not the      */
        /* other, making the feature completely broken.               */
        void * page = VirtualAlloc(NULL, GC_page_size,
                                    MEM_WRITE_WATCH | MEM_RESERVE,
                                    PAGE_READWRITE);
        if (page != NULL) {
          PVOID pages[16];
          GC_ULONG_PTR count = 16;
          DWORD page_size;
          /* Check that it actually works.  In spite of some            */
          /* documentation it actually seems to exist on W2K.           */
          /* This test may be unnecessary, but ...                      */
          if (GetWriteWatch_func(WRITE_WATCH_FLAG_RESET,
                                 page, GC_page_size,
                                 pages,
                                 &count,
                                 &page_size) != 0) {
            /* GetWriteWatch always fails. */
            GetWriteWatch_func = NULL;
          } else {
            GetWriteWatch_alloc_flag = MEM_WRITE_WATCH;
          }
          VirtualFree(page, GC_page_size, MEM_RELEASE);
        } else {
          /* GetWriteWatch will be useless. */
          GetWriteWatch_func = NULL;
        }
      }
      if (GC_print_stats) {
        if (GetWriteWatch_func == NULL) {
          GC_log_printf("Did not find a usable GetWriteWatch()\n");
        } else {
          GC_log_printf("Using GetWriteWatch()\n");
        }
      }
      done = TRUE;
    }

# else
#   define GetWriteWatch_alloc_flag 0
# endif /* !GWW_VDB */

# if defined(MSWIN32) || defined(MSWINCE) || defined(CYGWIN32)

# ifdef MSWIN32
  /* Unfortunately, we have to handle win32s very differently from NT,  */
  /* Since VirtualQuery has very different semantics.  In particular,   */
  /* under win32s a VirtualQuery call on an unmapped page returns an    */
  /* invalid result.  Under NT, GC_register_data_segments is a no-op    */
  /* and all real work is done by GC_register_dynamic_libraries.  Under */
  /* win32s, we cannot find the data segments associated with dll's.    */
  /* We register the main data segment here.                            */
  GC_INNER GC_bool GC_no_win32_dlls = FALSE;
        /* This used to be set for gcc, to avoid dealing with           */
        /* the structured exception handling issues.  But we now have   */
        /* assembly code to do that right.                              */

  GC_INNER GC_bool GC_wnt = FALSE;
         /* This is a Windows NT derivative, i.e. NT, W2K, XP or later. */

  GC_INNER void GC_init_win32(void)
  {
    /* Set GC_wnt.  If we're running under win32s, assume that no DLLs  */
    /* will be loaded.  I doubt anyone still runs win32s, but...        */
    DWORD v = GetVersion();
    GC_wnt = !(v & 0x80000000);
    GC_no_win32_dlls |= ((!GC_wnt) && (v & 0xff) <= 3);
#   ifdef USE_MUNMAP
      if (GC_no_win32_dlls) {
        /* Turn off unmapping for safety (since may not work well with  */
        /* GlobalAlloc).                                                */
        GC_unmap_threshold = 0;
      }
#   endif
  }

  /* Return the smallest address a such that VirtualQuery               */
  /* returns correct results for all addresses between a and start.     */
  /* Assumes VirtualQuery returns correct information for start.        */
  STATIC ptr_t GC_least_described_address(ptr_t start)
  {
    MEMORY_BASIC_INFORMATION buf;
    size_t result;
    LPVOID limit;
    ptr_t p;
    LPVOID q;

    limit = GC_sysinfo.lpMinimumApplicationAddress;
    p = (ptr_t)((word)start & ~(GC_page_size - 1));
    for (;;) {
        q = (LPVOID)(p - GC_page_size);
        if ((word)q > (word)p /* underflow */ || (word)q < (word)limit) break;
        result = VirtualQuery(q, &buf, sizeof(buf));
        if (result != sizeof(buf) || buf.AllocationBase == 0) break;
        p = (ptr_t)(buf.AllocationBase);
    }
    return p;
  }
# endif /* MSWIN32 */

# ifndef REDIRECT_MALLOC
  /* We maintain a linked list of AllocationBase values that we know    */
  /* correspond to malloc heap sections.  Currently this is only called */
  /* during a GC.  But there is some hope that for long running         */
  /* programs we will eventually see most heap sections.                */

  /* In the long run, it would be more reliable to occasionally walk    */
  /* the malloc heap with HeapWalk on the default heap.  But that       */
  /* apparently works only for NT-based Windows.                        */

  STATIC size_t GC_max_root_size = 100000; /* Appr. largest root size.  */

# ifdef USE_WINALLOC
  /* In the long run, a better data structure would also be nice ...    */
  STATIC struct GC_malloc_heap_list {
    void * allocation_base;
    struct GC_malloc_heap_list *next;
  } *GC_malloc_heap_l = 0;

  /* Is p the base of one of the malloc heap sections we already know   */
  /* about?                                                             */
  STATIC GC_bool GC_is_malloc_heap_base(ptr_t p)
  {
    struct GC_malloc_heap_list *q = GC_malloc_heap_l;

    while (0 != q) {
      if (q -> allocation_base == p) return TRUE;
      q = q -> next;
    }
    return FALSE;
  }

  STATIC void *GC_get_allocation_base(void *p)
  {
    MEMORY_BASIC_INFORMATION buf;
    size_t result = VirtualQuery(p, &buf, sizeof(buf));
    if (result != sizeof(buf)) {
      ABORT("Weird VirtualQuery result");
    }
    return buf.AllocationBase;
  }

  GC_INNER void GC_add_current_malloc_heap(void)
  {
    struct GC_malloc_heap_list *new_l =
                 malloc(sizeof(struct GC_malloc_heap_list));
    void * candidate = GC_get_allocation_base(new_l);

    if (new_l == 0) return;
    if (GC_is_malloc_heap_base(candidate)) {
      /* Try a little harder to find malloc heap.                       */
        size_t req_size = 10000;
        do {
          void *p = malloc(req_size);
          if (0 == p) {
            free(new_l);
            return;
          }
          candidate = GC_get_allocation_base(p);
          free(p);
          req_size *= 2;
        } while (GC_is_malloc_heap_base(candidate)
                 && req_size < GC_max_root_size/10 && req_size < 500000);
        if (GC_is_malloc_heap_base(candidate)) {
          free(new_l);
          return;
        }
    }
    if (GC_print_stats)
      GC_log_printf("Found new system malloc AllocationBase at %p\n",
                    candidate);
    new_l -> allocation_base = candidate;
    new_l -> next = GC_malloc_heap_l;
    GC_malloc_heap_l = new_l;
  }
# endif /* USE_WINALLOC */

# endif /* !REDIRECT_MALLOC */

  STATIC word GC_n_heap_bases = 0;      /* See GC_heap_bases.   */

  /* Is p the start of either the malloc heap, or of one of our */
  /* heap sections?                                             */
  GC_INNER GC_bool GC_is_heap_base(ptr_t p)
  {
     unsigned i;
#    ifndef REDIRECT_MALLOC
       if (GC_root_size > GC_max_root_size) GC_max_root_size = GC_root_size;
#      ifdef USE_WINALLOC
         if (GC_is_malloc_heap_base(p)) return TRUE;
#      endif
#    endif
     for (i = 0; i < GC_n_heap_bases; i++) {
         if (GC_heap_bases[i] == p) return TRUE;
     }
     return FALSE;
  }

#ifdef MSWIN32
  STATIC void GC_register_root_section(ptr_t static_root)
  {
      MEMORY_BASIC_INFORMATION buf;
      size_t result;
      DWORD protect;
      LPVOID p;
      char * base;
      char * limit, * new_limit;

      if (!GC_no_win32_dlls) return;
      p = base = limit = GC_least_described_address(static_root);
      while ((word)p < (word)GC_sysinfo.lpMaximumApplicationAddress) {
        result = VirtualQuery(p, &buf, sizeof(buf));
        if (result != sizeof(buf) || buf.AllocationBase == 0
            || GC_is_heap_base(buf.AllocationBase)) break;
        new_limit = (char *)p + buf.RegionSize;
        protect = buf.Protect;
        if (buf.State == MEM_COMMIT
            && is_writable(protect)) {
            if ((char *)p == limit) {
                limit = new_limit;
            } else {
                if (base != limit) GC_add_roots_inner(base, limit, FALSE);
                base = p;
                limit = new_limit;
            }
        }
        if ((word)p > (word)new_limit /* overflow */) break;
        p = (LPVOID)new_limit;
      }
      if (base != limit) GC_add_roots_inner(base, limit, FALSE);
  }
#endif /* MSWIN32 */

  void GC_register_data_segments(void)
  {
#   ifdef MSWIN32
      GC_register_root_section((ptr_t)&GC_pages_executable);
                            /* any other GC global variable would fit too. */
#   endif
  }

# else /* !OS2 && !Windows */

# if (defined(SVR4) || defined(AUX) || defined(DGUX) \
      || (defined(LINUX) && defined(SPARC))) && !defined(PCR)
  ptr_t GC_SysVGetDataStart(size_t max_page_size, ptr_t etext_addr)
  {
    word text_end = ((word)(etext_addr) + sizeof(word) - 1)
                    & ~(sizeof(word) - 1);
        /* etext rounded to word boundary       */
    word next_page = ((text_end + (word)max_page_size - 1)
                      & ~((word)max_page_size - 1));
    word page_offset = (text_end & ((word)max_page_size - 1));
    char * volatile result = (char *)(next_page + page_offset);
    /* Note that this isn't equivalent to just adding           */
    /* max_page_size to &etext if &etext is at a page boundary  */

    GC_setup_temporary_fault_handler();
    if (SETJMP(GC_jmp_buf) == 0) {
        /* Try writing to the address.  */
        *result = *result;
        GC_reset_fault_handler();
    } else {
        GC_reset_fault_handler();
        /* We got here via a longjmp.  The address is not readable.     */
        /* This is known to happen under Solaris 2.4 + gcc, which place */
        /* string constants in the text segment, but after etext.       */
        /* Use plan B.  Note that we now know there is a gap between    */
        /* text and data segments, so plan A bought us something.       */
        result = (char *)GC_find_limit((ptr_t)(DATAEND), FALSE);
    }
    return((ptr_t)result);
  }
# endif

# if defined(FREEBSD) && !defined(PCR) && (defined(I386) || defined(X86_64) \
                                || defined(powerpc) || defined(__powerpc__))

/* Its unclear whether this should be identical to the above, or        */
/* whether it should apply to non-X86 architectures.                    */
/* For now we don't assume that there is always an empty page after     */
/* etext.  But in some cases there actually seems to be slightly more.  */
/* This also deals with holes between read-only data and writable data. */
ptr_t GC_FreeBSDGetDataStart(size_t max_page_size, ptr_t etext_addr)
{
    word text_end = ((word)(etext_addr) + sizeof(word) - 1)
                     & ~(sizeof(word) - 1);
        /* etext rounded to word boundary       */
    volatile word next_page = (text_end + (word)max_page_size - 1)
                              & ~((word)max_page_size - 1);
    volatile ptr_t result = (ptr_t)text_end;
    GC_setup_temporary_fault_handler();
    if (SETJMP(GC_jmp_buf) == 0) {
        /* Try reading at the address.                          */
        /* This should happen before there is another thread.   */
        for (; next_page < (word)(DATAEND); next_page += (word)max_page_size)
            *(volatile char *)next_page;
        GC_reset_fault_handler();
    } else {
        GC_reset_fault_handler();
        /* As above, we go to plan B    */
        result = GC_find_limit((ptr_t)(DATAEND), FALSE);
    }
    return(result);
}

# endif /* FREEBSD */


#ifdef AMIGA

#  define GC_AMIGA_DS
#  include "extra/AmigaOS.c"
#  undef GC_AMIGA_DS

#elif defined(OPENBSD)

/* Depending on arch alignment, there can be multiple holes     */
/* between DATASTART and DATAEND.  Scan in DATASTART .. DATAEND */
/* and register each region.                                    */
void GC_register_data_segments(void)
{
  ptr_t region_start = DATASTART;
  ptr_t region_end;

  for (;;) {
    region_end = GC_find_limit_openbsd(region_start, DATAEND);
    GC_add_roots_inner(region_start, region_end, FALSE);
    if ((word)region_end >= (word)(DATAEND))
      break;
    region_start = GC_skip_hole_openbsd(region_end, DATAEND);
  }
}

# else /* !OS2 && !Windows && !AMIGA && !OPENBSD */

void GC_register_data_segments(void)
{
#   if !defined(PCR) && !defined(MACOS)
#     if defined(REDIRECT_MALLOC) && defined(GC_SOLARIS_THREADS)
        /* As of Solaris 2.3, the Solaris threads implementation        */
        /* allocates the data structure for the initial thread with     */
        /* sbrk at process startup.  It needs to be scanned, so that    */
        /* we don't lose some malloc allocated data structures          */
        /* hanging from it.  We're on thin ice here ...                 */
        extern caddr_t sbrk(int);

        GC_ASSERT(DATASTART);
        {
          ptr_t p = (ptr_t)sbrk(0);
          if ((word)(DATASTART) < (word)p)
            GC_add_roots_inner(DATASTART, p, FALSE);
        }
#     else
        GC_ASSERT(DATASTART);
        GC_add_roots_inner(DATASTART, (ptr_t)(DATAEND), FALSE);
#       if defined(DATASTART2)
          GC_add_roots_inner(DATASTART2, (ptr_t)(DATAEND2), FALSE);
#       endif
#     endif
#   endif
#   if defined(MACOS)
    {
#   if defined(THINK_C)
        extern void* GC_MacGetDataStart(void);
        /* globals begin above stack and end at a5. */
        GC_add_roots_inner((ptr_t)GC_MacGetDataStart(),
                           (ptr_t)LMGetCurrentA5(), FALSE);
#   else
#     if defined(__MWERKS__)
#       if !__POWERPC__
          extern void* GC_MacGetDataStart(void);
          /* MATTHEW: Function to handle Far Globals (CW Pro 3) */
#         if __option(far_data)
          extern void* GC_MacGetDataEnd(void);
#         endif
          /* globals begin above stack and end at a5. */
          GC_add_roots_inner((ptr_t)GC_MacGetDataStart(),
                             (ptr_t)LMGetCurrentA5(), FALSE);
          /* MATTHEW: Handle Far Globals */
#         if __option(far_data)
      /* Far globals follow he QD globals: */
          GC_add_roots_inner((ptr_t)LMGetCurrentA5(),
                             (ptr_t)GC_MacGetDataEnd(), FALSE);
#         endif
#       else
          extern char __data_start__[], __data_end__[];
          GC_add_roots_inner((ptr_t)&__data_start__,
                             (ptr_t)&__data_end__, FALSE);
#       endif /* __POWERPC__ */
#     endif /* __MWERKS__ */
#   endif /* !THINK_C */
    }
#   endif /* MACOS */

    /* Dynamic libraries are added at every collection, since they may  */
    /* change.                                                          */
}

# endif /* !AMIGA */
# endif /* !MSWIN32 && !MSWINCE */
# endif /* !OS2 */

/*
 * Auxiliary routines for obtaining memory from OS.
 */

# if !defined(OS2) && !defined(PCR) && !defined(AMIGA) \
     && !defined(USE_WINALLOC) && !defined(MACOS) && !defined(DOS4GW) \
     && !defined(NONSTOP) && !defined(SN_TARGET_PS3) && !defined(RTEMS) \
     && !defined(__CC_ARM)

# define SBRK_ARG_T ptrdiff_t

#if defined(MMAP_SUPPORTED)

#ifdef USE_MMAP_FIXED
#   define GC_MMAP_FLAGS MAP_FIXED | MAP_PRIVATE
        /* Seems to yield better performance on Solaris 2, but can      */
        /* be unreliable if something is already mapped at the address. */
#else
#   define GC_MMAP_FLAGS MAP_PRIVATE
#endif

#ifdef USE_MMAP_ANON
# define zero_fd -1
# if defined(MAP_ANONYMOUS)
#   define OPT_MAP_ANON MAP_ANONYMOUS
# else
#   define OPT_MAP_ANON MAP_ANON
# endif
#else
  static int zero_fd;
# define OPT_MAP_ANON 0
#endif

#ifndef HEAP_START
#   define HEAP_START ((ptr_t)0)
#endif

<<<<<<< HEAD
STATIC ptr_t GC_unix_mmap_get_mem(word bytes)
=======
#ifdef SYMBIAN
extern char* GC_get_private_path_and_zero_file();
#endif

ptr_t GC_unix_mmap_get_mem(word bytes)
>>>>>>> 18d7a444
{
    void *result;
    static ptr_t last_addr = HEAP_START;

#   ifndef USE_MMAP_ANON
      static GC_bool initialized = FALSE;

<<<<<<< HEAD
      if (!EXPECT(initialized, TRUE)) {
          zero_fd = open("/dev/zero", O_RDONLY);
          fcntl(zero_fd, F_SETFD, FD_CLOEXEC);
          initialized = TRUE;
=======
      if (!initialized) {	  
	  #ifdef SYMBIAN
	  	char* path = GC_get_private_path_and_zero_file();
	  	zero_fd = open(path, O_RDWR | O_CREAT, 0666);
	  	free( path );
	  #else
	  	zero_fd = open("/dev/zero", O_RDONLY);
	  #endif	  
	  fcntl(zero_fd, F_SETFD, FD_CLOEXEC);
	  initialized = TRUE;
>>>>>>> 18d7a444
      }
#   endif

    if (bytes & (GC_page_size - 1)) ABORT("Bad GET_MEM arg");
    result = mmap(last_addr, bytes, (PROT_READ | PROT_WRITE)
                                    | (GC_pages_executable ? PROT_EXEC : 0),
                  GC_MMAP_FLAGS | OPT_MAP_ANON, zero_fd, 0/* offset */);
#   undef IGNORE_PAGES_EXECUTABLE

    if (result == MAP_FAILED) return(0);
    last_addr = (ptr_t)result + bytes + GC_page_size - 1;
    last_addr = (ptr_t)((word)last_addr & ~(GC_page_size - 1));
#   if !defined(LINUX)
      if (last_addr == 0) {
        /* Oops.  We got the end of the address space.  This isn't      */
        /* usable by arbitrary C code, since one-past-end pointers      */
        /* don't work, so we discard it and try again.                  */
        munmap(result, (size_t)(-GC_page_size) - (size_t)result);
                        /* Leave last page mapped, so we can't repeat.  */
        return GC_unix_mmap_get_mem(bytes);
      }
#   else
      GC_ASSERT(last_addr != 0);
#   endif
    if (((word)result % HBLKSIZE) != 0)
      ABORT(
       "GC_unix_get_mem: Memory returned by mmap is not aligned to HBLKSIZE.");
    return((ptr_t)result);
}

# endif  /* MMAP_SUPPORTED */

#if defined(USE_MMAP)
  ptr_t GC_unix_get_mem(word bytes)
  {
    return GC_unix_mmap_get_mem(bytes);
  }
#else /* !USE_MMAP */

STATIC ptr_t GC_unix_sbrk_get_mem(word bytes)
{
  ptr_t result;
# ifdef IRIX5
    /* Bare sbrk isn't thread safe.  Play by malloc rules.      */
    /* The equivalent may be needed on other systems as well.   */
    __LOCK_MALLOC();
# endif
  {
    ptr_t cur_brk = (ptr_t)sbrk(0);
    SBRK_ARG_T lsbs = (word)cur_brk & (GC_page_size-1);

    if ((SBRK_ARG_T)bytes < 0) {
        result = 0; /* too big */
        goto out;
    }
    if (lsbs != 0) {
        if((ptr_t)sbrk(GC_page_size - lsbs) == (ptr_t)(-1)) {
            result = 0;
            goto out;
        }
    }
#   ifdef ADD_HEAP_GUARD_PAGES
      /* This is useful for catching severe memory overwrite problems that */
      /* span heap sections.  It shouldn't otherwise be turned on.         */
      {
        ptr_t guard = (ptr_t)sbrk((SBRK_ARG_T)GC_page_size);
        if (mprotect(guard, GC_page_size, PROT_NONE) != 0)
            ABORT("ADD_HEAP_GUARD_PAGES: mprotect failed");
      }
#   endif /* ADD_HEAP_GUARD_PAGES */
    result = (ptr_t)sbrk((SBRK_ARG_T)bytes);
    if (result == (ptr_t)(-1)) result = 0;
  }
 out:
# ifdef IRIX5
    __UNLOCK_MALLOC();
# endif
  return(result);
}

ptr_t GC_unix_get_mem(word bytes)
{
# if defined(MMAP_SUPPORTED)
    /* By default, we try both sbrk and mmap, in that order.    */
    static GC_bool sbrk_failed = FALSE;
    ptr_t result = 0;

    if (!sbrk_failed) result = GC_unix_sbrk_get_mem(bytes);
    if (0 == result) {
        sbrk_failed = TRUE;
        result = GC_unix_mmap_get_mem(bytes);
    }
    if (0 == result) {
        /* Try sbrk again, in case sbrk memory became available.        */
        result = GC_unix_sbrk_get_mem(bytes);
    }
    return result;
# else /* !MMAP_SUPPORTED */
    return GC_unix_sbrk_get_mem(bytes);
# endif
}

#endif /* !USE_MMAP */

# endif /* UN*X */

# ifdef OS2

void * os2_alloc(size_t bytes)
{
    void * result;

    if (DosAllocMem(&result, bytes, (PAG_READ | PAG_WRITE | PAG_COMMIT)
                                    | (GC_pages_executable ? PAG_EXECUTE : 0))
                    != NO_ERROR) {
        return(0);
    }
    /* FIXME: What's the purpose of this recursion?  (Probably, if      */
    /* DosAllocMem returns memory at 0 address then just retry once.)   */
    if (result == 0) return(os2_alloc(bytes));
    return(result);
}

# endif /* OS2 */

#ifdef MSWINCE
  ptr_t GC_wince_get_mem(word bytes)
  {
    ptr_t result = 0; /* initialized to prevent warning. */
    word i;

    /* Round up allocation size to multiple of page size */
    bytes = (bytes + GC_page_size-1) & ~(GC_page_size-1);

    /* Try to find reserved, uncommitted pages */
    for (i = 0; i < GC_n_heap_bases; i++) {
        if (((word)(-(signed_word)GC_heap_lengths[i])
             & (GC_sysinfo.dwAllocationGranularity-1))
            >= bytes) {
            result = GC_heap_bases[i] + GC_heap_lengths[i];
            break;
        }
    }

    if (i == GC_n_heap_bases) {
        /* Reserve more pages */
        word res_bytes = (bytes + GC_sysinfo.dwAllocationGranularity-1)
                         & ~(GC_sysinfo.dwAllocationGranularity-1);
        /* If we ever support MPROTECT_VDB here, we will probably need to    */
        /* ensure that res_bytes is strictly > bytes, so that VirtualProtect */
        /* never spans regions.  It seems to be OK for a VirtualFree         */
        /* argument to span regions, so we should be OK for now.             */
        result = (ptr_t) VirtualAlloc(NULL, res_bytes,
                                MEM_RESERVE | MEM_TOP_DOWN,
                                GC_pages_executable ? PAGE_EXECUTE_READWRITE :
                                                      PAGE_READWRITE);
        if (HBLKDISPL(result) != 0) ABORT("Bad VirtualAlloc result");
            /* If I read the documentation correctly, this can  */
            /* only happen if HBLKSIZE > 64k or not a power of 2.       */
        if (GC_n_heap_bases >= MAX_HEAP_SECTS) ABORT("Too many heap sections");
        if (result == NULL) return NULL;
        GC_heap_bases[GC_n_heap_bases] = result;
        GC_heap_lengths[GC_n_heap_bases] = 0;
        GC_n_heap_bases++;
    }

    /* Commit pages */
    result = (ptr_t) VirtualAlloc(result, bytes, MEM_COMMIT,
                              GC_pages_executable ? PAGE_EXECUTE_READWRITE :
                                                    PAGE_READWRITE);
#   undef IGNORE_PAGES_EXECUTABLE

    if (result != NULL) {
        if (HBLKDISPL(result) != 0) ABORT("Bad VirtualAlloc result");
        GC_heap_lengths[i] += bytes;
    }

    return(result);
  }

#elif defined(USE_WINALLOC) || defined(CYGWIN32)

# ifdef USE_GLOBAL_ALLOC
#   define GLOBAL_ALLOC_TEST 1
# else
#   define GLOBAL_ALLOC_TEST GC_no_win32_dlls
# endif

# if defined(GC_USE_MEM_TOP_DOWN) && defined(USE_WINALLOC)
    DWORD GC_mem_top_down = MEM_TOP_DOWN;
                           /* Use GC_USE_MEM_TOP_DOWN for better 64-bit */
                           /* testing.  Otherwise all addresses tend to */
                           /* end up in first 4GB, hiding bugs.         */
# else
#   define GC_mem_top_down 0
# endif /* !GC_USE_MEM_TOP_DOWN */

  ptr_t GC_win32_get_mem(word bytes)
  {
    ptr_t result;

# ifndef USE_WINALLOC
    result = GC_unix_get_mem(bytes);
# else
#   ifdef MSWIN32
      if (GLOBAL_ALLOC_TEST) {
        /* VirtualAlloc doesn't like PAGE_EXECUTE_READWRITE.    */
        /* There are also unconfirmed rumors of other           */
        /* problems, so we dodge the issue.                     */
        result = (ptr_t) GlobalAlloc(0, bytes + HBLKSIZE);
        result = (ptr_t)(((word)result + HBLKSIZE - 1) & ~(HBLKSIZE-1));
      } else
#   endif
    /* else */ {
        /* VirtualProtect only works on regions returned by a   */
        /* single VirtualAlloc call.  Thus we allocate one      */
        /* extra page, which will prevent merging of blocks     */
        /* in separate regions, and eliminate any temptation    */
        /* to call VirtualProtect on a range spanning regions.  */
        /* This wastes a small amount of memory, and risks      */
        /* increased fragmentation.  But better alternatives    */
        /* would require effort.                                */
#       ifdef MPROTECT_VDB
          /* We can't check for GC_incremental here (because    */
          /* GC_enable_incremental() might be called some time  */
          /* later after the GC initialization).                */
#         ifdef GWW_VDB
#           define VIRTUAL_ALLOC_PAD (GC_GWW_AVAILABLE() ? 0 : 1)
#         else
#           define VIRTUAL_ALLOC_PAD 1
#         endif
#       else
#         define VIRTUAL_ALLOC_PAD 0
#       endif
        /* Pass the MEM_WRITE_WATCH only if GetWriteWatch-based */
        /* VDBs are enabled and the GetWriteWatch function is   */
        /* available.  Otherwise we waste resources or possibly */
        /* cause VirtualAlloc to fail (observed in Windows 2000 */
        /* SP2).                                                */
        result = (ptr_t) VirtualAlloc(NULL, bytes + VIRTUAL_ALLOC_PAD,
                                GetWriteWatch_alloc_flag
                                | (MEM_COMMIT | MEM_RESERVE)
                                | GC_mem_top_down,
                                GC_pages_executable ? PAGE_EXECUTE_READWRITE :
                                                      PAGE_READWRITE);
#       undef IGNORE_PAGES_EXECUTABLE
    }
# endif /* USE_WINALLOC */
    if (HBLKDISPL(result) != 0) ABORT("Bad VirtualAlloc result");
        /* If I read the documentation correctly, this can      */
        /* only happen if HBLKSIZE > 64k or not a power of 2.   */
    if (GC_n_heap_bases >= MAX_HEAP_SECTS) ABORT("Too many heap sections");
    if (0 != result) GC_heap_bases[GC_n_heap_bases++] = result;
    return(result);
  }

  GC_API void GC_CALL GC_win32_free_heap(void)
  {
#   ifndef CYGWIN32
      if (GC_no_win32_dlls)
#   endif
    {
      while (GC_n_heap_bases-- > 0) {
#       ifdef CYGWIN32
          /* FIXME: Is it ok to use non-GC free() here? */
#       else
          GlobalFree(GC_heap_bases[GC_n_heap_bases]);
#       endif
        GC_heap_bases[GC_n_heap_bases] = 0;
      }
    }
  }
#endif /* USE_WINALLOC || CYGWIN32 */

#ifdef AMIGA
# define GC_AMIGA_AM
# include "extra/AmigaOS.c"
# undef GC_AMIGA_AM
#endif

#ifdef USE_MUNMAP

/* For now, this only works on Win32/WinCE and some Unix-like   */
/* systems.  If you have something else, don't define           */
/* USE_MUNMAP.                                                  */

#if !defined(MSWIN32) && !defined(MSWINCE)
# include <unistd.h>
# include <sys/mman.h>
# include <sys/stat.h>
# include <sys/types.h>
#endif

/* Compute a page aligned starting address for the unmap        */
/* operation on a block of size bytes starting at start.        */
/* Return 0 if the block is too small to make this feasible.    */
STATIC ptr_t GC_unmap_start(ptr_t start, size_t bytes)
{
    ptr_t result;
    /* Round start to next page boundary.       */
    result = (ptr_t)((word)(start + GC_page_size - 1) & ~(GC_page_size - 1));
    if ((word)(result + GC_page_size) > (word)(start + bytes)) return 0;
    return result;
}

/* Compute end address for an unmap operation on the indicated  */
/* block.                                                       */
STATIC ptr_t GC_unmap_end(ptr_t start, size_t bytes)
{
    return (ptr_t)((word)(start + bytes) & ~(GC_page_size - 1));
}

/* Under Win32/WinCE we commit (map) and decommit (unmap)       */
/* memory using VirtualAlloc and VirtualFree.  These functions  */
/* work on individual allocations of virtual memory, made       */
/* previously using VirtualAlloc with the MEM_RESERVE flag.     */
/* The ranges we need to (de)commit may span several of these   */
/* allocations; therefore we use VirtualQuery to check          */
/* allocation lengths, and split up the range as necessary.     */

/* We assume that GC_remap is called on exactly the same range  */
/* as a previous call to GC_unmap.  It is safe to consistently  */
/* round the endpoints in both places.                          */
GC_INNER void GC_unmap(ptr_t start, size_t bytes)
{
    ptr_t start_addr = GC_unmap_start(start, bytes);
    ptr_t end_addr = GC_unmap_end(start, bytes);
    word len = end_addr - start_addr;

    if (0 == start_addr) return;
#   ifdef USE_WINALLOC
      while (len != 0) {
          MEMORY_BASIC_INFORMATION mem_info;
          GC_word free_len;

          if (VirtualQuery(start_addr, &mem_info, sizeof(mem_info))
              != sizeof(mem_info))
              ABORT("Weird VirtualQuery result");
          free_len = (len < mem_info.RegionSize) ? len : mem_info.RegionSize;
          if (!VirtualFree(start_addr, free_len, MEM_DECOMMIT))
              ABORT("VirtualFree failed");
          GC_unmapped_bytes += free_len;
          start_addr += free_len;
          len -= free_len;
      }
#   else
      /* We immediately remap it to prevent an intervening mmap from    */
      /* accidentally grabbing the same address space.                  */
      {
        void * result;

        result = mmap(start_addr, len, PROT_NONE,
                      MAP_PRIVATE | MAP_FIXED | OPT_MAP_ANON,
                      zero_fd, 0/* offset */);
        if (result != (void *)start_addr)
          ABORT("mmap(PROT_NONE) failed");
      }
      GC_unmapped_bytes += len;
#   endif
}

GC_INNER void GC_remap(ptr_t start, size_t bytes)
{
    ptr_t start_addr = GC_unmap_start(start, bytes);
    ptr_t end_addr = GC_unmap_end(start, bytes);
    word len = end_addr - start_addr;
    if (0 == start_addr) return;

    /* FIXME: Handle out-of-memory correctly (at least for Win32)       */
#   ifdef USE_WINALLOC
      while (len != 0) {
          MEMORY_BASIC_INFORMATION mem_info;
          GC_word alloc_len;
          ptr_t result;

          if (VirtualQuery(start_addr, &mem_info, sizeof(mem_info))
              != sizeof(mem_info))
              ABORT("Weird VirtualQuery result");
          alloc_len = (len < mem_info.RegionSize) ? len : mem_info.RegionSize;
          result = VirtualAlloc(start_addr, alloc_len, MEM_COMMIT,
                                GC_pages_executable ? PAGE_EXECUTE_READWRITE :
                                                      PAGE_READWRITE);
          if (result != start_addr) {
              if (GetLastError() == ERROR_NOT_ENOUGH_MEMORY ||
                  GetLastError() == ERROR_OUTOFMEMORY) {
                  ABORT("Not enough memory to process remapping");
              } else {
                  ABORT("VirtualAlloc remapping failed");
              }
          }
          GC_unmapped_bytes -= alloc_len;
          start_addr += alloc_len;
          len -= alloc_len;
      }
#   else
      /* It was already remapped with PROT_NONE. */
      {
#       ifdef NACL
          /* NaCl does not expose mprotect, but mmap should work fine.  */
          void *mmap_result = mmap(start_addr, len, (PROT_READ | PROT_WRITE)
                                    | (GC_pages_executable ? PROT_EXEC : 0),
                                   MAP_PRIVATE | MAP_FIXED | OPT_MAP_ANON,
                                   zero_fd, 0 /* offset */);
          if (mmap_result != (void *)start_addr)
            ABORT("mmap as mprotect failed");
#       else
          if (mprotect(start_addr, len, (PROT_READ | PROT_WRITE)
                            | (GC_pages_executable ? PROT_EXEC : 0)) != 0) {
            if (GC_print_stats)
              GC_log_printf(
                        "mprotect failed at %p (length %lu) with errno %d\n",
                        start_addr, (unsigned long)len, errno);
            ABORT("mprotect remapping failed");
          }
#       endif /* !NACL */
      }
#     undef IGNORE_PAGES_EXECUTABLE
      GC_unmapped_bytes -= len;
#   endif
}

/* Two adjacent blocks have already been unmapped and are about to      */
/* be merged.  Unmap the whole block.  This typically requires          */
/* that we unmap a small section in the middle that was not previously  */
/* unmapped due to alignment constraints.                               */
GC_INNER void GC_unmap_gap(ptr_t start1, size_t bytes1, ptr_t start2,
                           size_t bytes2)
{
    ptr_t start1_addr = GC_unmap_start(start1, bytes1);
    ptr_t end1_addr = GC_unmap_end(start1, bytes1);
    ptr_t start2_addr = GC_unmap_start(start2, bytes2);
    ptr_t start_addr = end1_addr;
    ptr_t end_addr = start2_addr;
    size_t len;

    GC_ASSERT(start1 + bytes1 == start2);
    if (0 == start1_addr) start_addr = GC_unmap_start(start1, bytes1 + bytes2);
    if (0 == start2_addr) end_addr = GC_unmap_end(start1, bytes1 + bytes2);
    if (0 == start_addr) return;
    len = end_addr - start_addr;
#   ifdef USE_WINALLOC
      while (len != 0) {
          MEMORY_BASIC_INFORMATION mem_info;
          GC_word free_len;

          if (VirtualQuery(start_addr, &mem_info, sizeof(mem_info))
              != sizeof(mem_info))
              ABORT("Weird VirtualQuery result");
          free_len = (len < mem_info.RegionSize) ? len : mem_info.RegionSize;
          if (!VirtualFree(start_addr, free_len, MEM_DECOMMIT))
              ABORT("VirtualFree failed");
          GC_unmapped_bytes += free_len;
          start_addr += free_len;
          len -= free_len;
      }
#   else
      if (len != 0) {
        /* Immediately remap as above. */
        void * result;
        result = mmap(start_addr, len, PROT_NONE,
                      MAP_PRIVATE | MAP_FIXED | OPT_MAP_ANON,
                      zero_fd, 0/* offset */);
        if (result != (void *)start_addr)
          ABORT("mmap(PROT_NONE) failed");
      }
      GC_unmapped_bytes += len;
#   endif
}

#endif /* USE_MUNMAP */

/* Routine for pushing any additional roots.  In THREADS        */
/* environment, this is also responsible for marking from       */
/* thread stacks.                                               */
#ifndef THREADS
  GC_INNER void (*GC_push_other_roots)(void) = 0;
#else /* THREADS */

# ifdef PCR
PCR_ERes GC_push_thread_stack(PCR_Th_T *t, PCR_Any dummy)
{
    struct PCR_ThCtl_TInfoRep info;
    PCR_ERes result;

    info.ti_stkLow = info.ti_stkHi = 0;
    result = PCR_ThCtl_GetInfo(t, &info);
    GC_push_all_stack((ptr_t)(info.ti_stkLow), (ptr_t)(info.ti_stkHi));
    return(result);
}

/* Push the contents of an old object. We treat this as stack   */
/* data only because that makes it robust against mark stack    */
/* overflow.                                                    */
PCR_ERes GC_push_old_obj(void *p, size_t size, PCR_Any data)
{
    GC_push_all_stack((ptr_t)p, (ptr_t)p + size);
    return(PCR_ERes_okay);
}

extern struct PCR_MM_ProcsRep * GC_old_allocator;
                                        /* defined in pcr_interface.c.  */

STATIC void GC_default_push_other_roots(void)
{
    /* Traverse data allocated by previous memory managers.             */
          if ((*(GC_old_allocator->mmp_enumerate))(PCR_Bool_false,
                                                   GC_push_old_obj, 0)
              != PCR_ERes_okay) {
              ABORT("Old object enumeration failed");
          }
    /* Traverse all thread stacks. */
        if (PCR_ERes_IsErr(
                PCR_ThCtl_ApplyToAllOtherThreads(GC_push_thread_stack,0))
            || PCR_ERes_IsErr(GC_push_thread_stack(PCR_Th_CurrThread(), 0))) {
          ABORT("Thread stack marking failed");
        }
}

# endif /* PCR */

# if defined(GC_PTHREADS) || defined(GC_WIN32_THREADS)
    STATIC void GC_default_push_other_roots(void)
    {
      GC_push_all_stacks();
    }
# endif /* GC_WIN32_THREADS || GC_PTHREADS */

# ifdef SN_TARGET_PS3
    STATIC void GC_default_push_other_roots(void)
    {
      ABORT("GC_default_push_other_roots is not implemented");
    }

    void GC_push_thread_structures(void)
    {
      ABORT("GC_push_thread_structures is not implemented");
    }
# endif /* SN_TARGET_PS3 */

  GC_INNER void (*GC_push_other_roots)(void) = GC_default_push_other_roots;
#endif /* THREADS */

/*
 * Routines for accessing dirty bits on virtual pages.
 * There are six ways to maintain this information:
 * DEFAULT_VDB: A simple dummy implementation that treats every page
 *              as possibly dirty.  This makes incremental collection
 *              useless, but the implementation is still correct.
 * MANUAL_VDB:  Stacks and static data are always considered dirty.
 *              Heap pages are considered dirty if GC_dirty(p) has been
 *              called on some pointer p pointing to somewhere inside
 *              an object on that page.  A GC_dirty() call on a large
 *              object directly dirties only a single page, but for
 *              MANUAL_VDB we are careful to treat an object with a dirty
 *              page as completely dirty.
 *              In order to avoid races, an object must be marked dirty
 *              after it is written, and a reference to the object
 *              must be kept on a stack or in a register in the interim.
 *              With threads enabled, an object directly reachable from the
 *              stack at the time of a collection is treated as dirty.
 *              In single-threaded mode, it suffices to ensure that no
 *              collection can take place between the pointer assignment
 *              and the GC_dirty() call.
 * PCR_VDB:     Use PPCRs virtual dirty bit facility.
 * PROC_VDB:    Use the /proc facility for reading dirty bits.  Only
 *              works under some SVR4 variants.  Even then, it may be
 *              too slow to be entirely satisfactory.  Requires reading
 *              dirty bits for entire address space.  Implementations tend
 *              to assume that the client is a (slow) debugger.
 * MPROTECT_VDB:Protect pages and then catch the faults to keep track of
 *              dirtied pages.  The implementation (and implementability)
 *              is highly system dependent.  This usually fails when system
 *              calls write to a protected page.  We prevent the read system
 *              call from doing so.  It is the clients responsibility to
 *              make sure that other system calls are similarly protected
 *              or write only to the stack.
 * GWW_VDB:     Use the Win32 GetWriteWatch functions, if available, to
 *              read dirty bits.  In case it is not available (because we
 *              are running on Windows 95, Windows 2000 or earlier),
 *              MPROTECT_VDB may be defined as a fallback strategy.
 */
#ifndef GC_DISABLE_INCREMENTAL
  GC_INNER GC_bool GC_dirty_maintained = FALSE;
#endif

#if defined(PROC_VDB) || defined(GWW_VDB)
  /* Add all pages in pht2 to pht1 */
  STATIC void GC_or_pages(page_hash_table pht1, page_hash_table pht2)
  {
    register unsigned i;
    for (i = 0; i < PHT_SIZE; i++) pht1[i] |= pht2[i];
  }

# ifdef MPROTECT_VDB
    STATIC GC_bool GC_gww_page_was_dirty(struct hblk * h)
# else
    GC_INNER GC_bool GC_page_was_dirty(struct hblk * h)
# endif
  {
    register word index;
    if (HDR(h) == 0)
      return TRUE;
    index = PHT_HASH(h);
    return get_pht_entry_from_index(GC_grungy_pages, index);
  }

# if defined(CHECKSUMS) || defined(PROC_VDB)
    /* Used only if GWW_VDB. */
#   ifdef MPROTECT_VDB
      STATIC GC_bool GC_gww_page_was_ever_dirty(struct hblk * h)
#   else
      GC_INNER GC_bool GC_page_was_ever_dirty(struct hblk * h)
#   endif
    {
      register word index;
      if (HDR(h) == 0)
        return TRUE;
      index = PHT_HASH(h);
      return get_pht_entry_from_index(GC_written_pages, index);
    }
# endif /* CHECKSUMS || PROC_VDB */

# ifndef MPROTECT_VDB
    /* Ignore write hints.  They don't help us here.    */
    GC_INNER void GC_remove_protection(struct hblk * h GC_ATTR_UNUSED,
                                       word nblocks GC_ATTR_UNUSED,
                                       GC_bool is_ptrfree GC_ATTR_UNUSED) {}
# endif

#endif /* PROC_VDB || GWW_VDB */

#ifdef GWW_VDB

# define GC_GWW_BUF_LEN (MAXHINCR * HBLKSIZE / 4096 /* X86 page size */)
  /* Still susceptible to overflow, if there are very large allocations, */
  /* and everything is dirty.                                            */
  static PVOID gww_buf[GC_GWW_BUF_LEN];

# ifdef MPROTECT_VDB
    GC_INNER GC_bool GC_gww_dirty_init(void)
    {
      detect_GetWriteWatch();
      return GC_GWW_AVAILABLE();
    }
# else
    GC_INNER void GC_dirty_init(void)
    {
      detect_GetWriteWatch();
      GC_dirty_maintained = GC_GWW_AVAILABLE();
    }
# endif /* !MPROTECT_VDB */

# ifdef MPROTECT_VDB
    STATIC void GC_gww_read_dirty(void)
# else
    GC_INNER void GC_read_dirty(void)
# endif
  {
    word i;

    BZERO(GC_grungy_pages, sizeof(GC_grungy_pages));

    for (i = 0; i != GC_n_heap_sects; ++i) {
      GC_ULONG_PTR count;

      do {
        PVOID * pages, * pages_end;
        DWORD page_size;

        pages = gww_buf;
        count = GC_GWW_BUF_LEN;
        /* GetWriteWatch is documented as returning non-zero when it    */
        /* fails, but the documentation doesn't explicitly say why it   */
        /* would fail or what its behaviour will be if it fails.        */
        /* It does appear to fail, at least on recent W2K instances, if */
        /* the underlying memory was not allocated with the appropriate */
        /* flag.  This is common if GC_enable_incremental is called     */
        /* shortly after GC initialization.  To avoid modifying the     */
        /* interface, we silently work around such a failure, it only   */
        /* affects the initial (small) heap allocation. If there are    */
        /* more dirty pages than will fit in the buffer, this is not    */
        /* treated as a failure; we must check the page count in the    */
        /* loop condition. Since each partial call will reset the       */
        /* status of some pages, this should eventually terminate even  */
        /* in the overflow case.                                        */
        if (GetWriteWatch_func(WRITE_WATCH_FLAG_RESET,
                               GC_heap_sects[i].hs_start,
                               GC_heap_sects[i].hs_bytes,
                               pages,
                               &count,
                               &page_size) != 0) {
          static int warn_count = 0;
          unsigned j;
          struct hblk * start = (struct hblk *)GC_heap_sects[i].hs_start;
          static struct hblk *last_warned = 0;
          size_t nblocks = divHBLKSZ(GC_heap_sects[i].hs_bytes);

          if ( i != 0 && last_warned != start && warn_count++ < 5) {
            last_warned = start;
            WARN(
              "GC_gww_read_dirty unexpectedly failed at %p: "
              "Falling back to marking all pages dirty\n", start);
          }
          for (j = 0; j < nblocks; ++j) {
              word hash = PHT_HASH(start + j);
              set_pht_entry_from_index(GC_grungy_pages, hash);
          }
          count = 1;  /* Done with this section. */
        } else /* succeeded */ {
          pages_end = pages + count;
          while (pages != pages_end) {
            struct hblk * h = (struct hblk *) *pages++;
            struct hblk * h_end = (struct hblk *) ((char *) h + page_size);
            do {
              set_pht_entry_from_index(GC_grungy_pages, PHT_HASH(h));
            } while ((word)(++h) < (word)h_end);
          }
        }
      } while (count == GC_GWW_BUF_LEN);
      /* FIXME: It's unclear from Microsoft's documentation if this loop */
      /* is useful.  We suspect the call just fails if the buffer fills  */
      /* up.  But that should still be handled correctly.                */
    }

    GC_or_pages(GC_written_pages, GC_grungy_pages);
  }
#endif /* GWW_VDB */

#ifdef DEFAULT_VDB
  /* All of the following assume the allocation lock is held.   */

  /* The client asserts that unallocated pages in the heap are never    */
  /* written.                                                           */

  /* Initialize virtual dirty bit implementation.       */
  GC_INNER void GC_dirty_init(void)
  {
    if (GC_print_stats == VERBOSE)
      GC_log_printf("Initializing DEFAULT_VDB...\n");
    GC_dirty_maintained = TRUE;
  }

  /* Retrieve system dirty bits for heap to a local buffer.     */
  /* Restore the systems notion of which pages are dirty.       */
  GC_INNER void GC_read_dirty(void) {}

  /* Is the HBLKSIZE sized page at h marked dirty in the local buffer?  */
  /* If the actual page size is different, this returns TRUE if any     */
  /* of the pages overlapping h are dirty.  This routine may err on the */
  /* side of labeling pages as dirty (and this implementation does).    */
  GC_INNER GC_bool GC_page_was_dirty(struct hblk * h GC_ATTR_UNUSED)
  {
    return(TRUE);
  }

  /* The following two routines are typically less crucial.             */
  /* They matter most with large dynamic libraries, or if we can't      */
  /* accurately identify stacks, e.g. under Solaris 2.X.  Otherwise the */
  /* following default versions are adequate.                           */
# ifdef CHECKSUMS
    /* Could any valid GC heap pointer ever have been written to this page? */
    GC_INNER GC_bool GC_page_was_ever_dirty(struct hblk * h GC_ATTR_UNUSED)
    {
      return(TRUE);
    }
# endif /* CHECKSUMS */

  /* A call that:                                         */
  /* I) hints that [h, h+nblocks) is about to be written. */
  /* II) guarantees that protection is removed.           */
  /* (I) may speed up some dirty bit implementations.     */
  /* (II) may be essential if we need to ensure that      */
  /* pointer-free system call buffers in the heap are     */
  /* not protected.                                       */
  GC_INNER void GC_remove_protection(struct hblk * h GC_ATTR_UNUSED,
                                     word nblocks GC_ATTR_UNUSED,
                                     GC_bool is_ptrfree GC_ATTR_UNUSED) {}
#endif /* DEFAULT_VDB */

#ifdef MANUAL_VDB
  /* Initialize virtual dirty bit implementation.       */
  GC_INNER void GC_dirty_init(void)
  {
    if (GC_print_stats == VERBOSE)
      GC_log_printf("Initializing MANUAL_VDB...\n");
    /* GC_dirty_pages and GC_grungy_pages are already cleared.  */
    GC_dirty_maintained = TRUE;
  }

  /* Retrieve system dirty bits for heap to a local buffer.     */
  /* Restore the systems notion of which pages are dirty.       */
  GC_INNER void GC_read_dirty(void)
  {
    BCOPY((word *)GC_dirty_pages, GC_grungy_pages,
          (sizeof GC_dirty_pages));
    BZERO((word *)GC_dirty_pages, (sizeof GC_dirty_pages));
  }

  /* Is the HBLKSIZE sized page at h marked dirty in the local buffer?  */
  /* If the actual page size is different, this returns TRUE if any     */
  /* of the pages overlapping h are dirty.  This routine may err on the */
  /* side of labeling pages as dirty (and this implementation does).    */
  GC_INNER GC_bool GC_page_was_dirty(struct hblk *h)
  {
    register word index = PHT_HASH(h);
    return(HDR(h) == 0 || get_pht_entry_from_index(GC_grungy_pages, index));
  }

# define async_set_pht_entry_from_index(db, index) \
                        set_pht_entry_from_index(db, index) /* for now */

  /* Mark the page containing p as dirty.  Logically, this dirties the  */
  /* entire object.                                                     */
  void GC_dirty(ptr_t p)
  {
    word index = PHT_HASH(p);
    async_set_pht_entry_from_index(GC_dirty_pages, index);
  }

  GC_INNER void GC_remove_protection(struct hblk * h GC_ATTR_UNUSED,
                                     word nblocks GC_ATTR_UNUSED,
                                     GC_bool is_ptrfree GC_ATTR_UNUSED) {}

# ifdef CHECKSUMS
    /* Could any valid GC heap pointer ever have been written to this page? */
    GC_INNER GC_bool GC_page_was_ever_dirty(struct hblk * h GC_ATTR_UNUSED)
    {
      /* FIXME - implement me.  */
      return(TRUE);
    }
# endif /* CHECKSUMS */

#endif /* MANUAL_VDB */

#ifdef MPROTECT_VDB
  /* See DEFAULT_VDB for interface descriptions.        */

  /*
   * This implementation maintains dirty bits itself by catching write
   * faults and keeping track of them.  We assume nobody else catches
   * SIGBUS or SIGSEGV.  We assume no write faults occur in system calls.
   * This means that clients must ensure that system calls don't write
   * to the write-protected heap.  Probably the best way to do this is to
   * ensure that system calls write at most to POINTERFREE objects in the
   * heap, and do even that only if we are on a platform on which those
   * are not protected.  Another alternative is to wrap system calls
   * (see example for read below), but the current implementation holds
   * applications.
   * We assume the page size is a multiple of HBLKSIZE.
   * We prefer them to be the same.  We avoid protecting POINTERFREE
   * objects only if they are the same.
   */
# ifdef DARWIN
    /* Using vm_protect (mach syscall) over mprotect (BSD syscall) seems to
       decrease the likelihood of some of the problems described below. */
#   include <mach/vm_map.h>
    STATIC mach_port_t GC_task_self = 0;
#   define PROTECT(addr,len) \
        if(vm_protect(GC_task_self,(vm_address_t)(addr),(vm_size_t)(len), \
                      FALSE, VM_PROT_READ \
                             | (GC_pages_executable ? VM_PROT_EXECUTE : 0)) \
                != KERN_SUCCESS) { \
            ABORT("vm_protect(PROTECT) failed"); \
        }
#   define UNPROTECT(addr,len) \
        if(vm_protect(GC_task_self,(vm_address_t)(addr),(vm_size_t)(len), \
                      FALSE, (VM_PROT_READ | VM_PROT_WRITE) \
                             | (GC_pages_executable ? VM_PROT_EXECUTE : 0)) \
                != KERN_SUCCESS) { \
            ABORT("vm_protect(UNPROTECT) failed"); \
        }

# elif !defined(USE_WINALLOC)
#   include <sys/mman.h>
#   include <signal.h>
#   include <sys/syscall.h>

#   define PROTECT(addr, len) \
        if (mprotect((caddr_t)(addr), (size_t)(len), \
                     PROT_READ \
                     | (GC_pages_executable ? PROT_EXEC : 0)) < 0) { \
          ABORT("mprotect failed"); \
        }
#   define UNPROTECT(addr, len) \
        if (mprotect((caddr_t)(addr), (size_t)(len), \
                     (PROT_READ | PROT_WRITE) \
                     | (GC_pages_executable ? PROT_EXEC : 0)) < 0) { \
          ABORT(GC_pages_executable ? "un-mprotect executable page" \
                                      " failed (probably disabled by OS)" : \
                              "un-mprotect failed"); \
        }
#   undef IGNORE_PAGES_EXECUTABLE

# else /* USE_WINALLOC */
#   ifndef MSWINCE
#     include <signal.h>
#   endif

    static DWORD protect_junk;
#   define PROTECT(addr, len) \
        if (!VirtualProtect((addr), (len), \
                            GC_pages_executable ? PAGE_EXECUTE_READ : \
                                                  PAGE_READONLY, \
                            &protect_junk)) { \
          if (GC_print_stats) \
            GC_log_printf("Last error code: 0x%lx\n", (long)GetLastError()); \
          ABORT("VirtualProtect failed"); \
        }
#   define UNPROTECT(addr, len) \
        if (!VirtualProtect((addr), (len), \
                            GC_pages_executable ? PAGE_EXECUTE_READWRITE : \
                                                  PAGE_READWRITE, \
                            &protect_junk)) { \
          ABORT("un-VirtualProtect failed"); \
        }
# endif /* USE_WINALLOC */

# if defined(MSWIN32)
    typedef LPTOP_LEVEL_EXCEPTION_FILTER SIG_HNDLR_PTR;
#   undef SIG_DFL
#   define SIG_DFL (LPTOP_LEVEL_EXCEPTION_FILTER)((signed_word)-1)
# elif defined(MSWINCE)
    typedef LONG (WINAPI *SIG_HNDLR_PTR)(struct _EXCEPTION_POINTERS *);
#   undef SIG_DFL
#   define SIG_DFL (SIG_HNDLR_PTR) (-1)
# elif defined(DARWIN)
    typedef void (* SIG_HNDLR_PTR)();
# else
    typedef void (* SIG_HNDLR_PTR)(int, siginfo_t *, void *);
    typedef void (* PLAIN_HNDLR_PTR)(int);
# endif

# if defined(__GLIBC__)
#   if __GLIBC__ < 2 || __GLIBC__ == 2 && __GLIBC_MINOR__ < 2
#       error glibc too old?
#   endif
# endif

#ifndef DARWIN
  STATIC SIG_HNDLR_PTR GC_old_segv_handler = 0;
                        /* Also old MSWIN32 ACCESS_VIOLATION filter */
# if !defined(MSWIN32) && !defined(MSWINCE)
    STATIC SIG_HNDLR_PTR GC_old_bus_handler = 0;
    STATIC GC_bool GC_old_bus_handler_used_si = FALSE;
    STATIC GC_bool GC_old_segv_handler_used_si = FALSE;
# endif
#endif /* !DARWIN */

#if defined(THREADS)
/* We need to lock around the bitmap update in the write fault handler  */
/* in order to avoid the risk of losing a bit.  We do this with a       */
/* test-and-set spin lock if we know how to do that.  Otherwise we      */
/* check whether we are already in the handler and use the dumb but     */
/* safe fallback algorithm of setting all bits in the word.             */
/* Contention should be very rare, so we do the minimum to handle it    */
/* correctly.                                                           */
#ifdef AO_HAVE_test_and_set_acquire
  GC_INNER volatile AO_TS_t GC_fault_handler_lock = AO_TS_INITIALIZER;
  static void async_set_pht_entry_from_index(volatile page_hash_table db,
                                             size_t index)
  {
    while (AO_test_and_set_acquire(&GC_fault_handler_lock) == AO_TS_SET) {
      /* empty */
    }
    /* Could also revert to set_pht_entry_from_index_safe if initial    */
    /* GC_test_and_set fails.                                           */
    set_pht_entry_from_index(db, index);
    AO_CLEAR(&GC_fault_handler_lock);
  }
#else /* !AO_HAVE_test_and_set_acquire */
# error No test_and_set operation: Introduces a race.
  /* THIS WOULD BE INCORRECT!                                           */
  /* The dirty bit vector may be temporarily wrong,                     */
  /* just before we notice the conflict and correct it. We may end up   */
  /* looking at it while it's wrong.  But this requires contention      */
  /* exactly when a GC is triggered, which seems far less likely to     */
  /* fail than the old code, which had no reported failures.  Thus we   */
  /* leave it this way while we think of something better, or support   */
  /* GC_test_and_set on the remaining platforms.                        */
  static volatile word currently_updating = 0;
  static void async_set_pht_entry_from_index(volatile page_hash_table db,
                                             size_t index)
  {
    unsigned int update_dummy;
    currently_updating = (word)(&update_dummy);
    set_pht_entry_from_index(db, index);
    /* If we get contention in the 10 or so instruction window here,    */
    /* and we get stopped by a GC between the two updates, we lose!     */
    if (currently_updating != (word)(&update_dummy)) {
        set_pht_entry_from_index_safe(db, index);
        /* We claim that if two threads concurrently try to update the  */
        /* dirty bit vector, the first one to execute UPDATE_START      */
        /* will see it changed when UPDATE_END is executed.  (Note that */
        /* &update_dummy must differ in two distinct threads.)  It      */
        /* will then execute set_pht_entry_from_index_safe, thus        */
        /* returning us to a safe state, though not soon enough.        */
    }
  }
#endif /* !AO_HAVE_test_and_set_acquire */
#else /* !THREADS */
# define async_set_pht_entry_from_index(db, index) \
                        set_pht_entry_from_index(db, index)
#endif /* !THREADS */

#ifdef CHECKSUMS
  void GC_record_fault(struct hblk * h); /* from checksums.c */
#endif

#ifndef DARWIN

# if !defined(MSWIN32) && !defined(MSWINCE)
#   include <errno.h>
#   if defined(FREEBSD) || defined(HURD) || defined(HPUX)
#     define SIG_OK (sig == SIGBUS || sig == SIGSEGV)
#   else
#     define SIG_OK (sig == SIGSEGV)
#   endif
#   if defined(FREEBSD)
#     ifndef SEGV_ACCERR
#       define SEGV_ACCERR 2
#     endif
#     define CODE_OK (si -> si_code == BUS_PAGE_FAULT \
          || si -> si_code == SEGV_ACCERR)
#   elif defined(OSF1)
#     define CODE_OK (si -> si_code == 2 /* experimentally determined */)
#   elif defined(IRIX5)
#     define CODE_OK (si -> si_code == EACCES)
#   elif defined(HURD)
#     define CODE_OK TRUE
#   elif defined(LINUX)
#     define CODE_OK TRUE
      /* Empirically c.trapno == 14, on IA32, but is that useful?       */
      /* Should probably consider alignment issues on other             */
      /* architectures.                                                 */
#   elif defined(HPUX)
#     define CODE_OK (si -> si_code == SEGV_ACCERR \
                      || si -> si_code == BUS_ADRERR \
                      || si -> si_code == BUS_UNKNOWN \
                      || si -> si_code == SEGV_UNKNOWN \
                      || si -> si_code == BUS_OBJERR)
#   elif defined(SUNOS5SIGS)
#     define CODE_OK (si -> si_code == SEGV_ACCERR)
#   endif
#   ifndef NO_GETCONTEXT
#     include <ucontext.h>
#   endif
    STATIC void GC_write_fault_handler(int sig, siginfo_t *si, void *raw_sc)
# else
#   define SIG_OK (exc_info -> ExceptionRecord -> ExceptionCode \
                     == STATUS_ACCESS_VIOLATION)
#   define CODE_OK (exc_info -> ExceptionRecord -> ExceptionInformation[0] \
                      == 1) /* Write fault */
    STATIC LONG WINAPI GC_write_fault_handler(
                                struct _EXCEPTION_POINTERS *exc_info)
# endif /* MSWIN32 || MSWINCE */
  {
#   if !defined(MSWIN32) && !defined(MSWINCE)
        char *addr = si -> si_addr;
#   else
        char * addr = (char *) (exc_info -> ExceptionRecord
                                -> ExceptionInformation[1]);
#   endif
    unsigned i;

    if (SIG_OK && CODE_OK) {
        register struct hblk * h =
                        (struct hblk *)((word)addr & ~(GC_page_size-1));
        GC_bool in_allocd_block;
#       ifdef CHECKSUMS
          GC_record_fault(h);
#       endif

#       ifdef SUNOS5SIGS
            /* Address is only within the correct physical page.        */
            in_allocd_block = FALSE;
            for (i = 0; i < divHBLKSZ(GC_page_size); i++) {
              if (HDR(h+i) != 0) {
                in_allocd_block = TRUE;
                break;
              }
            }
#       else
            in_allocd_block = (HDR(addr) != 0);
#       endif
        if (!in_allocd_block) {
            /* FIXME - We should make sure that we invoke the   */
            /* old handler with the appropriate calling         */
            /* sequence, which often depends on SA_SIGINFO.     */

            /* Heap blocks now begin and end on page boundaries */
            SIG_HNDLR_PTR old_handler;

#           if defined(MSWIN32) || defined(MSWINCE)
                old_handler = GC_old_segv_handler;
#           else
                GC_bool used_si;

                if (sig == SIGSEGV) {
                   old_handler = GC_old_segv_handler;
                   used_si = GC_old_segv_handler_used_si;
                } else {
                   old_handler = GC_old_bus_handler;
                   used_si = GC_old_bus_handler_used_si;
                }
#           endif

            if (old_handler == (SIG_HNDLR_PTR)SIG_DFL) {
#               if !defined(MSWIN32) && !defined(MSWINCE)
                    if (GC_print_stats)
                      GC_log_printf("Unexpected segfault at %p\n", addr);
                    ABORT("Unexpected bus error or segmentation fault");
#               else
                    return(EXCEPTION_CONTINUE_SEARCH);
#               endif
            } else {
                /*
                 * FIXME: This code should probably check if the
                 * old signal handler used the traditional style and
                 * if so call it using that style.
                 */
#               if defined(MSWIN32) || defined(MSWINCE)
                    return((*old_handler)(exc_info));
#               else
                    if (used_si)
                      ((SIG_HNDLR_PTR)old_handler) (sig, si, raw_sc);
                    else
                      /* FIXME: should pass nonstandard args as well. */
                      ((PLAIN_HNDLR_PTR)old_handler) (sig);
                    return;
#               endif
            }
        }
        UNPROTECT(h, GC_page_size);
        /* We need to make sure that no collection occurs between       */
        /* the UNPROTECT and the setting of the dirty bit.  Otherwise   */
        /* a write by a third thread might go unnoticed.  Reversing     */
        /* the order is just as bad, since we would end up unprotecting */
        /* a page in a GC cycle during which it's not marked.           */
        /* Currently we do this by disabling the thread stopping        */
        /* signals while this handler is running.  An alternative might */
        /* be to record the fact that we're about to unprotect, or      */
        /* have just unprotected a page in the GC's thread structure,   */
        /* and then to have the thread stopping code set the dirty      */
        /* flag, if necessary.                                          */
        for (i = 0; i < divHBLKSZ(GC_page_size); i++) {
            size_t index = PHT_HASH(h+i);

            async_set_pht_entry_from_index(GC_dirty_pages, index);
        }
        /* The write may not take place before dirty bits are read.     */
        /* But then we'll fault again ...                               */
#       if defined(MSWIN32) || defined(MSWINCE)
            return(EXCEPTION_CONTINUE_EXECUTION);
#       else
            return;
#       endif
    }
#   if defined(MSWIN32) || defined(MSWINCE)
      return EXCEPTION_CONTINUE_SEARCH;
#   else
      if (GC_print_stats)
        GC_log_printf("Unexpected segfault at %p\n", addr);
      ABORT("Unexpected bus error or segmentation fault");
#   endif
  }

# ifdef GC_WIN32_THREADS
    GC_INNER void GC_set_write_fault_handler(void)
    {
      SetUnhandledExceptionFilter(GC_write_fault_handler);
    }
# endif
#endif /* !DARWIN */

/* We hold the allocation lock.  We expect block h to be written        */
/* shortly.  Ensure that all pages containing any part of the n hblks   */
/* starting at h are no longer protected.  If is_ptrfree is false, also */
/* ensure that they will subsequently appear to be dirty.  Not allowed  */
/* to call GC_printf (and the friends) here, see Win32 GC_stop_world()  */
/* for the information.                                                 */
GC_INNER void GC_remove_protection(struct hblk *h, word nblocks,
                                   GC_bool is_ptrfree)
{
    struct hblk * h_trunc;  /* Truncated to page boundary */
    struct hblk * h_end;    /* Page boundary following block end */
    struct hblk * current;

#   if defined(GWW_VDB)
      if (GC_GWW_AVAILABLE()) return;
#   endif
    if (!GC_dirty_maintained) return;
    h_trunc = (struct hblk *)((word)h & ~(GC_page_size-1));
    h_end = (struct hblk *)(((word)(h + nblocks) + GC_page_size-1)
                            & ~(GC_page_size-1));
    if (h_end == h_trunc + 1 &&
        get_pht_entry_from_index(GC_dirty_pages, PHT_HASH(h_trunc))) {
        /* already marked dirty, and hence unprotected. */
        return;
    }
    for (current = h_trunc; (word)current < (word)h_end; ++current) {
        size_t index = PHT_HASH(current);
        if (!is_ptrfree || (word)current < (word)h
            || (word)current >= (word)(h + nblocks)) {
            async_set_pht_entry_from_index(GC_dirty_pages, index);
        }
    }
    UNPROTECT(h_trunc, (ptr_t)h_end - (ptr_t)h_trunc);
}

#if !defined(DARWIN)
  GC_INNER void GC_dirty_init(void)
  {
#   if !defined(MSWIN32) && !defined(MSWINCE)
      struct sigaction  act, oldact;
      act.sa_flags      = SA_RESTART | SA_SIGINFO;
      act.sa_sigaction = GC_write_fault_handler;
      (void)sigemptyset(&act.sa_mask);
#     ifdef SIG_SUSPEND
        /* Arrange to postpone SIG_SUSPEND while we're in a write fault */
        /* handler.  This effectively makes the handler atomic w.r.t.   */
        /* stopping the world for GC.                                   */
        (void)sigaddset(&act.sa_mask, SIG_SUSPEND);
#     endif /* SIG_SUSPEND */
#   endif
    if (GC_print_stats == VERBOSE)
      GC_log_printf(
                "Initializing mprotect virtual dirty bit implementation\n");
    GC_dirty_maintained = TRUE;
    if (GC_page_size % HBLKSIZE != 0) {
        ABORT("Page size not multiple of HBLKSIZE");
    }
#   if !defined(MSWIN32) && !defined(MSWINCE)
#     if defined(GC_IRIX_THREADS)
        sigaction(SIGSEGV, 0, &oldact);
        sigaction(SIGSEGV, &act, 0);
#     else
        {
          int res = sigaction(SIGSEGV, &act, &oldact);
          if (res != 0) ABORT("Sigaction failed");
        }
#     endif
      if (oldact.sa_flags & SA_SIGINFO) {
        GC_old_segv_handler = oldact.sa_sigaction;
        GC_old_segv_handler_used_si = TRUE;
      } else {
        GC_old_segv_handler = (SIG_HNDLR_PTR)oldact.sa_handler;
        GC_old_segv_handler_used_si = FALSE;
      }
      if (GC_old_segv_handler == (SIG_HNDLR_PTR)SIG_IGN) {
        if (GC_print_stats)
          GC_err_printf("Previously ignored segmentation violation!?\n");
        GC_old_segv_handler = (SIG_HNDLR_PTR)SIG_DFL;
      }
      if (GC_old_segv_handler != (SIG_HNDLR_PTR)SIG_DFL) {
        if (GC_print_stats == VERBOSE)
          GC_log_printf("Replaced other SIGSEGV handler\n");
      }
#   if defined(HPUX) || defined(LINUX) || defined(HURD) \
      || (defined(FREEBSD) && defined(SUNOS5SIGS))
      sigaction(SIGBUS, &act, &oldact);
      if (oldact.sa_flags & SA_SIGINFO) {
        GC_old_bus_handler = oldact.sa_sigaction;
        GC_old_bus_handler_used_si = TRUE;
      } else {
        GC_old_bus_handler = (SIG_HNDLR_PTR)oldact.sa_handler;
        GC_old_bus_handler_used_si = FALSE;
      }
      if (GC_old_bus_handler == (SIG_HNDLR_PTR)SIG_IGN) {
        if (GC_print_stats)
          GC_err_printf("Previously ignored bus error!?\n");
        GC_old_bus_handler = (SIG_HNDLR_PTR)SIG_DFL;
      }
      if (GC_old_bus_handler != (SIG_HNDLR_PTR)SIG_DFL) {
        if (GC_print_stats == VERBOSE)
          GC_log_printf("Replaced other SIGBUS handler\n");
      }
#   endif /* HPUX || LINUX || HURD || (FREEBSD && SUNOS5SIGS) */
#   endif /* ! MS windows */
#   if defined(GWW_VDB)
      if (GC_gww_dirty_init())
        return;
#   endif
#   if defined(MSWIN32)
      GC_old_segv_handler = SetUnhandledExceptionFilter(GC_write_fault_handler);
      if (GC_old_segv_handler != NULL) {
        if (GC_print_stats)
          GC_log_printf("Replaced other UnhandledExceptionFilter\n");
      } else {
          GC_old_segv_handler = SIG_DFL;
      }
#   elif defined(MSWINCE)
      /* MPROTECT_VDB is unsupported for WinCE at present.      */
      /* FIXME: implement it (if possible). */
#   endif
  }
#endif /* !DARWIN */

GC_API int GC_CALL GC_incremental_protection_needs(void)
{
    GC_ASSERT(GC_is_initialized);

    if (GC_page_size == HBLKSIZE) {
        return GC_PROTECTS_POINTER_HEAP;
    } else {
        return GC_PROTECTS_POINTER_HEAP | GC_PROTECTS_PTRFREE_HEAP;
    }
}
#define HAVE_INCREMENTAL_PROTECTION_NEEDS

#define IS_PTRFREE(hhdr) ((hhdr)->hb_descr == 0)
#define PAGE_ALIGNED(x) !((word)(x) & (GC_page_size - 1))

STATIC void GC_protect_heap(void)
{
    ptr_t start;
    size_t len;
    struct hblk * current;
    struct hblk * current_start;  /* Start of block to be protected. */
    struct hblk * limit;
    unsigned i;
    GC_bool protect_all =
          (0 != (GC_incremental_protection_needs() & GC_PROTECTS_PTRFREE_HEAP));
    for (i = 0; i < GC_n_heap_sects; i++) {
        start = GC_heap_sects[i].hs_start;
        len = GC_heap_sects[i].hs_bytes;
        if (protect_all) {
          PROTECT(start, len);
        } else {
          GC_ASSERT(PAGE_ALIGNED(len));
          GC_ASSERT(PAGE_ALIGNED(start));
          current_start = current = (struct hblk *)start;
          limit = (struct hblk *)(start + len);
          while ((word)current < (word)limit) {
            hdr * hhdr;
            word nhblks;
            GC_bool is_ptrfree;

            GC_ASSERT(PAGE_ALIGNED(current));
            GET_HDR(current, hhdr);
            if (IS_FORWARDING_ADDR_OR_NIL(hhdr)) {
              /* This can happen only if we're at the beginning of a    */
              /* heap segment, and a block spans heap segments.         */
              /* We will handle that block as part of the preceding     */
              /* segment.                                               */
              GC_ASSERT(current_start == current);
              current_start = ++current;
              continue;
            }
            if (HBLK_IS_FREE(hhdr)) {
              GC_ASSERT(PAGE_ALIGNED(hhdr -> hb_sz));
              nhblks = divHBLKSZ(hhdr -> hb_sz);
              is_ptrfree = TRUE;        /* dirty on alloc */
            } else {
              nhblks = OBJ_SZ_TO_BLOCKS(hhdr -> hb_sz);
              is_ptrfree = IS_PTRFREE(hhdr);
            }
            if (is_ptrfree) {
              if ((word)current_start < (word)current) {
                PROTECT(current_start, (ptr_t)current - (ptr_t)current_start);
              }
              current_start = (current += nhblks);
            } else {
              current += nhblks;
            }
          }
          if ((word)current_start < (word)current) {
            PROTECT(current_start, (ptr_t)current - (ptr_t)current_start);
          }
        }
    }
}

/* We assume that either the world is stopped or its OK to lose dirty   */
/* bits while this is happenning (as in GC_enable_incremental).         */
GC_INNER void GC_read_dirty(void)
{
#   if defined(GWW_VDB)
      if (GC_GWW_AVAILABLE()) {
        GC_gww_read_dirty();
        return;
      }
#   endif
    BCOPY((word *)GC_dirty_pages, GC_grungy_pages,
          (sizeof GC_dirty_pages));
    BZERO((word *)GC_dirty_pages, (sizeof GC_dirty_pages));
    GC_protect_heap();
}

GC_INNER GC_bool GC_page_was_dirty(struct hblk *h)
{
    register word index;

#   if defined(GWW_VDB)
      if (GC_GWW_AVAILABLE())
        return GC_gww_page_was_dirty(h);
#   endif

    index = PHT_HASH(h);
    return(HDR(h) == 0 || get_pht_entry_from_index(GC_grungy_pages, index));
}

/*
 * Acquiring the allocation lock here is dangerous, since this
 * can be called from within GC_call_with_alloc_lock, and the cord
 * package does so.  On systems that allow nested lock acquisition, this
 * happens to work.
 * On other systems, SET_LOCK_HOLDER and friends must be suitably defined.
 */

#if 0
static GC_bool syscall_acquired_lock = FALSE;   /* Protected by GC lock. */

void GC_begin_syscall(void)
{
    /* FIXME: Resurrecting this code would require fixing the   */
    /* test, which can spuriously return TRUE.                  */
    if (!I_HOLD_LOCK()) {
        LOCK();
        syscall_acquired_lock = TRUE;
    }
}

void GC_end_syscall(void)
{
    if (syscall_acquired_lock) {
        syscall_acquired_lock = FALSE;
        UNLOCK();
    }
}

void GC_unprotect_range(ptr_t addr, word len)
{
    struct hblk * start_block;
    struct hblk * end_block;
    register struct hblk *h;
    ptr_t obj_start;

    if (!GC_dirty_maintained) return;
    obj_start = GC_base(addr);
    if (obj_start == 0) return;
    if (GC_base(addr + len - 1) != obj_start) {
        ABORT("GC_unprotect_range(range bigger than object)");
    }
    start_block = (struct hblk *)((word)addr & ~(GC_page_size - 1));
    end_block = (struct hblk *)((word)(addr + len - 1) & ~(GC_page_size - 1));
    end_block += GC_page_size/HBLKSIZE - 1;
    for (h = start_block; (word)h <= (word)end_block; h++) {
        register word index = PHT_HASH(h);

        async_set_pht_entry_from_index(GC_dirty_pages, index);
    }
    UNPROTECT(start_block,
              ((ptr_t)end_block - (ptr_t)start_block) + HBLKSIZE);
}


/* We no longer wrap read by default, since that was causing too many   */
/* problems.  It is preferred that the client instead avoids writing    */
/* to the write-protected heap with a system call.                      */
/* This still serves as sample code if you do want to wrap system calls.*/

#if !defined(MSWIN32) && !defined(MSWINCE) && !defined(GC_USE_LD_WRAP)
/* Replacement for UNIX system call.                                      */
/* Other calls that write to the heap should be handled similarly.        */
/* Note that this doesn't work well for blocking reads:  It will hold     */
/* the allocation lock for the entire duration of the call. Multithreaded */
/* clients should really ensure that it won't block, either by setting    */
/* the descriptor nonblocking, or by calling select or poll first, to     */
/* make sure that input is available.                                     */
/* Another, preferred alternative is to ensure that system calls never    */
/* write to the protected heap (see above).                               */
# include <unistd.h>
# include <sys/uio.h>
ssize_t read(int fd, void *buf, size_t nbyte)
{
    int result;

    GC_begin_syscall();
    GC_unprotect_range(buf, (word)nbyte);
#   if defined(IRIX5) || defined(GC_LINUX_THREADS)
        /* Indirect system call may not always be easily available.     */
        /* We could call _read, but that would interfere with the       */
        /* libpthread interception of read.                             */
        /* On Linux, we have to be careful with the linuxthreads        */
        /* read interception.                                           */
        {
            struct iovec iov;

            iov.iov_base = buf;
            iov.iov_len = nbyte;
            result = readv(fd, &iov, 1);
        }
#   else
#     if defined(HURD)
        result = __read(fd, buf, nbyte);
#     else
        /* The two zero args at the end of this list are because one
           IA-64 syscall() implementation actually requires six args
           to be passed, even though they aren't always used. */
        result = syscall(SYS_read, fd, buf, nbyte, 0, 0);
#     endif /* !HURD */
#   endif
    GC_end_syscall();
    return(result);
}
#endif /* !MSWIN32 && !MSWINCE && !GC_LINUX_THREADS */

#if defined(GC_USE_LD_WRAP) && !defined(THREADS)
    /* We use the GNU ld call wrapping facility.                        */
    /* I'm not sure that this actually wraps whatever version of read   */
    /* is called by stdio.  That code also mentions __read.             */
#   include <unistd.h>
    ssize_t __wrap_read(int fd, void *buf, size_t nbyte)
    {
        int result;

        GC_begin_syscall();
        GC_unprotect_range(buf, (word)nbyte);
        result = __real_read(fd, buf, nbyte);
        GC_end_syscall();
        return(result);
    }

    /* We should probably also do this for __read, or whatever stdio    */
    /* actually calls.                                                  */
#endif
#endif /* 0 */

# ifdef CHECKSUMS
    GC_INNER GC_bool GC_page_was_ever_dirty(struct hblk * h GC_ATTR_UNUSED)
    {
#     if defined(GWW_VDB)
        if (GC_GWW_AVAILABLE())
          return GC_gww_page_was_ever_dirty(h);
#     endif
      return(TRUE);
    }
# endif /* CHECKSUMS */

#endif /* MPROTECT_VDB */

#ifdef PROC_VDB
/* See DEFAULT_VDB for interface descriptions.  */

/* This implementation assumes a Solaris 2.X like /proc                 */
/* pseudo-file-system from which we can read page modified bits.  This  */
/* facility is far from optimal (e.g. we would like to get the info for */
/* only some of the address space), but it avoids intercepting system   */
/* calls.                                                               */

# include <errno.h>
# include <sys/types.h>
# include <sys/signal.h>
# include <sys/fault.h>
# include <sys/syscall.h>
# include <sys/procfs.h>
# include <sys/stat.h>

# define INITIAL_BUF_SZ 16384
  STATIC word GC_proc_buf_size = INITIAL_BUF_SZ;
  STATIC char *GC_proc_buf = NULL;
  STATIC int GC_proc_fd = 0;

GC_INNER void GC_dirty_init(void)
{
    int fd;
    char buf[30];

    if (GC_bytes_allocd != 0 || GC_bytes_allocd_before_gc != 0) {
      memset(GC_written_pages, 0xff, sizeof(page_hash_table));
      if (GC_print_stats == VERBOSE)
        GC_log_printf("Allocated %lu bytes: all pages may have been written\n",
                      (unsigned long)(GC_bytes_allocd
                                      + GC_bytes_allocd_before_gc));
    }

    sprintf(buf, "/proc/%ld", (long)getpid());
    fd = open(buf, O_RDONLY);
    if (fd < 0) {
        ABORT("/proc open failed");
    }
    GC_proc_fd = syscall(SYS_ioctl, fd, PIOCOPENPD, 0);
    close(fd);
    syscall(SYS_fcntl, GC_proc_fd, F_SETFD, FD_CLOEXEC);
    if (GC_proc_fd < 0) {
        WARN("/proc ioctl(PIOCOPENPD) failed", 0);
        return;
    }

    GC_dirty_maintained = TRUE;
    GC_proc_buf = GC_scratch_alloc(GC_proc_buf_size);
}

# define READ read

GC_INNER void GC_read_dirty(void)
{
    int nmaps;
    unsigned long npages;
    unsigned pagesize;
    ptr_t vaddr, limit;
    struct prasmap * map;
    char * bufp;
    int i;

    BZERO(GC_grungy_pages, sizeof(GC_grungy_pages));
    bufp = GC_proc_buf;
    if (READ(GC_proc_fd, bufp, GC_proc_buf_size) <= 0) {
        /* Retry with larger buffer.    */
        word new_size = 2 * GC_proc_buf_size;
        char *new_buf;
        if (GC_print_stats)
          GC_err_printf("/proc read failed: GC_proc_buf_size = %lu\n",
                        (unsigned long)GC_proc_buf_size);

        new_buf = GC_scratch_alloc(new_size);
        if (new_buf != 0) {
            GC_proc_buf = bufp = new_buf;
            GC_proc_buf_size = new_size;
        }
        if (READ(GC_proc_fd, bufp, GC_proc_buf_size) <= 0) {
            WARN("Insufficient space for /proc read\n", 0);
            /* Punt:        */
            memset(GC_grungy_pages, 0xff, sizeof (page_hash_table));
            memset(GC_written_pages, 0xff, sizeof(page_hash_table));
            return;
        }
    }

    /* Copy dirty bits into GC_grungy_pages     */
    nmaps = ((struct prpageheader *)bufp) -> pr_nmap;
#   ifdef DEBUG_DIRTY_BITS
      GC_log_printf("Proc VDB read: pr_nmap= %u, pr_npage= %lu\n",
                    nmaps, ((struct prpageheader *)bufp)->pr_npage);
#   endif
    bufp += sizeof(struct prpageheader);
    for (i = 0; i < nmaps; i++) {
        map = (struct prasmap *)bufp;
        vaddr = (ptr_t)(map -> pr_vaddr);
        npages = map -> pr_npage;
        pagesize = map -> pr_pagesize;
#       ifdef DEBUG_DIRTY_BITS
          GC_log_printf(
                "pr_vaddr= %p, npage= %lu, mflags= 0x%x, pagesize= 0x%x\n",
                vaddr, npages, map->pr_mflags, pagesize);
#       endif

        bufp += sizeof(struct prasmap);
        limit = vaddr + pagesize * npages;
        for (; (word)vaddr < (word)limit; vaddr += pagesize) {
            if ((*bufp++) & PG_MODIFIED) {
                register struct hblk * h;
                ptr_t next_vaddr = vaddr + pagesize;
#               ifdef DEBUG_DIRTY_BITS
                  GC_log_printf("dirty page at: %p\n", vaddr);
#               endif
                for (h = (struct hblk *)vaddr;
                     (word)h < (word)next_vaddr; h++) {
                    register word index = PHT_HASH(h);
                    set_pht_entry_from_index(GC_grungy_pages, index);
                }
            }
        }
        bufp = (char *)(((word)bufp + (sizeof(long)-1)) & ~(sizeof(long)-1));
    }
#   ifdef DEBUG_DIRTY_BITS
      GC_log_printf("Proc VDB read done.\n");
#   endif

    /* Update GC_written_pages. */
    GC_or_pages(GC_written_pages, GC_grungy_pages);
}

# undef READ
#endif /* PROC_VDB */

#ifdef PCR_VDB

# include "vd/PCR_VD.h"

# define NPAGES (32*1024)       /* 128 MB */

PCR_VD_DB GC_grungy_bits[NPAGES];

STATIC ptr_t GC_vd_base = NULL;
                        /* Address corresponding to GC_grungy_bits[0]   */
                        /* HBLKSIZE aligned.                            */

GC_INNER void GC_dirty_init(void)
{
    GC_dirty_maintained = TRUE;
    /* For the time being, we assume the heap generally grows up */
    GC_vd_base = GC_heap_sects[0].hs_start;
    if (GC_vd_base == 0) {
        ABORT("Bad initial heap segment");
    }
    if (PCR_VD_Start(HBLKSIZE, GC_vd_base, NPAGES*HBLKSIZE)
        != PCR_ERes_okay) {
        ABORT("Dirty bit initialization failed");
    }
}

GC_INNER void GC_read_dirty(void)
{
    /* lazily enable dirty bits on newly added heap sects */
    {
        static int onhs = 0;
        int nhs = GC_n_heap_sects;
        for(; onhs < nhs; onhs++) {
            PCR_VD_WriteProtectEnable(
                    GC_heap_sects[onhs].hs_start,
                    GC_heap_sects[onhs].hs_bytes );
        }
    }

    if (PCR_VD_Clear(GC_vd_base, NPAGES*HBLKSIZE, GC_grungy_bits)
        != PCR_ERes_okay) {
        ABORT("Dirty bit read failed");
    }
}

GC_INNER GC_bool GC_page_was_dirty(struct hblk *h)
{
    if ((word)h < (word)GC_vd_base
        || (word)h >= (word)(GC_vd_base + NPAGES*HBLKSIZE)) {
      return(TRUE);
    }
    return(GC_grungy_bits[h - (struct hblk *)GC_vd_base] & PCR_VD_DB_dirtyBit);
}

GC_INNER void GC_remove_protection(struct hblk *h, word nblocks,
                                   GC_bool is_ptrfree GC_ATTR_UNUSED)
{
    PCR_VD_WriteProtectDisable(h, nblocks*HBLKSIZE);
    PCR_VD_WriteProtectEnable(h, nblocks*HBLKSIZE);
}

#endif /* PCR_VDB */

#if defined(MPROTECT_VDB) && defined(DARWIN)
/* The following sources were used as a "reference" for this exception
   handling code:
      1. Apple's mach/xnu documentation
      2. Timothy J. Wood's "Mach Exception Handlers 101" post to the
         omnigroup's macosx-dev list.
         www.omnigroup.com/mailman/archive/macosx-dev/2000-June/014178.html
      3. macosx-nat.c from Apple's GDB source code.
*/

/* The bug that caused all this trouble should now be fixed. This should
   eventually be removed if all goes well. */

/* #define BROKEN_EXCEPTION_HANDLING */

#include <mach/mach.h>
#include <mach/mach_error.h>
#include <mach/thread_status.h>
#include <mach/exception.h>
#include <mach/task.h>
#include <pthread.h>

/* These are not defined in any header, although they are documented */
extern boolean_t
exc_server(mach_msg_header_t *, mach_msg_header_t *);

extern kern_return_t
exception_raise(mach_port_t, mach_port_t, mach_port_t, exception_type_t,
                exception_data_t, mach_msg_type_number_t);

extern kern_return_t
exception_raise_state(mach_port_t, mach_port_t, mach_port_t, exception_type_t,
                      exception_data_t, mach_msg_type_number_t,
                      thread_state_flavor_t*, thread_state_t,
                      mach_msg_type_number_t, thread_state_t,
                      mach_msg_type_number_t*);

extern kern_return_t
exception_raise_state_identity(mach_port_t, mach_port_t, mach_port_t,
                               exception_type_t, exception_data_t,
                               mach_msg_type_number_t, thread_state_flavor_t*,
                               thread_state_t, mach_msg_type_number_t,
                               thread_state_t, mach_msg_type_number_t*);

GC_API_OSCALL kern_return_t
catch_exception_raise(mach_port_t exception_port, mach_port_t thread,
                      mach_port_t task, exception_type_t exception,
                      exception_data_t code, mach_msg_type_number_t code_count);

/* These should never be called, but just in case...  */
GC_API_OSCALL kern_return_t
catch_exception_raise_state(mach_port_name_t exception_port GC_ATTR_UNUSED,
    int exception GC_ATTR_UNUSED, exception_data_t code GC_ATTR_UNUSED,
    mach_msg_type_number_t codeCnt GC_ATTR_UNUSED, int flavor GC_ATTR_UNUSED,
    thread_state_t old_state GC_ATTR_UNUSED, int old_stateCnt GC_ATTR_UNUSED,
    thread_state_t new_state GC_ATTR_UNUSED, int new_stateCnt GC_ATTR_UNUSED)
{
  ABORT_RET("Unexpected catch_exception_raise_state invocation");
  return(KERN_INVALID_ARGUMENT);
}

GC_API_OSCALL kern_return_t
catch_exception_raise_state_identity(
    mach_port_name_t exception_port GC_ATTR_UNUSED,
    mach_port_t thread GC_ATTR_UNUSED, mach_port_t task GC_ATTR_UNUSED,
    int exception GC_ATTR_UNUSED, exception_data_t code GC_ATTR_UNUSED,
    mach_msg_type_number_t codeCnt GC_ATTR_UNUSED, int flavor GC_ATTR_UNUSED,
    thread_state_t old_state GC_ATTR_UNUSED, int old_stateCnt GC_ATTR_UNUSED,
    thread_state_t new_state GC_ATTR_UNUSED, int new_stateCnt GC_ATTR_UNUSED)
{
  ABORT_RET("Unexpected catch_exception_raise_state_identity invocation");
  return(KERN_INVALID_ARGUMENT);
}

#define MAX_EXCEPTION_PORTS 16

static struct {
  mach_msg_type_number_t count;
  exception_mask_t      masks[MAX_EXCEPTION_PORTS];
  exception_handler_t   ports[MAX_EXCEPTION_PORTS];
  exception_behavior_t  behaviors[MAX_EXCEPTION_PORTS];
  thread_state_flavor_t flavors[MAX_EXCEPTION_PORTS];
} GC_old_exc_ports;

STATIC struct {
  void (*volatile os_callback[3])(void);
  mach_port_t exception;
# if defined(THREADS)
    mach_port_t reply;
# endif
} GC_ports = {
  {
    /* This is to prevent stripping these routines as dead.     */
    (void (*)(void))catch_exception_raise,
    (void (*)(void))catch_exception_raise_state,
    (void (*)(void))catch_exception_raise_state_identity
  },
# ifdef THREADS
    0, /* for 'exception' */
# endif
  0
};

typedef struct {
    mach_msg_header_t head;
} GC_msg_t;

typedef enum {
    GC_MP_NORMAL,
    GC_MP_DISCARDING,
    GC_MP_STOPPED
} GC_mprotect_state_t;

#ifdef THREADS
  /* FIXME: 1 and 2 seem to be safe to use in the msgh_id field,        */
  /* but it isn't documented. Use the source and see if they            */
  /* should be ok.                                                      */
# define ID_STOP 1
# define ID_RESUME 2

  /* This value is only used on the reply port. */
# define ID_ACK 3

  STATIC GC_mprotect_state_t GC_mprotect_state = 0;

  /* The following should ONLY be called when the world is stopped.     */
  STATIC void GC_mprotect_thread_notify(mach_msg_id_t id)
  {
    struct {
      GC_msg_t msg;
      mach_msg_trailer_t trailer;
    } buf;
    mach_msg_return_t r;

    /* remote, local */
    buf.msg.head.msgh_bits = MACH_MSGH_BITS(MACH_MSG_TYPE_MAKE_SEND, 0);
    buf.msg.head.msgh_size = sizeof(buf.msg);
    buf.msg.head.msgh_remote_port = GC_ports.exception;
    buf.msg.head.msgh_local_port = MACH_PORT_NULL;
    buf.msg.head.msgh_id = id;

    r = mach_msg(&buf.msg.head, MACH_SEND_MSG | MACH_RCV_MSG | MACH_RCV_LARGE,
                 sizeof(buf.msg), sizeof(buf), GC_ports.reply,
                 MACH_MSG_TIMEOUT_NONE, MACH_PORT_NULL);
    if (r != MACH_MSG_SUCCESS)
      ABORT("mach_msg failed in GC_mprotect_thread_notify");
    if (buf.msg.head.msgh_id != ID_ACK)
      ABORT("Invalid ack in GC_mprotect_thread_notify");
  }

  /* Should only be called by the mprotect thread */
  STATIC void GC_mprotect_thread_reply(void)
  {
    GC_msg_t msg;
    mach_msg_return_t r;
    /* remote, local */

    msg.head.msgh_bits = MACH_MSGH_BITS(MACH_MSG_TYPE_MAKE_SEND, 0);
    msg.head.msgh_size = sizeof(msg);
    msg.head.msgh_remote_port = GC_ports.reply;
    msg.head.msgh_local_port = MACH_PORT_NULL;
    msg.head.msgh_id = ID_ACK;

    r = mach_msg(&msg.head, MACH_SEND_MSG, sizeof(msg), 0, MACH_PORT_NULL,
                 MACH_MSG_TIMEOUT_NONE, MACH_PORT_NULL);
    if (r != MACH_MSG_SUCCESS)
      ABORT("mach_msg failed in GC_mprotect_thread_reply");
  }

  GC_INNER void GC_mprotect_stop(void)
  {
    GC_mprotect_thread_notify(ID_STOP);
  }

  GC_INNER void GC_mprotect_resume(void)
  {
    GC_mprotect_thread_notify(ID_RESUME);
  }

# ifndef GC_NO_THREADS_DISCOVERY
    GC_INNER void GC_darwin_register_mach_handler_thread(mach_port_t thread);
# endif

#else
  /* The compiler should optimize away any GC_mprotect_state computations */
# define GC_mprotect_state GC_MP_NORMAL
#endif /* !THREADS */

STATIC void *GC_mprotect_thread(void *arg)
{
  mach_msg_return_t r;
  /* These two structures contain some private kernel data.  We don't   */
  /* need to access any of it so we don't bother defining a proper      */
  /* struct.  The correct definitions are in the xnu source code.       */
  struct {
    mach_msg_header_t head;
    char data[256];
  } reply;
  struct {
    mach_msg_header_t head;
    mach_msg_body_t msgh_body;
    char data[1024];
  } msg;
  mach_msg_id_t id;

  if ((word)arg == (word)-1) return 0; /* to make compiler happy */

# if defined(THREADS) && !defined(GC_NO_THREADS_DISCOVERY)
    GC_darwin_register_mach_handler_thread(mach_thread_self());
# endif

  for(;;) {
    r = mach_msg(&msg.head, MACH_RCV_MSG | MACH_RCV_LARGE |
                 (GC_mprotect_state == GC_MP_DISCARDING ? MACH_RCV_TIMEOUT : 0),
                 0, sizeof(msg), GC_ports.exception,
                 GC_mprotect_state == GC_MP_DISCARDING ? 0
                 : MACH_MSG_TIMEOUT_NONE, MACH_PORT_NULL);
    id = r == MACH_MSG_SUCCESS ? msg.head.msgh_id : -1;

#   if defined(THREADS)
      if(GC_mprotect_state == GC_MP_DISCARDING) {
        if(r == MACH_RCV_TIMED_OUT) {
          GC_mprotect_state = GC_MP_STOPPED;
          GC_mprotect_thread_reply();
          continue;
        }
        if(r == MACH_MSG_SUCCESS && (id == ID_STOP || id == ID_RESUME))
          ABORT("Out of order mprotect thread request");
      }
#   endif /* THREADS */

    if (r != MACH_MSG_SUCCESS) {
      if (GC_print_stats)
        GC_log_printf("mach_msg failed with code %d: %s\n", (int)r,
                      mach_error_string(r));
      ABORT("mach_msg failed");
    }

    switch(id) {
#     if defined(THREADS)
        case ID_STOP:
          if(GC_mprotect_state != GC_MP_NORMAL)
            ABORT("Called mprotect_stop when state wasn't normal");
          GC_mprotect_state = GC_MP_DISCARDING;
          break;
        case ID_RESUME:
          if(GC_mprotect_state != GC_MP_STOPPED)
            ABORT("Called mprotect_resume when state wasn't stopped");
          GC_mprotect_state = GC_MP_NORMAL;
          GC_mprotect_thread_reply();
          break;
#     endif /* THREADS */
        default:
          /* Handle the message (calls catch_exception_raise) */
          if(!exc_server(&msg.head, &reply.head))
            ABORT("exc_server failed");
          /* Send the reply */
          r = mach_msg(&reply.head, MACH_SEND_MSG, reply.head.msgh_size, 0,
                       MACH_PORT_NULL, MACH_MSG_TIMEOUT_NONE,
                       MACH_PORT_NULL);
          if(r != MACH_MSG_SUCCESS) {
            /* This will fail if the thread dies, but the thread */
            /* shouldn't die... */
#           ifdef BROKEN_EXCEPTION_HANDLING
              GC_err_printf("mach_msg failed with %d %s while sending "
                            "exc reply\n", (int)r, mach_error_string(r));
#           else
              ABORT("mach_msg failed while sending exception reply");
#           endif
          }
    } /* switch */
  } /* for(;;) */
}

/* All this SIGBUS code shouldn't be necessary. All protection faults should
   be going through the mach exception handler. However, it seems a SIGBUS is
   occasionally sent for some unknown reason. Even more odd, it seems to be
   meaningless and safe to ignore. */
#ifdef BROKEN_EXCEPTION_HANDLING

  /* Updates to this aren't atomic, but the SIGBUS'es seem pretty rare.    */
  /* Even if this doesn't get updated property, it isn't really a problem. */
  STATIC int GC_sigbus_count = 0;

  STATIC void GC_darwin_sigbus(int num, siginfo_t *sip, void *context)
  {
    if (num != SIGBUS)
      ABORT("Got a non-sigbus signal in the sigbus handler");

    /* Ugh... some seem safe to ignore, but too many in a row probably means
       trouble. GC_sigbus_count is reset for each mach exception that is
       handled */
    if (GC_sigbus_count >= 8) {
      ABORT("Got more than 8 SIGBUSs in a row!");
    } else {
      GC_sigbus_count++;
      WARN("Ignoring SIGBUS.\n", 0);
    }
  }
#endif /* BROKEN_EXCEPTION_HANDLING */

GC_INNER void GC_dirty_init(void)
{
  kern_return_t r;
  mach_port_t me;
  pthread_t thread;
  pthread_attr_t attr;
  exception_mask_t mask;

  if (GC_print_stats == VERBOSE)
    GC_log_printf(
      "Initializing mach/darwin mprotect virtual dirty bit implementation\n");
# ifdef BROKEN_EXCEPTION_HANDLING
    WARN("Enabling workarounds for various darwin "
         "exception handling bugs.\n", 0);
# endif
  GC_dirty_maintained = TRUE;
  if (GC_page_size % HBLKSIZE != 0) {
    ABORT("Page size not multiple of HBLKSIZE");
  }

  GC_task_self = me = mach_task_self();

  r = mach_port_allocate(me, MACH_PORT_RIGHT_RECEIVE, &GC_ports.exception);
  if (r != KERN_SUCCESS)
    ABORT("mach_port_allocate failed (exception port)");

  r = mach_port_insert_right(me, GC_ports.exception, GC_ports.exception,
                             MACH_MSG_TYPE_MAKE_SEND);
  if (r != KERN_SUCCESS)
    ABORT("mach_port_insert_right failed (exception port)");

#  if defined(THREADS)
     r = mach_port_allocate(me, MACH_PORT_RIGHT_RECEIVE, &GC_ports.reply);
     if(r != KERN_SUCCESS)
       ABORT("mach_port_allocate failed (reply port)");
#  endif

  /* The exceptions we want to catch */
  mask = EXC_MASK_BAD_ACCESS;

  r = task_get_exception_ports(me, mask, GC_old_exc_ports.masks,
                               &GC_old_exc_ports.count, GC_old_exc_ports.ports,
                               GC_old_exc_ports.behaviors,
                               GC_old_exc_ports.flavors);
  if (r != KERN_SUCCESS)
    ABORT("task_get_exception_ports failed");

  r = task_set_exception_ports(me, mask, GC_ports.exception, EXCEPTION_DEFAULT,
                               GC_MACH_THREAD_STATE);
  if (r != KERN_SUCCESS)
    ABORT("task_set_exception_ports failed");
  if (pthread_attr_init(&attr) != 0)
    ABORT("pthread_attr_init failed");
  if (pthread_attr_setdetachstate(&attr, PTHREAD_CREATE_DETACHED) != 0)
    ABORT("pthread_attr_setdetachedstate failed");

# if defined(HANDLE_FORK) && !defined(THREADS)
    /* FIXME: See comment in GC_fork_prepare_proc.      */
# endif

# undef pthread_create
  /* This will call the real pthread function, not our wrapper */
  if (pthread_create(&thread, &attr, GC_mprotect_thread, NULL) != 0)
    ABORT("pthread_create failed");
  pthread_attr_destroy(&attr);

  /* Setup the sigbus handler for ignoring the meaningless SIGBUSs */
# ifdef BROKEN_EXCEPTION_HANDLING
    {
      struct sigaction sa, oldsa;
      sa.sa_handler = (SIG_HNDLR_PTR)GC_darwin_sigbus;
      sigemptyset(&sa.sa_mask);
      sa.sa_flags = SA_RESTART|SA_SIGINFO;
      if (sigaction(SIGBUS, &sa, &oldsa) < 0)
        ABORT("sigaction failed");
      if ((SIG_HNDLR_PTR)oldsa.sa_handler != SIG_DFL) {
        if (GC_print_stats == VERBOSE)
          GC_err_printf("Replaced other SIGBUS handler\n");
      }
    }
# endif /* BROKEN_EXCEPTION_HANDLING  */
}

/* The source code for Apple's GDB was used as a reference for the      */
/* exception forwarding code.  This code is similar to be GDB code only */
/* because there is only one way to do it.                              */
STATIC kern_return_t GC_forward_exception(mach_port_t thread, mach_port_t task,
                                          exception_type_t exception,
                                          exception_data_t data,
                                          mach_msg_type_number_t data_count)
{
  unsigned int i;
  kern_return_t r;
  mach_port_t port;
  exception_behavior_t behavior;
  thread_state_flavor_t flavor;

  thread_state_data_t thread_state;
  mach_msg_type_number_t thread_state_count = THREAD_STATE_MAX;

  for (i=0; i < GC_old_exc_ports.count; i++)
    if (GC_old_exc_ports.masks[i] & (1 << exception))
      break;
  if (i == GC_old_exc_ports.count)
    ABORT("No handler for exception!");

  port = GC_old_exc_ports.ports[i];
  behavior = GC_old_exc_ports.behaviors[i];
  flavor = GC_old_exc_ports.flavors[i];

  if (behavior == EXCEPTION_STATE || behavior == EXCEPTION_STATE_IDENTITY) {
    r = thread_get_state(thread, flavor, thread_state, &thread_state_count);
    if(r != KERN_SUCCESS)
      ABORT("thread_get_state failed in forward_exception");
    }

  switch(behavior) {
    case EXCEPTION_STATE:
      r = exception_raise_state(port, thread, task, exception, data, data_count,
                                &flavor, thread_state, thread_state_count,
                                thread_state, &thread_state_count);
      break;
    case EXCEPTION_STATE_IDENTITY:
      r = exception_raise_state_identity(port, thread, task, exception, data,
                                         data_count, &flavor, thread_state,
                                         thread_state_count, thread_state,
                                         &thread_state_count);
      break;
    /* case EXCEPTION_DEFAULT: */ /* default signal handlers */
    default: /* user-supplied signal handlers */
      r = exception_raise(port, thread, task, exception, data, data_count);
  }

  if (behavior == EXCEPTION_STATE || behavior == EXCEPTION_STATE_IDENTITY) {
    r = thread_set_state(thread, flavor, thread_state, thread_state_count);
    if (r != KERN_SUCCESS)
      ABORT("thread_set_state failed in forward_exception");
  }
  return r;
}

#define FWD() GC_forward_exception(thread, task, exception, code, code_count)

#ifdef ARM32
# define DARWIN_EXC_STATE         ARM_EXCEPTION_STATE
# define DARWIN_EXC_STATE_COUNT   ARM_EXCEPTION_STATE_COUNT
# define DARWIN_EXC_STATE_T       arm_exception_state_t
# define DARWIN_EXC_STATE_DAR     THREAD_FLD(far)
#elif defined(POWERPC)
# if CPP_WORDSZ == 32
#   define DARWIN_EXC_STATE       PPC_EXCEPTION_STATE
#   define DARWIN_EXC_STATE_COUNT PPC_EXCEPTION_STATE_COUNT
#   define DARWIN_EXC_STATE_T     ppc_exception_state_t
# else
#   define DARWIN_EXC_STATE       PPC_EXCEPTION_STATE64
#   define DARWIN_EXC_STATE_COUNT PPC_EXCEPTION_STATE64_COUNT
#   define DARWIN_EXC_STATE_T     ppc_exception_state64_t
# endif
# define DARWIN_EXC_STATE_DAR     THREAD_FLD(dar)
#elif defined(I386) || defined(X86_64)
# if CPP_WORDSZ == 32
#   if defined(i386_EXCEPTION_STATE_COUNT) \
       && !defined(x86_EXCEPTION_STATE32_COUNT)
      /* Use old naming convention for 32-bit x86.      */
#     define DARWIN_EXC_STATE           i386_EXCEPTION_STATE
#     define DARWIN_EXC_STATE_COUNT     i386_EXCEPTION_STATE_COUNT
#     define DARWIN_EXC_STATE_T         i386_exception_state_t
#   else
#     define DARWIN_EXC_STATE           x86_EXCEPTION_STATE32
#     define DARWIN_EXC_STATE_COUNT     x86_EXCEPTION_STATE32_COUNT
#     define DARWIN_EXC_STATE_T         x86_exception_state32_t
#   endif
# else
#   define DARWIN_EXC_STATE       x86_EXCEPTION_STATE64
#   define DARWIN_EXC_STATE_COUNT x86_EXCEPTION_STATE64_COUNT
#   define DARWIN_EXC_STATE_T     x86_exception_state64_t
# endif
# define DARWIN_EXC_STATE_DAR     THREAD_FLD(faultvaddr)
#else
# error FIXME for non-arm/ppc/x86 darwin
#endif

/* This violates the namespace rules but there isn't anything that can  */
/* be done about it.  The exception handling stuff is hard coded to     */
/* call this.  catch_exception_raise, catch_exception_raise_state and   */
/* and catch_exception_raise_state_identity are called from OS.         */
GC_API_OSCALL kern_return_t
catch_exception_raise(mach_port_t exception_port GC_ATTR_UNUSED,
                      mach_port_t thread, mach_port_t task GC_ATTR_UNUSED,
                      exception_type_t exception, exception_data_t code,
                      mach_msg_type_number_t code_count GC_ATTR_UNUSED)
{
  kern_return_t r;
  char *addr;
  struct hblk *h;
  unsigned int i;
  thread_state_flavor_t flavor = DARWIN_EXC_STATE;
  mach_msg_type_number_t exc_state_count = DARWIN_EXC_STATE_COUNT;
  DARWIN_EXC_STATE_T exc_state;

  if (exception != EXC_BAD_ACCESS || code[0] != KERN_PROTECTION_FAILURE) {
#   ifdef DEBUG_EXCEPTION_HANDLING
      /* We aren't interested, pass it on to the old handler */
      GC_log_printf("Exception: 0x%x Code: 0x%x 0x%x in catch...\n",
                    exception, code_count > 0 ? code[0] : -1,
                    code_count > 1 ? code[1] : -1);
#   endif
    return FWD();
  }

  r = thread_get_state(thread, flavor, (natural_t*)&exc_state,
                       &exc_state_count);
  if(r != KERN_SUCCESS) {
    /* The thread is supposed to be suspended while the exception       */
    /* handler is called.  This shouldn't fail.                         */
#   ifdef BROKEN_EXCEPTION_HANDLING
      GC_err_printf("thread_get_state failed in catch_exception_raise\n");
      return KERN_SUCCESS;
#   else
      ABORT("thread_get_state failed in catch_exception_raise");
#   endif
  }

  /* This is the address that caused the fault */
  addr = (char*) exc_state.DARWIN_EXC_STATE_DAR;
  if (HDR(addr) == 0) {
    /* Ugh... just like the SIGBUS problem above, it seems we get       */
    /* a bogus KERN_PROTECTION_FAILURE every once and a while.  We wait */
    /* till we get a bunch in a row before doing anything about it.     */
    /* If a "real" fault ever occurs it'll just keep faulting over and  */
    /* over and we'll hit the limit pretty quickly.                     */
#   ifdef BROKEN_EXCEPTION_HANDLING
      static char *last_fault;
      static int last_fault_count;

      if(addr != last_fault) {
        last_fault = addr;
        last_fault_count = 0;
      }
      if(++last_fault_count < 32) {
        if(last_fault_count == 1)
          WARN("Ignoring KERN_PROTECTION_FAILURE at %p\n", addr);
        return KERN_SUCCESS;
      }

      GC_err_printf(
        "Unexpected KERN_PROTECTION_FAILURE at %p; aborting...\n", addr);
      /* Can't pass it along to the signal handler because that is      */
      /* ignoring SIGBUS signals.  We also shouldn't call ABORT here as */
      /* signals don't always work too well from the exception handler. */
      exit(EXIT_FAILURE);
#   else /* BROKEN_EXCEPTION_HANDLING */
      /* Pass it along to the next exception handler
         (which should call SIGBUS/SIGSEGV) */
      return FWD();
#   endif /* !BROKEN_EXCEPTION_HANDLING */
  }

# ifdef BROKEN_EXCEPTION_HANDLING
    /* Reset the number of consecutive SIGBUSs */
    GC_sigbus_count = 0;
# endif

  if (GC_mprotect_state == GC_MP_NORMAL) { /* common case */
    h = (struct hblk*)((word)addr & ~(GC_page_size-1));
    UNPROTECT(h, GC_page_size);
    for (i = 0; i < divHBLKSZ(GC_page_size); i++) {
      register int index = PHT_HASH(h+i);
      async_set_pht_entry_from_index(GC_dirty_pages, index);
    }
  } else if (GC_mprotect_state == GC_MP_DISCARDING) {
    /* Lie to the thread for now. No sense UNPROTECT()ing the memory
       when we're just going to PROTECT() it again later. The thread
       will just fault again once it resumes */
  } else {
    /* Shouldn't happen, i don't think */
    GC_err_printf("KERN_PROTECTION_FAILURE while world is stopped\n");
    return FWD();
  }
  return KERN_SUCCESS;
}
#undef FWD

#ifndef NO_DESC_CATCH_EXCEPTION_RAISE
  /* These symbols should have REFERENCED_DYNAMICALLY (0x10) bit set to */
  /* let strip know they are not to be stripped.                        */
  __asm__(".desc _catch_exception_raise, 0x10");
  __asm__(".desc _catch_exception_raise_state, 0x10");
  __asm__(".desc _catch_exception_raise_state_identity, 0x10");
#endif

#endif /* DARWIN && MPROTECT_VDB */

#ifndef HAVE_INCREMENTAL_PROTECTION_NEEDS
  GC_API int GC_CALL GC_incremental_protection_needs(void)
  {
    return GC_PROTECTS_NONE;
  }
#endif /* !HAVE_INCREMENTAL_PROTECTION_NEEDS */

#ifdef ECOS
  /* Undo sbrk() redirection. */
# undef sbrk
#endif

/* If value is non-zero then allocate executable memory.        */
GC_API void GC_CALL GC_set_pages_executable(int value)
{
  GC_ASSERT(!GC_is_initialized);
  /* Even if IGNORE_PAGES_EXECUTABLE is defined, GC_pages_executable is */
  /* touched here to prevent a compiler warning.                        */
  GC_pages_executable = (GC_bool)(value != 0);
}

/* Returns non-zero if the GC-allocated memory is executable.   */
/* GC_get_pages_executable is defined after all the places      */
/* where GC_get_pages_executable is undefined.                  */
GC_API int GC_CALL GC_get_pages_executable(void)
{
# ifdef IGNORE_PAGES_EXECUTABLE
    return 1;   /* Always allocate executable memory. */
# else
    return (int)GC_pages_executable;
# endif
}

/* Call stack save code for debugging.  Should probably be in           */
/* mach_dep.c, but that requires reorganization.                        */

/* I suspect the following works for most X86 *nix variants, so         */
/* long as the frame pointer is explicitly stored.  In the case of gcc, */
/* compiler flags (e.g. -fomit-frame-pointer) determine whether it is.  */
#if defined(I386) && defined(LINUX) && defined(SAVE_CALL_CHAIN)
#   include <features.h>

    struct frame {
        struct frame *fr_savfp;
        long    fr_savpc;
        long    fr_arg[NARGS];  /* All the arguments go here.   */
    };
#endif

#if defined(SPARC)
#  if defined(LINUX)
#    include <features.h>

     struct frame {
        long    fr_local[8];
        long    fr_arg[6];
        struct frame *fr_savfp;
        long    fr_savpc;
#       ifndef __arch64__
          char  *fr_stret;
#       endif
        long    fr_argd[6];
        long    fr_argx[0];
     };
#  elif defined (DRSNX)
#    include <sys/sparc/frame.h>
#  elif defined(OPENBSD)
#    include <frame.h>
#  elif defined(FREEBSD) || defined(NETBSD)
#    include <machine/frame.h>
#  else
#    include <sys/frame.h>
#  endif
#  if NARGS > 6
#    error We only know how to get the first 6 arguments
#  endif
#endif /* SPARC */

#ifdef NEED_CALLINFO
/* Fill in the pc and argument information for up to NFRAMES of my      */
/* callers.  Ignore my frame and my callers frame.                      */

#ifdef LINUX
#   include <unistd.h>
#endif

#endif /* NEED_CALLINFO */

#if defined(GC_HAVE_BUILTIN_BACKTRACE)
# ifdef _MSC_VER
#  include "private/msvc_dbg.h"
# else
#  include <execinfo.h>
# endif
#endif

#ifdef SAVE_CALL_CHAIN

#if NARGS == 0 && NFRAMES % 2 == 0 /* No padding */ \
    && defined(GC_HAVE_BUILTIN_BACKTRACE)

#ifdef REDIRECT_MALLOC
  /* Deal with possible malloc calls in backtrace by omitting   */
  /* the infinitely recursing backtrace.                        */
# ifdef THREADS
    __thread    /* If your compiler doesn't understand this */
                /* you could use something like pthread_getspecific.    */
# endif
  GC_in_save_callers = FALSE;
#endif

GC_INNER void GC_save_callers(struct callinfo info[NFRAMES])
{
  void * tmp_info[NFRAMES + 1];
  int npcs, i;
# define IGNORE_FRAMES 1

  /* We retrieve NFRAMES+1 pc values, but discard the first, since it   */
  /* points to our own frame.                                           */
# ifdef REDIRECT_MALLOC
    if (GC_in_save_callers) {
      info[0].ci_pc = (word)(&GC_save_callers);
      for (i = 1; i < NFRAMES; ++i) info[i].ci_pc = 0;
      return;
    }
    GC_in_save_callers = TRUE;
# endif
  GC_STATIC_ASSERT(sizeof(struct callinfo) == sizeof(void *));
  npcs = backtrace((void **)tmp_info, NFRAMES + IGNORE_FRAMES);
  BCOPY(tmp_info+IGNORE_FRAMES, info, (npcs - IGNORE_FRAMES) * sizeof(void *));
  for (i = npcs - IGNORE_FRAMES; i < NFRAMES; ++i) info[i].ci_pc = 0;
# ifdef REDIRECT_MALLOC
    GC_in_save_callers = FALSE;
# endif
}

#else /* No builtin backtrace; do it ourselves */

#if (defined(OPENBSD) || defined(NETBSD) || defined(FREEBSD)) && defined(SPARC)
#  define FR_SAVFP fr_fp
#  define FR_SAVPC fr_pc
#else
#  define FR_SAVFP fr_savfp
#  define FR_SAVPC fr_savpc
#endif

#if defined(SPARC) && (defined(__arch64__) || defined(__sparcv9))
#   define BIAS 2047
#else
#   define BIAS 0
#endif

GC_INNER void GC_save_callers(struct callinfo info[NFRAMES])
{
  struct frame *frame;
  struct frame *fp;
  int nframes = 0;
# ifdef I386
    /* We assume this is turned on only with gcc as the compiler. */
    asm("movl %%ebp,%0" : "=r"(frame));
    fp = frame;
# else
    frame = (struct frame *)GC_save_regs_in_stack();
    fp = (struct frame *)((long) frame -> FR_SAVFP + BIAS);
#endif

   for (; !((word)fp HOTTER_THAN (word)frame)
          && !((word)GC_stackbottom HOTTER_THAN (word)fp)
          && nframes < NFRAMES;
       fp = (struct frame *)((long) fp -> FR_SAVFP + BIAS), nframes++) {
      register int i;

      info[nframes].ci_pc = fp->FR_SAVPC;
#     if NARGS > 0
        for (i = 0; i < NARGS; i++) {
          info[nframes].ci_arg[i] = ~(fp->fr_arg[i]);
        }
#     endif /* NARGS > 0 */
  }
  if (nframes < NFRAMES) info[nframes].ci_pc = 0;
}

#endif /* No builtin backtrace */

#endif /* SAVE_CALL_CHAIN */

#ifdef NEED_CALLINFO

/* Print info to stderr.  We do NOT hold the allocation lock */
GC_INNER void GC_print_callers(struct callinfo info[NFRAMES])
{
    int i;
    static int reentry_count = 0;
    GC_bool stop = FALSE;
    DCL_LOCK_STATE;

    /* FIXME: This should probably use a different lock, so that we     */
    /* become callable with or without the allocation lock.             */
    LOCK();
      ++reentry_count;
    UNLOCK();

#   if NFRAMES == 1
      GC_err_printf("\tCaller at allocation:\n");
#   else
      GC_err_printf("\tCall chain at allocation:\n");
#   endif
    for (i = 0; i < NFRAMES && !stop; i++) {
        if (info[i].ci_pc == 0) break;
#       if NARGS > 0
        {
          int j;

          GC_err_printf("\t\targs: ");
          for (j = 0; j < NARGS; j++) {
            if (j != 0) GC_err_printf(", ");
            GC_err_printf("%d (0x%X)", ~(info[i].ci_arg[j]),
                                        ~(info[i].ci_arg[j]));
          }
          GC_err_printf("\n");
        }
#       endif
        if (reentry_count > 1) {
            /* We were called during an allocation during       */
            /* a previous GC_print_callers call; punt.          */
            GC_err_printf("\t\t##PC##= 0x%lx\n", info[i].ci_pc);
            continue;
        }
        {
#         if defined(GC_HAVE_BUILTIN_BACKTRACE) \
             && !defined(GC_BACKTRACE_SYMBOLS_BROKEN)
            char **sym_name =
              backtrace_symbols((void **)(&(info[i].ci_pc)), 1);
            char *name = sym_name[0];
#         else
            char buf[40];
            char *name = buf;
            sprintf(buf, "##PC##= 0x%lx", info[i].ci_pc);
#         endif
#         if defined(LINUX) && !defined(SMALL_CONFIG)
            /* Try for a line number. */
            {
                FILE *pipe;
#               define EXE_SZ 100
                static char exe_name[EXE_SZ];
#               define CMD_SZ 200
                char cmd_buf[CMD_SZ];
#               define RESULT_SZ 200
                static char result_buf[RESULT_SZ];
                size_t result_len;
                char *old_preload;
#               define PRELOAD_SZ 200
                char preload_buf[PRELOAD_SZ];
                static GC_bool found_exe_name = FALSE;
                static GC_bool will_fail = FALSE;
                int ret_code;
                /* Try to get it via a hairy and expensive scheme.      */
                /* First we get the name of the executable:             */
                if (will_fail) goto out;
                if (!found_exe_name) {
                  ret_code = readlink("/proc/self/exe", exe_name, EXE_SZ);
                  if (ret_code < 0 || ret_code >= EXE_SZ
                      || exe_name[0] != '/') {
                    will_fail = TRUE;   /* Don't try again. */
                    goto out;
                  }
                  exe_name[ret_code] = '\0';
                  found_exe_name = TRUE;
                }
                /* Then we use popen to start addr2line -e <exe> <addr> */
                /* There are faster ways to do this, but hopefully this */
                /* isn't time critical.                                 */
                sprintf(cmd_buf, "/usr/bin/addr2line -f -e %s 0x%lx", exe_name,
                                 (unsigned long)info[i].ci_pc);
                old_preload = GETENV("LD_PRELOAD");
                if (0 != old_preload) {
                  if (strlen (old_preload) >= PRELOAD_SZ) {
                    will_fail = TRUE;
                    goto out;
                  }
                  strcpy (preload_buf, old_preload);
                  unsetenv ("LD_PRELOAD");
                }
                pipe = popen(cmd_buf, "r");
                if (0 != old_preload
                    && 0 != setenv ("LD_PRELOAD", preload_buf, 0)) {
                  WARN("Failed to reset LD_PRELOAD\n", 0);
                }
                if (pipe == NULL
                    || (result_len = fread(result_buf, 1, RESULT_SZ - 1, pipe))
                       == 0) {
                  if (pipe != NULL) pclose(pipe);
                  will_fail = TRUE;
                  goto out;
                }
                if (result_buf[result_len - 1] == '\n') --result_len;
                result_buf[result_len] = 0;
                if (result_buf[0] == '?'
                    || (result_buf[result_len-2] == ':'
                        && result_buf[result_len-1] == '0')) {
                    pclose(pipe);
                    goto out;
                }
                /* Get rid of embedded newline, if any.  Test for "main" */
                {
                   char * nl = strchr(result_buf, '\n');
                   if (nl != NULL
                       && (word)nl < (word)(result_buf + result_len)) {
                     *nl = ':';
                   }
                   if (strncmp(result_buf, "main", nl - result_buf) == 0) {
                     stop = TRUE;
                   }
                }
                if (result_len < RESULT_SZ - 25) {
                  /* Add in hex address */
                    sprintf(result_buf + result_len, " [0x%lx]",
                          (unsigned long)info[i].ci_pc);
                }
                name = result_buf;
                pclose(pipe);
                out:;
            }
#         endif /* LINUX */
          GC_err_printf("\t\t%s\n", name);
#         if defined(GC_HAVE_BUILTIN_BACKTRACE) \
             && !defined(GC_BACKTRACE_SYMBOLS_BROKEN)
            free(sym_name);  /* May call GC_free; that's OK */
#         endif
        }
    }
    LOCK();
      --reentry_count;
    UNLOCK();
}

#endif /* NEED_CALLINFO */

#if defined(LINUX) && defined(__ELF__) && !defined(SMALL_CONFIG)
  /* Dump /proc/self/maps to GC_stderr, to enable looking up names for  */
  /* addresses in FIND_LEAK output.                                     */
  void GC_print_address_map(void)
  {
    GC_err_printf("---------- Begin address map ----------\n");
    GC_err_puts(GC_get_maps());
    GC_err_printf("---------- End address map ----------\n");
  }
#endif /* LINUX && ELF */<|MERGE_RESOLUTION|>--- conflicted
+++ resolved
@@ -46,50 +46,11 @@
 # endif
 #endif
 
-<<<<<<< HEAD
 #if !defined(OS2) && !defined(PCR) && !defined(AMIGA) && !defined(MACOS) \
     && !defined(MSWINCE) && !defined(__CC_ARM)
 # include <sys/types.h>
 # if !defined(MSWIN32)
 #   include <unistd.h>
-=======
-# if defined(LINUX) && !defined(POWERPC)
-#   include <linux/version.h>
-#   if (LINUX_VERSION_CODE <= 0x10400)
-      /* Ugly hack to get struct sigcontext_struct definition.  Required      */
-      /* for some early 1.3.X releases.  Will hopefully go away soon. */
-      /* in some later Linux releases, asm/sigcontext.h may have to   */
-      /* be included instead.                                         */
-#     define __KERNEL__
-#     include <asm/signal.h>
-#     undef __KERNEL__
-#   else
-      /* Kernels prior to 2.1.1 defined struct sigcontext_struct instead of */
-      /* struct sigcontext.  libc6 (glibc2) uses "struct sigcontext" in     */
-      /* prototypes, so we have to include the top-level sigcontext.h to    */
-      /* make sure the former gets defined to be the latter if appropriate. */
-#     include <features.h>
-#     if 2 <= __GLIBC__
-#       if 2 == __GLIBC__ && 0 == __GLIBC_MINOR__
-	  /* glibc 2.1 no longer has sigcontext.h.  But signal.h	*/
-	  /* has the right declaration for glibc 2.1.			*/
-#         include <sigcontext.h>
-#       endif /* 0 == __GLIBC_MINOR__ */
-#     else /* not 2 <= __GLIBC__ */
-        /* libc5 doesn't have <sigcontext.h>: go directly with the kernel   */
-        /* one.  Check LINUX_VERSION_CODE to see which we should reference. */
-#       include <asm/sigcontext.h>
-#     endif /* 2 <= __GLIBC__ */
-#   endif
-# endif
-# if !defined(OS2) && !defined(PCR) && !defined(AMIGA) && !defined(MACOS) \
-    && !defined(MSWINCE)
-#   include <sys/types.h>
-#	include <fcntl.h> 
-#   if !defined(MSWIN32)
-#   	include <unistd.h>
-#   endif
->>>>>>> 18d7a444
 # endif
 #endif
 
@@ -100,7 +61,8 @@
 # include <signal.h>
 #endif
 
-#if defined(UNIX_LIKE) || defined(CYGWIN32) || defined(NACL)
+#if defined(UNIX_LIKE) || defined(CYGWIN32) || defined(NACL) \
+    || defined(SYMBIAN)
 # include <fcntl.h>
 #endif
 
@@ -1180,11 +1142,17 @@
   }
 #endif /* FREEBSD_STACKBOTTOM */
 
-<<<<<<< HEAD
 #if defined(ECOS) || defined(NOSYS)
   ptr_t GC_get_main_stack_base(void)
   {
     return STACKBOTTOM;
+  }
+# define GET_MAIN_STACKBASE_SPECIAL
+#elif defined(SYMBIAN)
+  extern int GC_get_main_symbian_stack_base(void);
+  ptr_t GC_get_main_stack_base(void)
+  {
+    return (ptr_t)GC_get_main_symbian_stack_base();
   }
 # define GET_MAIN_STACKBASE_SPECIAL
 #elif !defined(BEOS) && !defined(AMIGA) && !defined(OS2) \
@@ -1201,18 +1169,6 @@
 #   undef STACKBOTTOM
 #   define STACKBOTTOM (ptr_t)pthread_get_stackaddr_np(pthread_self())
 # endif
-=======
-#ifdef SYMBIAN
-ptr_t GC_get_main_stack_base(void)
-{
-	return (ptr_t)GC_get_main_symbian_stack_base();
-}
-#endif
-
-#if !defined(BEOS) && !defined(AMIGA) && !defined(MSWIN32) \
-    && !defined(MSWINCE) && !defined(OS2) && !defined(NOSYS) && !defined(ECOS) \
-    && !defined(CYGWIN32) && !defined(SYMBIAN)
->>>>>>> 18d7a444
 
   ptr_t GC_get_main_stack_base(void)
   {
@@ -2107,15 +2063,11 @@
 #   define HEAP_START ((ptr_t)0)
 #endif
 
-<<<<<<< HEAD
+#ifdef SYMBIAN
+  extern char* GC_get_private_path_and_zero_file(void);
+#endif
+
 STATIC ptr_t GC_unix_mmap_get_mem(word bytes)
-=======
-#ifdef SYMBIAN
-extern char* GC_get_private_path_and_zero_file();
-#endif
-
-ptr_t GC_unix_mmap_get_mem(word bytes)
->>>>>>> 18d7a444
 {
     void *result;
     static ptr_t last_addr = HEAP_START;
@@ -2123,23 +2075,16 @@
 #   ifndef USE_MMAP_ANON
       static GC_bool initialized = FALSE;
 
-<<<<<<< HEAD
       if (!EXPECT(initialized, TRUE)) {
+#       ifdef SYMBIAN
+          char* path = GC_get_private_path_and_zero_file();
+          zero_fd = open(path, O_RDWR | O_CREAT, 0666);
+          free(path);
+#       else
           zero_fd = open("/dev/zero", O_RDONLY);
+#       endif
           fcntl(zero_fd, F_SETFD, FD_CLOEXEC);
           initialized = TRUE;
-=======
-      if (!initialized) {	  
-	  #ifdef SYMBIAN
-	  	char* path = GC_get_private_path_and_zero_file();
-	  	zero_fd = open(path, O_RDWR | O_CREAT, 0666);
-	  	free( path );
-	  #else
-	  	zero_fd = open("/dev/zero", O_RDONLY);
-	  #endif	  
-	  fcntl(zero_fd, F_SETFD, FD_CLOEXEC);
-	  initialized = TRUE;
->>>>>>> 18d7a444
       }
 #   endif
 
