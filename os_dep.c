--- conflicted
+++ resolved
@@ -828,63 +828,18 @@
     typedef void (*GC_fault_handler_t)(int);
 
 #   if defined(SUNOS5SIGS) || defined(IRIX5) || defined(OSF1) \
-<<<<<<< HEAD
-    || defined(HURD) || defined(NETBSD)
-	static struct sigaction old_segv_act;
-#	if defined(_sigargs) /* !Irix6.x */ || defined(HPUX) \
-	|| defined(HURD) || defined(NETBSD) || defined(FREEBSD)
-	    static struct sigaction old_bus_act;
-#	endif
-=======
        || defined(HURD) || defined(NETBSD)
         static struct sigaction old_segv_act;
 #       if defined(_sigargs) /* !Irix6.x */ || defined(HPUX) \
            || defined(HURD) || defined(NETBSD) || defined(FREEBSD)
             static struct sigaction old_bus_act;
 #       endif
->>>>>>> 28e6e4fd
 #   else
         static GC_fault_handler_t old_segv_handler, old_bus_handler;
 #   endif
 
     GC_INNER void GC_set_and_save_fault_handler(GC_fault_handler_t h)
     {
-<<<<<<< HEAD
-#	if defined(SUNOS5SIGS) || defined(IRIX5)  \
-        || defined(OSF1) || defined(HURD) || defined(NETBSD) || defined(FREEBSD)
-	  struct sigaction	act;
-
-	  act.sa_handler	= h;
-#	  if 0 /* Was necessary for Solaris 2.3 and very temporary 	*/
-	       /* NetBSD bugs.						*/
-            act.sa_flags          = SA_RESTART | SA_NODEFER;
-#         else
-            act.sa_flags          = SA_RESTART;
-#	  endif
-
-	  (void) sigemptyset(&act.sa_mask);
-#	  ifdef GC_IRIX_THREADS
-		/* Older versions have a bug related to retrieving and	*/
-		/* and setting a handler at the same time.		*/
-	        (void) sigaction(SIGSEGV, 0, &old_segv_act);
-	        (void) sigaction(SIGSEGV, &act, 0);
-#	  else
-	        (void) sigaction(SIGSEGV, &act, &old_segv_act);
-#		if defined(IRIX5) && defined(_sigargs) /* Irix 5.x, not 6.x */ \
-		   || defined(HPUX) || defined(HURD) || defined(NETBSD) || defined(FREEBSD)
-		    /* Under Irix 5.x or HP/UX, we may get SIGBUS.	*/
-		    /* Pthreads doesn't exist under Irix 5.x, so we	*/
-		    /* don't have to worry in the threads case.		*/
-		    (void) sigaction(SIGBUS, &act, &old_bus_act);
-#		endif
-#	  endif	/* GC_IRIX_THREADS */
-#	else
-    	  old_segv_handler = signal(SIGSEGV, h);
-#	  ifdef SIGBUS
-	    old_bus_handler = signal(SIGBUS, h);
-#	  endif
-#	endif
-=======
 #       if defined(SUNOS5SIGS) || defined(IRIX5) \
            || defined(OSF1) || defined(HURD) || defined(NETBSD) || defined(FREEBSD)
           struct sigaction act;
@@ -921,7 +876,6 @@
             old_bus_handler = signal(SIGBUS, h);
 #         endif
 #       endif
->>>>>>> 28e6e4fd
     }
 # endif /* NEED_FIND_LIMIT || UNIX_LIKE */
 
@@ -3116,15 +3070,6 @@
 #     define SIG_OK (sig == SIGSEGV)
 #   endif
 #   if defined(FREEBSD)
-<<<<<<< HEAD
-#     define SIG_OK TRUE
-#     if defined(POWERPC)
-#	define AIM	/* Pretend that we're AIM. */
-#	include <machine/trap.h>
-#       define CODE_OK (code == EXC_DSI)
-#     else
-#       define CODE_OK (code == BUS_PAGE_FAULT)
-=======
 #     ifndef SEGV_ACCERR
 #       define SEGV_ACCERR 2
 #     endif
@@ -3136,7 +3081,6 @@
 #     else
 #       define CODE_OK (si -> si_code == BUS_PAGE_FAULT \
           || si -> si_code == SEGV_ACCERR)
->>>>>>> 28e6e4fd
 #     endif
 #   elif defined(OSF1)
 #     define CODE_OK (si -> si_code == 2 /* experimentally determined */)
