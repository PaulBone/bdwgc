/*
 * Copyright 1988, 1989 Hans-J. Boehm, Alan J. Demers
 * Copyright (c) 1991-1995 by Xerox Corporation.  All rights reserved.
 * Copyright (c) 1996-1999 by Silicon Graphics.  All rights reserved.
 * Copyright (c) 1999 by Hewlett-Packard Company.  All rights reserved.
 *
 * THIS MATERIAL IS PROVIDED AS IS, WITH ABSOLUTELY NO WARRANTY EXPRESSED
 * OR IMPLIED.  ANY USE IS AT YOUR OWN RISK.
 *
 * Permission is hereby granted to use or copy this program
 * for any purpose,  provided the above notices are retained on all copies.
 * Permission to modify the code and to distribute modified code is granted,
 * provided the above notices are retained, and a notice that the code was
 * modified is included with the above copyright notice.
 */

# include "gc_priv.h"

# if defined(LINUX) && !defined(POWERPC)
#   include <linux/version.h>
#   if (LINUX_VERSION_CODE <= 0x10400)
      /* Ugly hack to get struct sigcontext_struct definition.  Required      */
      /* for some early 1.3.X releases.  Will hopefully go away soon. */
      /* in some later Linux releases, asm/sigcontext.h may have to   */
      /* be included instead.                                         */
#     define __KERNEL__
#     include <asm/signal.h>
#     undef __KERNEL__
#   else
      /* Kernels prior to 2.1.1 defined struct sigcontext_struct instead of */
      /* struct sigcontext.  libc6 (glibc2) uses "struct sigcontext" in     */
      /* prototypes, so we have to include the top-level sigcontext.h to    */
      /* make sure the former gets defined to be the latter if appropriate. */
#     include <features.h>
#     if 2 <= __GLIBC__
#       if 2 == __GLIBC__ && 0 == __GLIBC_MINOR__
	  /* glibc 2.1 no longer has sigcontext.h.  But signal.h	*/
	  /* has the right declaration for glibc 2.1.			*/
#         include <sigcontext.h>
#       endif /* 0 == __GLIBC_MINOR__ */
#     else /* not 2 <= __GLIBC__ */
        /* libc5 doesn't have <sigcontext.h>: go directly with the kernel   */
        /* one.  Check LINUX_VERSION_CODE to see which we should reference. */
#       include <asm/sigcontext.h>
#     endif /* 2 <= __GLIBC__ */
#   endif
# endif
# if !defined(OS2) && !defined(PCR) && !defined(AMIGA) && !defined(MACOS)
#   include <sys/types.h>
#   if !defined(MSWIN32) && !defined(SUNOS4)
#   	include <unistd.h>
#   endif
# endif

# include <stdio.h>
# include <signal.h>

/* Blatantly OS dependent routines, except for those that are related 	*/
/* to dynamic loading.							*/

# if !defined(THREADS) && !defined(STACKBOTTOM) && defined(HEURISTIC2)
#   define NEED_FIND_LIMIT
# endif

# if defined(IRIX_THREADS) || defined(HPUX_THREADS)
#   define NEED_FIND_LIMIT
# endif

# if (defined(SUNOS4) && defined(DYNAMIC_LOADING)) && !defined(PCR)
#   define NEED_FIND_LIMIT
# endif

# if (defined(SVR4) || defined(AUX) || defined(DGUX)) && !defined(PCR)
#   define NEED_FIND_LIMIT
# endif

# if defined(LINUX) && \
<<<<<<< HEAD
     (defined(POWERPC) || defined(SPARC) || defined(ALPHA) || defined(IA64))
=======
     (defined(POWERPC) || defined(SPARC) || defined(ALPHA) || defined(IA64) \
      || defined(MIPS))
>>>>>>> 29be14a4
#   define NEED_FIND_LIMIT
# endif

#ifdef NEED_FIND_LIMIT
#   include <setjmp.h>
#endif

#ifdef FREEBSD
#  include <machine/trap.h>
#endif

#ifdef AMIGA
# include <proto/exec.h>
# include <proto/dos.h>
# include <dos/dosextens.h>
# include <workbench/startup.h>
#endif

#ifdef MSWIN32
# define WIN32_LEAN_AND_MEAN
# define NOSERVICE
# include <windows.h>
#endif

#ifdef MACOS
# include <Processes.h>
#endif

#ifdef IRIX5
# include <sys/uio.h>
# include <malloc.h>   /* for locking */
#endif
#ifdef USE_MMAP
# include <sys/types.h>
# include <sys/mman.h>
# include <sys/stat.h>
# include <fcntl.h>
#endif

#ifdef SUNOS5SIGS
# include <sys/siginfo.h>
# undef setjmp
# undef longjmp
# define setjmp(env) sigsetjmp(env, 1)
# define longjmp(env, val) siglongjmp(env, val)
# define jmp_buf sigjmp_buf
#endif

#ifdef DJGPP
  /* Apparently necessary for djgpp 2.01.  May casuse problems with	*/
  /* other versions.							*/
  typedef long unsigned int caddr_t;
#endif

#ifdef PCR
# include "il/PCR_IL.h"
# include "th/PCR_ThCtl.h"
# include "mm/PCR_MM.h"
#endif

#if !defined(NO_EXECUTE_PERMISSION)
# define OPT_PROT_EXEC PROT_EXEC
#else
# define OPT_PROT_EXEC 0
#endif

<<<<<<< HEAD
#if defined(LINUX) && (defined(POWERPC) || defined(SPARC) || defined(ALPHA) \
    		       || defined(IA64))
=======
#if defined(SEARCH_FOR_DATA_START)
  /* The following doesn't work if the GC is in a dynamic library.	*/
>>>>>>> 29be14a4
  /* The I386 case can be handled without a search.  The Alpha case	*/
  /* used to be handled differently as well, but the rules changed	*/
  /* for recent Linux versions.  This seems to be the easiest way to	*/
  /* cover all versions.						*/
  ptr_t GC_data_start;

  extern char * GC_copyright[];  /* Any data symbol would do. */

  void GC_init_linux_data_start()
  {
    extern ptr_t GC_find_limit();

    GC_data_start = GC_find_limit((ptr_t)GC_copyright, FALSE);
  }
#endif

# ifdef OS2

# include <stddef.h>

# if !defined(__IBMC__) && !defined(__WATCOMC__) /* e.g. EMX */

struct exe_hdr {
    unsigned short      magic_number;
    unsigned short      padding[29];
    long                new_exe_offset;
};

#define E_MAGIC(x)      (x).magic_number
#define EMAGIC          0x5A4D  
#define E_LFANEW(x)     (x).new_exe_offset

struct e32_exe {
    unsigned char       magic_number[2]; 
    unsigned char       byte_order; 
    unsigned char       word_order; 
    unsigned long       exe_format_level;
    unsigned short      cpu;       
    unsigned short      os;
    unsigned long       padding1[13];
    unsigned long       object_table_offset;
    unsigned long       object_count;    
    unsigned long       padding2[31];
};

#define E32_MAGIC1(x)   (x).magic_number[0]
#define E32MAGIC1       'L'
#define E32_MAGIC2(x)   (x).magic_number[1]
#define E32MAGIC2       'X'
#define E32_BORDER(x)   (x).byte_order
#define E32LEBO         0
#define E32_WORDER(x)   (x).word_order
#define E32LEWO         0
#define E32_CPU(x)      (x).cpu
#define E32CPU286       1
#define E32_OBJTAB(x)   (x).object_table_offset
#define E32_OBJCNT(x)   (x).object_count

struct o32_obj {
    unsigned long       size;  
    unsigned long       base;
    unsigned long       flags;  
    unsigned long       pagemap;
    unsigned long       mapsize; 
    unsigned long       reserved;
};

#define O32_FLAGS(x)    (x).flags
#define OBJREAD         0x0001L
#define OBJWRITE        0x0002L
#define OBJINVALID      0x0080L
#define O32_SIZE(x)     (x).size
#define O32_BASE(x)     (x).base

# else  /* IBM's compiler */

/* A kludge to get around what appears to be a header file bug */
# ifndef WORD
#   define WORD unsigned short
# endif
# ifndef DWORD
#   define DWORD unsigned long
# endif

# define EXE386 1
# include <newexe.h>
# include <exe386.h>

# endif  /* __IBMC__ */

# define INCL_DOSEXCEPTIONS
# define INCL_DOSPROCESS
# define INCL_DOSERRORS
# define INCL_DOSMODULEMGR
# define INCL_DOSMEMMGR
# include <os2.h>


/* Disable and enable signals during nontrivial allocations	*/

void GC_disable_signals(void)
{
    ULONG nest;
    
    DosEnterMustComplete(&nest);
    if (nest != 1) ABORT("nested GC_disable_signals");
}

void GC_enable_signals(void)
{
    ULONG nest;
    
    DosExitMustComplete(&nest);
    if (nest != 0) ABORT("GC_enable_signals");
}


# else

#  if !defined(PCR) && !defined(AMIGA) && !defined(MSWIN32) \
      && !defined(MACOS) && !defined(DJGPP) && !defined(DOS4GW)

#   if defined(sigmask) && !defined(UTS4)
	/* Use the traditional BSD interface */
#	define SIGSET_T int
#	define SIG_DEL(set, signal) (set) &= ~(sigmask(signal))
#	define SIG_FILL(set)  (set) = 0x7fffffff
    	  /* Setting the leading bit appears to provoke a bug in some	*/
    	  /* longjmp implementations.  Most systems appear not to have	*/
    	  /* a signal 32.						*/
#	define SIGSETMASK(old, new) (old) = sigsetmask(new)
#   else
	/* Use POSIX/SYSV interface	*/
#	define SIGSET_T sigset_t
#	define SIG_DEL(set, signal) sigdelset(&(set), (signal))
#	define SIG_FILL(set) sigfillset(&set)
#	define SIGSETMASK(old, new) sigprocmask(SIG_SETMASK, &(new), &(old))
#   endif

static GC_bool mask_initialized = FALSE;

static SIGSET_T new_mask;

static SIGSET_T old_mask;

static SIGSET_T dummy;

#if defined(PRINTSTATS) && !defined(THREADS)
# define CHECK_SIGNALS
  int GC_sig_disabled = 0;
#endif

void GC_disable_signals()
{
    if (!mask_initialized) {
    	SIG_FILL(new_mask);

	SIG_DEL(new_mask, SIGSEGV);
	SIG_DEL(new_mask, SIGILL);
	SIG_DEL(new_mask, SIGQUIT);
#	ifdef SIGBUS
	    SIG_DEL(new_mask, SIGBUS);
#	endif
#	ifdef SIGIOT
	    SIG_DEL(new_mask, SIGIOT);
#	endif
#	ifdef SIGEMT
	    SIG_DEL(new_mask, SIGEMT);
#	endif
#	ifdef SIGTRAP
	    SIG_DEL(new_mask, SIGTRAP);
#	endif 
	mask_initialized = TRUE;
    }
#   ifdef CHECK_SIGNALS
	if (GC_sig_disabled != 0) ABORT("Nested disables");
	GC_sig_disabled++;
#   endif
    SIGSETMASK(old_mask,new_mask);
}

void GC_enable_signals()
{
#   ifdef CHECK_SIGNALS
	if (GC_sig_disabled != 1) ABORT("Unmatched enable");
	GC_sig_disabled--;
#   endif
    SIGSETMASK(dummy,old_mask);
}

#  endif  /* !PCR */

# endif /*!OS/2 */

/* Ivan Demakov: simplest way (to me) */
#ifdef DOS4GW
  void GC_disable_signals() { }
  void GC_enable_signals() { }
#endif

/* Find the page size */
word GC_page_size;

# ifdef MSWIN32
  void GC_setpagesize()
  {
    SYSTEM_INFO sysinfo;
    
    GetSystemInfo(&sysinfo);
    GC_page_size = sysinfo.dwPageSize;
  }

# else
#   if defined(MPROTECT_VDB) || defined(PROC_VDB) || defined(USE_MMAP) \
       || defined(USE_MUNMAP)
	void GC_setpagesize()
	{
	    GC_page_size = GETPAGESIZE();
	}
#   else
	/* It's acceptable to fake it. */
	void GC_setpagesize()
	{
	    GC_page_size = HBLKSIZE;
	}
#   endif
# endif

/* 
 * Find the base of the stack. 
 * Used only in single-threaded environment.
 * With threads, GC_mark_roots needs to know how to do this.
 * Called with allocator lock held.
 */
# ifdef MSWIN32 
# define is_writable(prot) ((prot) == PAGE_READWRITE \
			    || (prot) == PAGE_WRITECOPY \
			    || (prot) == PAGE_EXECUTE_READWRITE \
			    || (prot) == PAGE_EXECUTE_WRITECOPY)
/* Return the number of bytes that are writable starting at p.	*/
/* The pointer p is assumed to be page aligned.			*/
/* If base is not 0, *base becomes the beginning of the 	*/
/* allocation region containing p.				*/
word GC_get_writable_length(ptr_t p, ptr_t *base)
{
    MEMORY_BASIC_INFORMATION buf;
    word result;
    word protect;
    
    result = VirtualQuery(p, &buf, sizeof(buf));
    if (result != sizeof(buf)) ABORT("Weird VirtualQuery result");
    if (base != 0) *base = (ptr_t)(buf.AllocationBase);
    protect = (buf.Protect & ~(PAGE_GUARD | PAGE_NOCACHE));
    if (!is_writable(protect)) {
        return(0);
    }
    if (buf.State != MEM_COMMIT) return(0);
    return(buf.RegionSize);
}

ptr_t GC_get_stack_base()
{
    int dummy;
    ptr_t sp = (ptr_t)(&dummy);
    ptr_t trunc_sp = (ptr_t)((word)sp & ~(GC_page_size - 1));
    word size = GC_get_writable_length(trunc_sp, 0);
   
    return(trunc_sp + size);
}


# else

# ifdef OS2

ptr_t GC_get_stack_base()
{
    PTIB ptib;
    PPIB ppib;
    
    if (DosGetInfoBlocks(&ptib, &ppib) != NO_ERROR) {
    	GC_err_printf0("DosGetInfoBlocks failed\n");
    	ABORT("DosGetInfoBlocks failed\n");
    }
    return((ptr_t)(ptib -> tib_pstacklimit));
}

# else

# ifdef AMIGA

ptr_t GC_get_stack_base()
{
    struct Process *proc = (struct Process*)SysBase->ThisTask;
 
    /* Reference: Amiga Guru Book Pages: 42,567,574 */
    if (proc->pr_Task.tc_Node.ln_Type==NT_PROCESS
        && proc->pr_CLI != NULL) {
	/* first ULONG is StackSize */
	/*longPtr = proc->pr_ReturnAddr;
	size = longPtr[0];*/

	return (char *)proc->pr_ReturnAddr + sizeof(ULONG);
    } else {
	return (char *)proc->pr_Task.tc_SPUpper;
    }
}

#if 0 /* old version */
ptr_t GC_get_stack_base()
{
    extern struct WBStartup *_WBenchMsg;
    extern long __base;
    extern long __stack;
    struct Task *task;
    struct Process *proc;
    struct CommandLineInterface *cli;
    long size;

    if ((task = FindTask(0)) == 0) {
	GC_err_puts("Cannot find own task structure\n");
	ABORT("task missing");
    }
    proc = (struct Process *)task;
    cli = BADDR(proc->pr_CLI);

    if (_WBenchMsg != 0 || cli == 0) {
	size = (char *)task->tc_SPUpper - (char *)task->tc_SPLower;
    } else {
	size = cli->cli_DefaultStack * 4;
    }
    return (ptr_t)(__base + GC_max(size, __stack));
}
#endif /* 0 */

# else /* !AMIGA, !OS2, ... */

# ifdef NEED_FIND_LIMIT
  /* Some tools to implement HEURISTIC2	*/
#   define MIN_PAGE_SIZE 256	/* Smallest conceivable page size, bytes */
    /* static */ jmp_buf GC_jmp_buf;
    
    /*ARGSUSED*/
    void GC_fault_handler(sig)
    int sig;
    {
        longjmp(GC_jmp_buf, 1);
    }

#   ifdef __STDC__
	typedef void (*handler)(int);
#   else
	typedef void (*handler)();
#   endif

#   if defined(SUNOS5SIGS) || defined(IRIX5) || defined(OSF1)
	static struct sigaction old_segv_act;
#	if defined(_sigargs) || defined(HPUX) /* !Irix6.x */
	    static struct sigaction old_bus_act;
#	endif
#   else
        static handler old_segv_handler, old_bus_handler;
#   endif
    
    void GC_setup_temporary_fault_handler()
    {
#	if defined(SUNOS5SIGS) || defined(IRIX5) || defined(OSF1)
	  struct sigaction	act;

	  act.sa_handler	= GC_fault_handler;
          act.sa_flags          = SA_RESTART | SA_NODEFER;
          /* The presence of SA_NODEFER represents yet another gross    */
          /* hack.  Under Solaris 2.3, siglongjmp doesn't appear to     */
          /* interact correctly with -lthread.  We hide the confusion   */
          /* by making sure that signal handling doesn't affect the     */
          /* signal mask.                                               */

	  (void) sigemptyset(&act.sa_mask);
#	  ifdef IRIX_THREADS
		/* Older versions have a bug related to retrieving and	*/
		/* and setting a handler at the same time.		*/
	        (void) sigaction(SIGSEGV, 0, &old_segv_act);
	        (void) sigaction(SIGSEGV, &act, 0);
#	  else
	        (void) sigaction(SIGSEGV, &act, &old_segv_act);
#		if defined(IRIX5) && defined(_sigargs) /* Irix 5.x, not 6.x */ \
		   || defined(HPUX)
		    /* Under Irix 5.x or HP/UX, we may get SIGBUS.	*/
		    /* Pthreads doesn't exist under Irix 5.x, so we	*/
		    /* don't have to worry in the threads case.		*/
		    (void) sigaction(SIGBUS, &act, &old_bus_act);
#		endif
#	  endif	/* IRIX_THREADS */
#	else
    	  old_segv_handler = signal(SIGSEGV, GC_fault_handler);
#	  ifdef SIGBUS
	    old_bus_handler = signal(SIGBUS, GC_fault_handler);
#	  endif
#	endif
    }
    
    void GC_reset_fault_handler()
    {
#       if defined(SUNOS5SIGS) || defined(IRIX5) || defined(OSF1)
	  (void) sigaction(SIGSEGV, &old_segv_act, 0);
#	  if defined(IRIX5) && defined(_sigargs) /* Irix 5.x, not 6.x */ \
	     || defined(HPUX)
	      (void) sigaction(SIGBUS, &old_bus_act, 0);
#	  endif
#       else
  	  (void) signal(SIGSEGV, old_segv_handler);
#	  ifdef SIGBUS
	    (void) signal(SIGBUS, old_bus_handler);
#	  endif
#       endif
    }

    /* Return the first nonaddressible location > p (up) or 	*/
    /* the smallest location q s.t. [q,p] is addressible (!up).	*/
    ptr_t GC_find_limit(p, up)
    ptr_t p;
    GC_bool up;
    {
        static VOLATILE ptr_t result;
    		/* Needs to be static, since otherwise it may not be	*/
    		/* preserved across the longjmp.  Can safely be 	*/
    		/* static since it's only called once, with the		*/
    		/* allocation lock held.				*/


	GC_setup_temporary_fault_handler();
	if (setjmp(GC_jmp_buf) == 0) {
	    result = (ptr_t)(((word)(p))
			      & ~(MIN_PAGE_SIZE-1));
	    for (;;) {
 	        if (up) {
		    result += MIN_PAGE_SIZE;
 	        } else {
		    result -= MIN_PAGE_SIZE;
 	        }
		GC_noop1((word)(*result));
	    }
	}
	GC_reset_fault_handler();
 	if (!up) {
	    result += MIN_PAGE_SIZE;
 	}
	return(result);
    }
# endif

#ifdef LINUX_STACKBOTTOM

<<<<<<< HEAD
# define STAT_SKIP 27   /* Number of fields preceding startstack	*/
			/* field in /proc/<pid>/stat			*/

  ptr_t GC_linux_stack_base(void)
  {
    char buf[50];
    FILE *f;
    char c;
    word result = 0;
    int i;

    sprintf(buf, "/proc/%d/stat", getpid());
    f = fopen(buf, "r");
    if (NULL == f) ABORT("Couldn't open /proc/<pid>/stat");
    c = getc(f);
    /* Skip the required number of fields.  This number is hopefully	*/
    /* constant across all Linux implementations.			*/
      for (i = 0; i < STAT_SKIP; ++i) {
	while (isspace(c)) c = getc(f);
	while (!isspace(c)) c = getc(f);
      }
    while (isspace(c)) c = getc(f);
    while (isdigit(c)) {
      result *= 10;
      result += c - '0';
      c = getc(f);
    }
=======
#include <sys/types.h>
#include <sys/stat.h>
#include <fcntl.h>

# define STAT_SKIP 27   /* Number of fields preceding startstack	*/
			/* field in /proc/self/stat			*/

  ptr_t GC_linux_stack_base(void)
  {
    /* We read the stack base value from /proc/self/stat.  We do this	*/
    /* using direct I/O system calls in order to avoid calling malloc   */
    /* in case REDIRECT_MALLOC is defined.				*/ 
#   define STAT_BUF_SIZE 4096
#   ifdef USE_LD_WRAP
#	define STAT_READ __real_read
#   else
#	define STAT_READ read
#   endif    
    char stat_buf[STAT_BUF_SIZE];
    int f;
    char c;
    word result = 0;
    size_t i, buf_offset = 0;

    f = open("/proc/self/stat", O_RDONLY);
    if (f < 0 || STAT_READ(f, stat_buf, STAT_BUF_SIZE) < 2 * STAT_SKIP) {
	ABORT("Couldn't read /proc/self/stat");
    }
    c = stat_buf[buf_offset++];
    /* Skip the required number of fields.  This number is hopefully	*/
    /* constant across all Linux implementations.			*/
      for (i = 0; i < STAT_SKIP; ++i) {
	while (isspace(c)) c = stat_buf[buf_offset++];
	while (!isspace(c)) c = stat_buf[buf_offset++];
      }
    while (isspace(c)) c = stat_buf[buf_offset++];
    while (isdigit(c)) {
      result *= 10;
      result += c - '0';
      c = stat_buf[buf_offset++];
    }
    close(f);
>>>>>>> 29be14a4
    if (result < 0x10000000) ABORT("Absurd stack bottom value");
    return (ptr_t)result;
  }

#endif /* LINUX_STACKBOTTOM */

ptr_t GC_get_stack_base()
{
    word dummy;
    ptr_t result;

#   define STACKBOTTOM_ALIGNMENT_M1 ((word)STACK_GRAN - 1)

#   ifdef STACKBOTTOM
	return(STACKBOTTOM);
#   else
#	ifdef HEURISTIC1
#	   ifdef STACK_GROWS_DOWN
	     result = (ptr_t)((((word)(&dummy))
	     		       + STACKBOTTOM_ALIGNMENT_M1)
			      & ~STACKBOTTOM_ALIGNMENT_M1);
#	   else
	     result = (ptr_t)(((word)(&dummy))
			      & ~STACKBOTTOM_ALIGNMENT_M1);
#	   endif
#	endif /* HEURISTIC1 */
#	ifdef LINUX_STACKBOTTOM
	   result = GC_linux_stack_base();
#	endif
#	ifdef HEURISTIC2
#	    ifdef STACK_GROWS_DOWN
		result = GC_find_limit((ptr_t)(&dummy), TRUE);
#           	ifdef HEURISTIC2_LIMIT
		    if (result > HEURISTIC2_LIMIT
		        && (ptr_t)(&dummy) < HEURISTIC2_LIMIT) {
		            result = HEURISTIC2_LIMIT;
		    }
#	        endif
#	    else
		result = GC_find_limit((ptr_t)(&dummy), FALSE);
#           	ifdef HEURISTIC2_LIMIT
		    if (result < HEURISTIC2_LIMIT
		        && (ptr_t)(&dummy) > HEURISTIC2_LIMIT) {
		            result = HEURISTIC2_LIMIT;
		    }
#	        endif
#	    endif

#	endif /* HEURISTIC2 */
#	ifdef STACK_GROWS_DOWN
	    if (result == 0) result = (ptr_t)(signed_word)(-sizeof(ptr_t));
#	endif
    	return(result);
#   endif /* STACKBOTTOM */
}

# endif /* ! AMIGA */
# endif /* ! OS2 */
# endif /* ! MSWIN32 */

/*
 * Register static data segment(s) as roots.
 * If more data segments are added later then they need to be registered
 * add that point (as we do with SunOS dynamic loading),
 * or GC_mark_roots needs to check for them (as we do with PCR).
 * Called with allocator lock held.
 */

# ifdef OS2

void GC_register_data_segments()
{
    PTIB ptib;
    PPIB ppib;
    HMODULE module_handle;
#   define PBUFSIZ 512
    UCHAR path[PBUFSIZ];
    FILE * myexefile;
    struct exe_hdr hdrdos;	/* MSDOS header.	*/
    struct e32_exe hdr386;	/* Real header for my executable */
    struct o32_obj seg;	/* Currrent segment */
    int nsegs;
    
    
    if (DosGetInfoBlocks(&ptib, &ppib) != NO_ERROR) {
    	GC_err_printf0("DosGetInfoBlocks failed\n");
    	ABORT("DosGetInfoBlocks failed\n");
    }
    module_handle = ppib -> pib_hmte;
    if (DosQueryModuleName(module_handle, PBUFSIZ, path) != NO_ERROR) {
    	GC_err_printf0("DosQueryModuleName failed\n");
    	ABORT("DosGetInfoBlocks failed\n");
    }
    myexefile = fopen(path, "rb");
    if (myexefile == 0) {
        GC_err_puts("Couldn't open executable ");
        GC_err_puts(path); GC_err_puts("\n");
        ABORT("Failed to open executable\n");
    }
    if (fread((char *)(&hdrdos), 1, sizeof hdrdos, myexefile) < sizeof hdrdos) {
        GC_err_puts("Couldn't read MSDOS header from ");
        GC_err_puts(path); GC_err_puts("\n");
        ABORT("Couldn't read MSDOS header");
    }
    if (E_MAGIC(hdrdos) != EMAGIC) {
        GC_err_puts("Executable has wrong DOS magic number: ");
        GC_err_puts(path); GC_err_puts("\n");
        ABORT("Bad DOS magic number");
    }
    if (fseek(myexefile, E_LFANEW(hdrdos), SEEK_SET) != 0) {
        GC_err_puts("Seek to new header failed in ");
        GC_err_puts(path); GC_err_puts("\n");
        ABORT("Bad DOS magic number");
    }
    if (fread((char *)(&hdr386), 1, sizeof hdr386, myexefile) < sizeof hdr386) {
        GC_err_puts("Couldn't read MSDOS header from ");
        GC_err_puts(path); GC_err_puts("\n");
        ABORT("Couldn't read OS/2 header");
    }
    if (E32_MAGIC1(hdr386) != E32MAGIC1 || E32_MAGIC2(hdr386) != E32MAGIC2) {
        GC_err_puts("Executable has wrong OS/2 magic number:");
        GC_err_puts(path); GC_err_puts("\n");
        ABORT("Bad OS/2 magic number");
    }
    if ( E32_BORDER(hdr386) != E32LEBO || E32_WORDER(hdr386) != E32LEWO) {
        GC_err_puts("Executable %s has wrong byte order: ");
        GC_err_puts(path); GC_err_puts("\n");
        ABORT("Bad byte order");
    }
    if ( E32_CPU(hdr386) == E32CPU286) {
        GC_err_puts("GC can't handle 80286 executables: ");
        GC_err_puts(path); GC_err_puts("\n");
        EXIT();
    }
    if (fseek(myexefile, E_LFANEW(hdrdos) + E32_OBJTAB(hdr386),
    	      SEEK_SET) != 0) {
        GC_err_puts("Seek to object table failed: ");
        GC_err_puts(path); GC_err_puts("\n");
        ABORT("Seek to object table failed");
    }
    for (nsegs = E32_OBJCNT(hdr386); nsegs > 0; nsegs--) {
      int flags;
      if (fread((char *)(&seg), 1, sizeof seg, myexefile) < sizeof seg) {
        GC_err_puts("Couldn't read obj table entry from ");
        GC_err_puts(path); GC_err_puts("\n");
        ABORT("Couldn't read obj table entry");
      }
      flags = O32_FLAGS(seg);
      if (!(flags & OBJWRITE)) continue;
      if (!(flags & OBJREAD)) continue;
      if (flags & OBJINVALID) {
          GC_err_printf0("Object with invalid pages?\n");
          continue;
      } 
      GC_add_roots_inner(O32_BASE(seg), O32_BASE(seg)+O32_SIZE(seg), FALSE);
    }
}

# else

# ifdef MSWIN32
  /* Unfortunately, we have to handle win32s very differently from NT, 	*/
  /* Since VirtualQuery has very different semantics.  In particular,	*/
  /* under win32s a VirtualQuery call on an unmapped page returns an	*/
  /* invalid result.  Under GC_register_data_segments is a noop and	*/
  /* all real work is done by GC_register_dynamic_libraries.  Under	*/
  /* win32s, we cannot find the data segments associated with dll's.	*/
  /* We rgister the main data segment here.				*/
  GC_bool GC_win32s = FALSE;	/* We're running under win32s.	*/
  
  GC_bool GC_is_win32s()
  {
      DWORD v = GetVersion();
      
      /* Check that this is not NT, and Windows major version <= 3	*/
      return ((v & 0x80000000) && (v & 0xff) <= 3);
  }
  
  void GC_init_win32()
  {
      GC_win32s = GC_is_win32s();
  }
  
  /* Return the smallest address a such that VirtualQuery		*/
  /* returns correct results for all addresses between a and start.	*/
  /* Assumes VirtualQuery returns correct information for start.	*/
  ptr_t GC_least_described_address(ptr_t start)
  {  
    MEMORY_BASIC_INFORMATION buf;
    SYSTEM_INFO sysinfo;
    DWORD result;
    LPVOID limit;
    ptr_t p;
    LPVOID q;
    
    GetSystemInfo(&sysinfo);
    limit = sysinfo.lpMinimumApplicationAddress;
    p = (ptr_t)((word)start & ~(GC_page_size - 1));
    for (;;) {
    	q = (LPVOID)(p - GC_page_size);
    	if ((ptr_t)q > (ptr_t)p /* underflow */ || q < limit) break;
    	result = VirtualQuery(q, &buf, sizeof(buf));
    	if (result != sizeof(buf) || buf.AllocationBase == 0) break;
    	p = (ptr_t)(buf.AllocationBase);
    }
    return(p);
  }
  
  /* Is p the start of either the malloc heap, or of one of our */
  /* heap sections?						*/
  GC_bool GC_is_heap_base (ptr_t p)
  {
     
     register unsigned i;
     
#    ifndef REDIRECT_MALLOC
       static ptr_t malloc_heap_pointer = 0;
     
       if (0 == malloc_heap_pointer) {
         MEMORY_BASIC_INFORMATION buf;
         register DWORD result = VirtualQuery(malloc(1), &buf, sizeof(buf));
         
         if (result != sizeof(buf)) {
             ABORT("Weird VirtualQuery result");
         }
         malloc_heap_pointer = (ptr_t)(buf.AllocationBase);
       }
       if (p == malloc_heap_pointer) return(TRUE);
#    endif
     for (i = 0; i < GC_n_heap_bases; i++) {
         if (GC_heap_bases[i] == p) return(TRUE);
     }
     return(FALSE);
  }
  
  void GC_register_root_section(ptr_t static_root)
  {
      MEMORY_BASIC_INFORMATION buf;
      SYSTEM_INFO sysinfo;
      DWORD result;
      DWORD protect;
      LPVOID p;
      char * base;
      char * limit, * new_limit;
    
      if (!GC_win32s) return;
      p = base = limit = GC_least_described_address(static_root);
      GetSystemInfo(&sysinfo);
      while (p < sysinfo.lpMaximumApplicationAddress) {
        result = VirtualQuery(p, &buf, sizeof(buf));
        if (result != sizeof(buf) || buf.AllocationBase == 0
            || GC_is_heap_base(buf.AllocationBase)) break;
        new_limit = (char *)p + buf.RegionSize;
        protect = buf.Protect;
        if (buf.State == MEM_COMMIT
            && is_writable(protect)) {
            if ((char *)p == limit) {
                limit = new_limit;
            } else {
                if (base != limit) GC_add_roots_inner(base, limit, FALSE);
                base = p;
                limit = new_limit;
            }
        }
        if (p > (LPVOID)new_limit /* overflow */) break;
        p = (LPVOID)new_limit;
      }
      if (base != limit) GC_add_roots_inner(base, limit, FALSE);
  }
  
  void GC_register_data_segments()
  {
      static char dummy;
      
      GC_register_root_section((ptr_t)(&dummy));
  }
# else
# ifdef AMIGA

   void GC_register_data_segments()
   {
     struct Process	*proc;
     struct CommandLineInterface *cli;
     BPTR myseglist;
     ULONG *data;
 
     int	num;


#    ifdef __GNUC__
        ULONG dataSegSize;
        GC_bool found_segment = FALSE;
	extern char __data_size[];

	dataSegSize=__data_size+8;
	/* Can`t find the Location of __data_size, because
           it`s possible that is it, inside the segment. */

#     endif

	proc= (struct Process*)SysBase->ThisTask;

	/* Reference: Amiga Guru Book Pages: 538ff,565,573
		     and XOper.asm */
	if (proc->pr_Task.tc_Node.ln_Type==NT_PROCESS) {
	  if (proc->pr_CLI == NULL) {
	    myseglist = proc->pr_SegList;
	  } else {
	    /* ProcLoaded	'Loaded as a command: '*/
	    cli = BADDR(proc->pr_CLI);
	    myseglist = cli->cli_Module;
	  }
	} else {
	  ABORT("Not a Process.");
 	}

	if (myseglist == NULL) {
	    ABORT("Arrrgh.. can't find segments, aborting");
 	}

	/* xoper hunks Shell Process */

	num=0;
        for (data = (ULONG *)BADDR(myseglist); data != NULL;
             data = (ULONG *)BADDR(data[0])) {
	  if (((ULONG) GC_register_data_segments < (ULONG) &data[1]) ||
	      ((ULONG) GC_register_data_segments > (ULONG) &data[1] + data[-1])) {
#             ifdef __GNUC__
		if (dataSegSize == data[-1]) {
		  found_segment = TRUE;
		}
# 	      endif
	      GC_add_roots_inner((char *)&data[1],
				 ((char *)&data[1]) + data[-1], FALSE);
          }
          ++num;
        } /* for */
# 	ifdef __GNUC__
	   if (!found_segment) {
	     ABORT("Can`t find correct Segments.\nSolution: Use an newer version of ixemul.library");
	   }
# 	endif
  }

#if 0 /* old version */
  void GC_register_data_segments()
  {
    extern struct WBStartup *_WBenchMsg;
    struct Process	*proc;
    struct CommandLineInterface *cli;
    BPTR myseglist;
    ULONG *data;

    if ( _WBenchMsg != 0 ) {
	if ((myseglist = _WBenchMsg->sm_Segment) == 0) {
	    GC_err_puts("No seglist from workbench\n");
	    return;
	}
    } else {
	if ((proc = (struct Process *)FindTask(0)) == 0) {
	    GC_err_puts("Cannot find process structure\n");
	    return;
	}
	if ((cli = BADDR(proc->pr_CLI)) == 0) {
	    GC_err_puts("No CLI\n");
	    return;
	}
	if ((myseglist = cli->cli_Module) == 0) {
	    GC_err_puts("No seglist from CLI\n");
	    return;
	}
    }

    for (data = (ULONG *)BADDR(myseglist); data != 0;
         data = (ULONG *)BADDR(data[0])) {
#        ifdef AMIGA_SKIP_SEG
           if (((ULONG) GC_register_data_segments < (ULONG) &data[1]) ||
           ((ULONG) GC_register_data_segments > (ULONG) &data[1] + data[-1])) {
#	 else
      	   {
#	 endif /* AMIGA_SKIP_SEG */
          GC_add_roots_inner((char *)&data[1],
          		     ((char *)&data[1]) + data[-1], FALSE);
         }
    }
  }
#endif /* old version */


# else

# if (defined(SVR4) || defined(AUX) || defined(DGUX)) && !defined(PCR)
char * GC_SysVGetDataStart(max_page_size, etext_addr)
int max_page_size;
int * etext_addr;
{
    word text_end = ((word)(etext_addr) + sizeof(word) - 1)
    		    & ~(sizeof(word) - 1);
    	/* etext rounded to word boundary	*/
    word next_page = ((text_end + (word)max_page_size - 1)
    		      & ~((word)max_page_size - 1));
    word page_offset = (text_end & ((word)max_page_size - 1));
    VOLATILE char * result = (char *)(next_page + page_offset);
    /* Note that this isnt equivalent to just adding		*/
    /* max_page_size to &etext if &etext is at a page boundary	*/
    
    GC_setup_temporary_fault_handler();
    if (setjmp(GC_jmp_buf) == 0) {
    	/* Try writing to the address.	*/
    	*result = *result;
        GC_reset_fault_handler();
    } else {
        GC_reset_fault_handler();
    	/* We got here via a longjmp.  The address is not readable.	*/
    	/* This is known to happen under Solaris 2.4 + gcc, which place	*/
    	/* string constants in the text segment, but after etext.	*/
    	/* Use plan B.  Note that we now know there is a gap between	*/
    	/* text and data segments, so plan A bought us something.	*/
    	result = (char *)GC_find_limit((ptr_t)(DATAEND) - MIN_PAGE_SIZE, FALSE);
    }
    return((char *)result);
}
# endif


void GC_register_data_segments()
{
#   if !defined(PCR) && !defined(SRC_M3) && !defined(NEXT) && !defined(MACOS) \
       && !defined(MACOSX)
#     if defined(REDIRECT_MALLOC) && defined(SOLARIS_THREADS)
	/* As of Solaris 2.3, the Solaris threads implementation	*/
	/* allocates the data structure for the initial thread with	*/
	/* sbrk at process startup.  It needs to be scanned, so that	*/
	/* we don't lose some malloc allocated data structures		*/
	/* hanging from it.  We're on thin ice here ...			*/
        extern caddr_t sbrk();

	GC_add_roots_inner(DATASTART, (char *)sbrk(0), FALSE);
#     else
	GC_add_roots_inner(DATASTART, (char *)(DATAEND), FALSE);
#     endif
#   endif
#   if !defined(PCR) && (defined(NEXT) || defined(MACOSX))
      GC_add_roots_inner(DATASTART, (char *) get_end(), FALSE);
#   endif
#   if defined(MACOS)
    {
#   if defined(THINK_C)
	extern void* GC_MacGetDataStart(void);
	/* globals begin above stack and end at a5. */
	GC_add_roots_inner((ptr_t)GC_MacGetDataStart(),
			   (ptr_t)LMGetCurrentA5(), FALSE);
#   else
#     if defined(__MWERKS__)
#       if !__POWERPC__
	  extern void* GC_MacGetDataStart(void);
	  /* MATTHEW: Function to handle Far Globals (CW Pro 3) */
#         if __option(far_data)
	  extern void* GC_MacGetDataEnd(void);
#         endif
	  /* globals begin above stack and end at a5. */
	  GC_add_roots_inner((ptr_t)GC_MacGetDataStart(),
          		     (ptr_t)LMGetCurrentA5(), FALSE);
	  /* MATTHEW: Handle Far Globals */          		     
#         if __option(far_data)
      /* Far globals follow he QD globals: */
	  GC_add_roots_inner((ptr_t)LMGetCurrentA5(),
          		     (ptr_t)GC_MacGetDataEnd(), FALSE);
#         endif
#       else
	  extern char __data_start__[], __data_end__[];
	  GC_add_roots_inner((ptr_t)&__data_start__,
	  		     (ptr_t)&__data_end__, FALSE);
#       endif /* __POWERPC__ */
#     endif /* __MWERKS__ */
#   endif /* !THINK_C */
    }
#   endif /* MACOS */

    /* Dynamic libraries are added at every collection, since they may  */
    /* change.								*/
}

# endif  /* ! AMIGA */
# endif  /* ! MSWIN32 */
# endif  /* ! OS2 */

/*
 * Auxiliary routines for obtaining memory from OS.
 */
 
# if !defined(OS2) && !defined(PCR) && !defined(AMIGA) \
	&& !defined(MSWIN32) && !defined(MACOS) && !defined(DOS4GW)

# ifdef SUNOS4
    extern caddr_t sbrk();
# endif
# ifdef __STDC__
#   define SBRK_ARG_T ptrdiff_t
# else
#   define SBRK_ARG_T int
# endif

# ifdef RS6000
/* The compiler seems to generate speculative reads one past the end of	*/
/* an allocated object.  Hence we need to make sure that the page 	*/
/* following the last heap page is also mapped.				*/
ptr_t GC_unix_get_mem(bytes)
word bytes;
{
    caddr_t cur_brk = (caddr_t)sbrk(0);
    caddr_t result;
    SBRK_ARG_T lsbs = (word)cur_brk & (GC_page_size-1);
    static caddr_t my_brk_val = 0;
    
    if ((SBRK_ARG_T)bytes < 0) return(0); /* too big */
    if (lsbs != 0) {
        if((caddr_t)(sbrk(GC_page_size - lsbs)) == (caddr_t)(-1)) return(0);
    }
    if (cur_brk == my_brk_val) {
    	/* Use the extra block we allocated last time. */
        result = (ptr_t)sbrk((SBRK_ARG_T)bytes);
        if (result == (caddr_t)(-1)) return(0);
        result -= GC_page_size;
    } else {
        result = (ptr_t)sbrk(GC_page_size + (SBRK_ARG_T)bytes);
        if (result == (caddr_t)(-1)) return(0);
    }
    my_brk_val = result + bytes + GC_page_size;	/* Always page aligned */
    return((ptr_t)result);
}

#else  /* Not RS6000 */

#if defined(USE_MMAP)
/* Tested only under IRIX5 and Solaris 2 */

#ifdef USE_MMAP_FIXED
#   define GC_MMAP_FLAGS MAP_FIXED | MAP_PRIVATE
	/* Seems to yield better performance on Solaris 2, but can	*/
	/* be unreliable if something is already mapped at the address.	*/
#else
#   define GC_MMAP_FLAGS MAP_PRIVATE
#endif

ptr_t GC_unix_get_mem(bytes)
word bytes;
{
    static GC_bool initialized = FALSE;
    static int fd;
    void *result;
    static ptr_t last_addr = HEAP_START;

    if (!initialized) {
	fd = open("/dev/zero", O_RDONLY);
	initialized = TRUE;
    }
    if (bytes & (GC_page_size -1)) ABORT("Bad GET_MEM arg");
    result = mmap(last_addr, bytes, PROT_READ | PROT_WRITE | OPT_PROT_EXEC,
		  GC_MMAP_FLAGS, fd, 0/* offset */);
    if (result == MAP_FAILED) return(0);
    last_addr = (ptr_t)result + bytes + GC_page_size - 1;
    last_addr = (ptr_t)((word)last_addr & ~(GC_page_size - 1));
    return((ptr_t)result);
}

#else /* Not RS6000, not USE_MMAP */
ptr_t GC_unix_get_mem(bytes)
word bytes;
{
  ptr_t result;
# ifdef IRIX5
    /* Bare sbrk isn't thread safe.  Play by malloc rules.	*/
    /* The equivalent may be needed on other systems as well. 	*/
    __LOCK_MALLOC();
# endif
  {
    ptr_t cur_brk = (ptr_t)sbrk(0);
    SBRK_ARG_T lsbs = (word)cur_brk & (GC_page_size-1);
    
    if ((SBRK_ARG_T)bytes < 0) return(0); /* too big */
    if (lsbs != 0) {
        if((ptr_t)sbrk(GC_page_size - lsbs) == (ptr_t)(-1)) return(0);
    }
    result = (ptr_t)sbrk((SBRK_ARG_T)bytes);
    if (result == (ptr_t)(-1)) result = 0;
  }
# ifdef IRIX5
    __UNLOCK_MALLOC();
# endif
  return(result);
}

#endif /* Not USE_MMAP */
#endif /* Not RS6000 */

# endif /* UN*X */

# ifdef OS2

void * os2_alloc(size_t bytes)
{
    void * result;

    if (DosAllocMem(&result, bytes, PAG_EXECUTE | PAG_READ |
    				    PAG_WRITE | PAG_COMMIT)
		    != NO_ERROR) {
	return(0);
    }
    if (result == 0) return(os2_alloc(bytes));
    return(result);
}

# endif /* OS2 */


# ifdef MSWIN32
word GC_n_heap_bases = 0;

ptr_t GC_win32_get_mem(bytes)
word bytes;
{
    ptr_t result;
    
    if (GC_win32s) {
    	/* VirtualAlloc doesn't like PAGE_EXECUTE_READWRITE.	*/
    	/* There are also unconfirmed rumors of other		*/
    	/* problems, so we dodge the issue.			*/
        result = (ptr_t) GlobalAlloc(0, bytes + HBLKSIZE);
        result = (ptr_t)(((word)result + HBLKSIZE) & ~(HBLKSIZE-1));
    } else {
        result = (ptr_t) VirtualAlloc(NULL, bytes,
    				      MEM_COMMIT | MEM_RESERVE,
    				      PAGE_EXECUTE_READWRITE);
    }
    if (HBLKDISPL(result) != 0) ABORT("Bad VirtualAlloc result");
    	/* If I read the documentation correctly, this can	*/
    	/* only happen if HBLKSIZE > 64k or not a power of 2.	*/
    if (GC_n_heap_bases >= MAX_HEAP_SECTS) ABORT("Too many heap sections");
    GC_heap_bases[GC_n_heap_bases++] = result;
    return(result);			  
}

void GC_win32_free_heap ()
{
    if (GC_win32s) {
 	while (GC_n_heap_bases > 0) {
 	    GlobalFree (GC_heap_bases[--GC_n_heap_bases]);
 	    GC_heap_bases[GC_n_heap_bases] = 0;
 	}
    }
}


# endif

#ifdef USE_MUNMAP

/* For now, this only works on some Unix-like systems.  If you 	*/
/* have something else, don't define USE_MUNMAP.		*/
/* We assume ANSI C to support this feature.			*/
#include <unistd.h>
#include <sys/mman.h>
#include <sys/stat.h>
#include <sys/types.h>
#include <fcntl.h>

/* Compute a page aligned starting address for the unmap 	*/
/* operation on a block of size bytes starting at start.	*/
/* Return 0 if the block is too small to make this feasible.	*/
ptr_t GC_unmap_start(ptr_t start, word bytes)
{
    ptr_t result = start;
    /* Round start to next page boundary.       */
        result += GC_page_size - 1;
        result = (ptr_t)((word)result & ~(GC_page_size - 1));
    if (result + GC_page_size > start + bytes) return 0;
    return result;
}

/* Compute end address for an unmap operation on the indicated	*/
/* block.							*/
ptr_t GC_unmap_end(ptr_t start, word bytes)
{
    ptr_t end_addr = start + bytes;
    end_addr = (ptr_t)((word)end_addr & ~(GC_page_size - 1));
    return end_addr;
}

/* We assume that GC_remap is called on exactly the same range	*/
/* as a previous call to GC_unmap.  It is safe to consistently	*/
/* round the endpoints in both places.				*/
void GC_unmap(ptr_t start, word bytes)
{
    ptr_t start_addr = GC_unmap_start(start, bytes);
    ptr_t end_addr = GC_unmap_end(start, bytes);
    word len = end_addr - start_addr;
    if (0 == start_addr) return;
    if (munmap(start_addr, len) != 0) ABORT("munmap failed");
    GC_unmapped_bytes += len;
}


void GC_remap(ptr_t start, word bytes)
{
    static int zero_descr = -1;
    ptr_t start_addr = GC_unmap_start(start, bytes);
    ptr_t end_addr = GC_unmap_end(start, bytes);
    word len = end_addr - start_addr;
    ptr_t result;

    if (-1 == zero_descr) zero_descr = open("/dev/zero", O_RDWR);
    if (0 == start_addr) return;
    result = mmap(start_addr, len, PROT_READ | PROT_WRITE | OPT_PROT_EXEC,
	          MAP_FIXED | MAP_PRIVATE, zero_descr, 0);
    if (result != start_addr) {
	ABORT("mmap remapping failed");
    }
    GC_unmapped_bytes -= len;
}

/* Two adjacent blocks have already been unmapped and are about to	*/
/* be merged.  Unmap the whole block.  This typically requires		*/
/* that we unmap a small section in the middle that was not previously	*/
/* unmapped due to alignment constraints.				*/
void GC_unmap_gap(ptr_t start1, word bytes1, ptr_t start2, word bytes2)
{
    ptr_t start1_addr = GC_unmap_start(start1, bytes1);
    ptr_t end1_addr = GC_unmap_end(start1, bytes1);
    ptr_t start2_addr = GC_unmap_start(start2, bytes2);
    ptr_t end2_addr = GC_unmap_end(start2, bytes2);
    ptr_t start_addr = end1_addr;
    ptr_t end_addr = start2_addr;
    word len;
    GC_ASSERT(start1 + bytes1 == start2);
    if (0 == start1_addr) start_addr = GC_unmap_start(start1, bytes1 + bytes2);
    if (0 == start2_addr) end_addr = GC_unmap_end(start1, bytes1 + bytes2);
    if (0 == start_addr) return;
    len = end_addr - start_addr;
    if (len != 0 && munmap(start_addr, len) != 0) ABORT("munmap failed");
    GC_unmapped_bytes += len;
}

#endif /* USE_MUNMAP */

/* Routine for pushing any additional roots.  In THREADS 	*/
/* environment, this is also responsible for marking from 	*/
/* thread stacks.  In the SRC_M3 case, it also handles		*/
/* global variables.						*/
#ifndef THREADS
void (*GC_push_other_roots)() = 0;
#else /* THREADS */

# ifdef PCR
PCR_ERes GC_push_thread_stack(PCR_Th_T *t, PCR_Any dummy)
{
    struct PCR_ThCtl_TInfoRep info;
    PCR_ERes result;
    
    info.ti_stkLow = info.ti_stkHi = 0;
    result = PCR_ThCtl_GetInfo(t, &info);
    GC_push_all_stack((ptr_t)(info.ti_stkLow), (ptr_t)(info.ti_stkHi));
    return(result);
}

/* Push the contents of an old object. We treat this as stack	*/
/* data only becasue that makes it robust against mark stack	*/
/* overflow.							*/
PCR_ERes GC_push_old_obj(void *p, size_t size, PCR_Any data)
{
    GC_push_all_stack((ptr_t)p, (ptr_t)p + size);
    return(PCR_ERes_okay);
}


void GC_default_push_other_roots()
{
    /* Traverse data allocated by previous memory managers.		*/
	{
	  extern struct PCR_MM_ProcsRep * GC_old_allocator;
	  
	  if ((*(GC_old_allocator->mmp_enumerate))(PCR_Bool_false,
	  					   GC_push_old_obj, 0)
	      != PCR_ERes_okay) {
	      ABORT("Old object enumeration failed");
	  }
	}
    /* Traverse all thread stacks. */
	if (PCR_ERes_IsErr(
                PCR_ThCtl_ApplyToAllOtherThreads(GC_push_thread_stack,0))
              || PCR_ERes_IsErr(GC_push_thread_stack(PCR_Th_CurrThread(), 0))) {
              ABORT("Thread stack marking failed\n");
	}
}

# endif /* PCR */

# ifdef SRC_M3

# ifdef ALL_INTERIOR_POINTERS
    --> misconfigured
# endif


extern void ThreadF__ProcessStacks();

void GC_push_thread_stack(start, stop)
word start, stop;
{
   GC_push_all_stack((ptr_t)start, (ptr_t)stop + sizeof(word));
}

/* Push routine with M3 specific calling convention. */
GC_m3_push_root(dummy1, p, dummy2, dummy3)
word *p;
ptr_t dummy1, dummy2;
int dummy3;
{
    word q = *p;
    
    if ((ptr_t)(q) >= GC_least_plausible_heap_addr
	 && (ptr_t)(q) < GC_greatest_plausible_heap_addr) {
	 GC_push_one_checked(q,FALSE);
    }
}

/* M3 set equivalent to RTHeap.TracedRefTypes */
typedef struct { int elts[1]; }  RefTypeSet;
RefTypeSet GC_TracedRefTypes = {{0x1}};

/* From finalize.c */
extern void GC_push_finalizer_structures();

/* From stubborn.c: */
# ifdef STUBBORN_ALLOC
    extern GC_PTR * GC_changing_list_start;
# endif


void GC_default_push_other_roots()
{
    /* Use the M3 provided routine for finding static roots.	*/
    /* This is a bit dubious, since it presumes no C roots.	*/
    /* We handle the collector roots explicitly.		*/
       {
# 	 ifdef STUBBORN_ALLOC
           GC_push_one(GC_changing_list_start);
#	 endif
      	 GC_push_finalizer_structures();
      	 RTMain__GlobalMapProc(GC_m3_push_root, 0, GC_TracedRefTypes);
       }
	if (GC_words_allocd > 0) {
	    ThreadF__ProcessStacks(GC_push_thread_stack);
	}
	/* Otherwise this isn't absolutely necessary, and we have	*/
	/* startup ordering problems.					*/
}

# endif /* SRC_M3 */

# if defined(SOLARIS_THREADS) || defined(WIN32_THREADS) \
     || defined(IRIX_THREADS) || defined(LINUX_THREADS) \
     || defined(IRIX_JDK_THREADS) || defined(HPUX_THREADS)

extern void GC_push_all_stacks();

void GC_default_push_other_roots()
{
    GC_push_all_stacks();
}

# endif /* SOLARIS_THREADS || ... */

void (*GC_push_other_roots)() = GC_default_push_other_roots;

#endif

/*
 * Routines for accessing dirty  bits on virtual pages.
 * We plan to eventaually implement four strategies for doing so:
 * DEFAULT_VDB:	A simple dummy implementation that treats every page
 *		as possibly dirty.  This makes incremental collection
 *		useless, but the implementation is still correct.
 * PCR_VDB:	Use PPCRs virtual dirty bit facility.
 * PROC_VDB:	Use the /proc facility for reading dirty bits.  Only
 *		works under some SVR4 variants.  Even then, it may be
 *		too slow to be entirely satisfactory.  Requires reading
 *		dirty bits for entire address space.  Implementations tend
 *		to assume that the client is a (slow) debugger.
 * MPROTECT_VDB:Protect pages and then catch the faults to keep track of
 *		dirtied pages.  The implementation (and implementability)
 *		is highly system dependent.  This usually fails when system
 *		calls write to a protected page.  We prevent the read system
 *		call from doing so.  It is the clients responsibility to
 *		make sure that other system calls are similarly protected
 *		or write only to the stack.
 */
 
GC_bool GC_dirty_maintained = FALSE;

# ifdef DEFAULT_VDB

/* All of the following assume the allocation lock is held, and	*/
/* signals are disabled.					*/

/* The client asserts that unallocated pages in the heap are never	*/
/* written.								*/

/* Initialize virtual dirty bit implementation.			*/
void GC_dirty_init()
{
    GC_dirty_maintained = TRUE;
}

/* Retrieve system dirty bits for heap to a local buffer.	*/
/* Restore the systems notion of which pages are dirty.		*/
void GC_read_dirty()
{}

/* Is the HBLKSIZE sized page at h marked dirty in the local buffer?	*/
/* If the actual page size is different, this returns TRUE if any	*/
/* of the pages overlapping h are dirty.  This routine may err on the	*/
/* side of labelling pages as dirty (and this implementation does).	*/
/*ARGSUSED*/
GC_bool GC_page_was_dirty(h)
struct hblk *h;
{
    return(TRUE);
}

/*
 * The following two routines are typically less crucial.  They matter
 * most with large dynamic libraries, or if we can't accurately identify
 * stacks, e.g. under Solaris 2.X.  Otherwise the following default
 * versions are adequate.
 */
 
/* Could any valid GC heap pointer ever have been written to this page?	*/
/*ARGSUSED*/
GC_bool GC_page_was_ever_dirty(h)
struct hblk *h;
{
    return(TRUE);
}

/* Reset the n pages starting at h to "was never dirty" status.	*/
void GC_is_fresh(h, n)
struct hblk *h;
word n;
{
}

/* A call hints that h is about to be written.	*/
/* May speed up some dirty bit implementations.	*/
/*ARGSUSED*/
void GC_write_hint(h)
struct hblk *h;
{
}

# endif /* DEFAULT_VDB */


# ifdef MPROTECT_VDB

/*
 * See DEFAULT_VDB for interface descriptions.
 */

/*
 * This implementation maintains dirty bits itself by catching write
 * faults and keeping track of them.  We assume nobody else catches
 * SIGBUS or SIGSEGV.  We assume no write faults occur in system calls
 * except as a result of a read system call.  This means clients must
 * either ensure that system calls do not touch the heap, or must
 * provide their own wrappers analogous to the one for read.
 * We assume the page size is a multiple of HBLKSIZE.
 * This implementation is currently SunOS 4.X and IRIX 5.X specific, though we
 * tried to use portable code where easily possible.  It is known
 * not to work under a number of other systems.
 */

# ifndef MSWIN32

#   include <sys/mman.h>
#   include <signal.h>
#   include <sys/syscall.h>

#   define PROTECT(addr, len) \
    	  if (mprotect((caddr_t)(addr), (size_t)(len), \
    	      	       PROT_READ | OPT_PROT_EXEC) < 0) { \
    	    ABORT("mprotect failed"); \
    	  }
#   define UNPROTECT(addr, len) \
    	  if (mprotect((caddr_t)(addr), (size_t)(len), \
    	  	       PROT_WRITE | PROT_READ | OPT_PROT_EXEC ) < 0) { \
    	    ABORT("un-mprotect failed"); \
    	  }
    	  
# else

#   include <signal.h>

    static DWORD protect_junk;
#   define PROTECT(addr, len) \
	  if (!VirtualProtect((addr), (len), PAGE_EXECUTE_READ, \
	  		      &protect_junk)) { \
	    DWORD last_error = GetLastError(); \
	    GC_printf1("Last error code: %lx\n", last_error); \
	    ABORT("VirtualProtect failed"); \
	  }
#   define UNPROTECT(addr, len) \
	  if (!VirtualProtect((addr), (len), PAGE_EXECUTE_READWRITE, \
	  		      &protect_junk)) { \
	    ABORT("un-VirtualProtect failed"); \
	  }
	  
# endif

#if defined(SUNOS4) || defined(FREEBSD)
    typedef void (* SIG_PF)();
#endif
#if defined(SUNOS5SIGS) || defined(OSF1) || defined(LINUX)
# ifdef __STDC__
    typedef void (* SIG_PF)(int);
# else
    typedef void (* SIG_PF)();
# endif
#endif
#if defined(MSWIN32)
    typedef LPTOP_LEVEL_EXCEPTION_FILTER SIG_PF;
#   undef SIG_DFL
#   define SIG_DFL (LPTOP_LEVEL_EXCEPTION_FILTER) (-1)
#endif

#if defined(IRIX5) || defined(OSF1)
    typedef void (* REAL_SIG_PF)(int, int, struct sigcontext *);
#endif
#if defined(SUNOS5SIGS)
# ifdef HPUX
#   define SIGINFO __siginfo
# else
#   define SIGINFO siginfo
# endif
# ifdef __STDC__
    typedef void (* REAL_SIG_PF)(int, struct SIGINFO *, void *);
# else
    typedef void (* REAL_SIG_PF)();
# endif
#endif
#if defined(LINUX)
#   include <linux/version.h>
#   if (LINUX_VERSION_CODE >= 0x20100) && !defined(M68K) || defined(ALPHA) || defined(IA64)
      typedef struct sigcontext s_c;
#   else
      typedef struct sigcontext_struct s_c;
#   endif
#   if defined(ALPHA) || defined(M68K)
      typedef void (* REAL_SIG_PF)(int, int, s_c *);
#   else
#     if defined(IA64)
        typedef void (* REAL_SIG_PF)(int, siginfo_t *, s_c *);
#     else
        typedef void (* REAL_SIG_PF)(int, s_c);
#     endif
#   endif
#   ifdef ALPHA
    /* Retrieve fault address from sigcontext structure by decoding	*/
    /* instruction.							*/
    char * get_fault_addr(s_c *sc) {
        unsigned instr;
	word faultaddr;

	instr = *((unsigned *)(sc->sc_pc));
	faultaddr = sc->sc_regs[(instr >> 16) & 0x1f];
	faultaddr += (word) (((int)instr << 16) >> 16);
	return (char *)faultaddr;
    }
#   endif /* !ALPHA */
# endif

SIG_PF GC_old_bus_handler;
SIG_PF GC_old_segv_handler;	/* Also old MSWIN32 ACCESS_VIOLATION filter */

/*ARGSUSED*/
# if defined (SUNOS4) || defined(FREEBSD)
    void GC_write_fault_handler(sig, code, scp, addr)
    int sig, code;
    struct sigcontext *scp;
    char * addr;
#   ifdef SUNOS4
#     define SIG_OK (sig == SIGSEGV || sig == SIGBUS)
#     define CODE_OK (FC_CODE(code) == FC_PROT \
              	    || (FC_CODE(code) == FC_OBJERR \
              	       && FC_ERRNO(code) == FC_PROT))
#   endif
#   ifdef FREEBSD
#     define SIG_OK (sig == SIGBUS)
#     define CODE_OK (code == BUS_PAGE_FAULT)
#   endif
# endif
# if defined(IRIX5) || defined(OSF1)
#   include <errno.h>
    void GC_write_fault_handler(int sig, int code, struct sigcontext *scp)
#   define SIG_OK (sig == SIGSEGV)
#   ifdef OSF1
#     define CODE_OK (code == 2 /* experimentally determined */)
#   endif
#   ifdef IRIX5
#     define CODE_OK (code == EACCES)
#   endif
# endif
# if defined(LINUX)
#   if defined(ALPHA) || defined(M68K)
      void GC_write_fault_handler(int sig, int code, s_c * sc)
#   else
#     if defined(IA64)
        void GC_write_fault_handler(int sig, siginfo_t * si, s_c * scp)
#     else
        void GC_write_fault_handler(int sig, s_c sc)
#     endif
#   endif
#   define SIG_OK (sig == SIGSEGV)
#   define CODE_OK TRUE
	/* Empirically c.trapno == 14, on IA32, but is that useful?     */
	/* Should probably consider alignment issues on other 		*/
	/* architectures.						*/
# endif
# if defined(SUNOS5SIGS)
#  ifdef __STDC__
    void GC_write_fault_handler(int sig, struct SIGINFO *scp, void * context)
#  else
    void GC_write_fault_handler(sig, scp, context)
    int sig;
    struct SIGINFO *scp;
    void * context;
#  endif
#   ifdef HPUX
#     define SIG_OK (sig == SIGSEGV || sig == SIGBUS)
#     define CODE_OK (scp -> si_code == SEGV_ACCERR) \
		     || (scp -> si_code == BUS_ADRERR) \
		     || (scp -> si_code == BUS_UNKNOWN) \
		     || (scp -> si_code == SEGV_UNKNOWN) \
		     || (scp -> si_code == BUS_OBJERR)
#   else
#     define SIG_OK (sig == SIGSEGV)
#     define CODE_OK (scp -> si_code == SEGV_ACCERR)
#   endif
# endif
# if defined(MSWIN32)
    LONG WINAPI GC_write_fault_handler(struct _EXCEPTION_POINTERS *exc_info)
#   define SIG_OK (exc_info -> ExceptionRecord -> ExceptionCode == \
			EXCEPTION_ACCESS_VIOLATION)
#   define CODE_OK (exc_info -> ExceptionRecord -> ExceptionInformation[0] == 1)
			/* Write fault */
# endif
{
    register unsigned i;
#   ifdef IRIX5
	char * addr = (char *) (size_t) (scp -> sc_badvaddr);
#   endif
#   if defined(OSF1) && defined(ALPHA)
	char * addr = (char *) (scp -> sc_traparg_a0);
#   endif
#   ifdef SUNOS5SIGS
	char * addr = (char *) (scp -> si_addr);
#   endif
#   ifdef LINUX
#     ifdef I386
	char * addr = (char *) (sc.cr2);
#     else
#	if defined(M68K)
          char * addr = NULL;

	  struct sigcontext *scp = (struct sigcontext *)(&sc);

	  int format = (scp->sc_formatvec >> 12) & 0xf;
	  unsigned long *framedata = (unsigned long *)(scp + 1); 
	  unsigned long ea;

	  if (format == 0xa || format == 0xb) {
	  	/* 68020/030 */
	  	ea = framedata[2];
	  } else if (format == 7) {
	  	/* 68040 */
	  	ea = framedata[3];
	  } else if (format == 4) {
	  	/* 68060 */
	  	ea = framedata[0];
	  	if (framedata[1] & 0x08000000) {
	  		/* correct addr on misaligned access */
	  		ea = (ea+4095)&(~4095);
	  	}
	  }	
	  addr = (char *)ea;
#	else
#	  ifdef ALPHA
            char * addr = get_fault_addr(sc);
#	  else
#	    ifdef IA64
	      char * addr = si -> si_addr;
<<<<<<< HEAD
=======
	      /* I believe this is claimed to work on all platforms for	*/
	      /* Linux 2.3.47 and later.  Hopefully we don't have to	*/
	      /* worry about earlier kernels on IA64.			*/
>>>>>>> 29be14a4
#	    else
#             if defined(POWERPC)
                char * addr = (char *) (sc.regs->dar);
#	      else
		--> architecture not supported
#	      endif
#	    endif
#	  endif
#	endif
#     endif
#   endif
#   if defined(MSWIN32)
	char * addr = (char *) (exc_info -> ExceptionRecord
				-> ExceptionInformation[1]);
#	define sig SIGSEGV
#   endif
    
    if (SIG_OK && CODE_OK) {
        register struct hblk * h =
        		(struct hblk *)((word)addr & ~(GC_page_size-1));
        GC_bool in_allocd_block;
        
#	ifdef SUNOS5SIGS
	    /* Address is only within the correct physical page.	*/
	    in_allocd_block = FALSE;
            for (i = 0; i < divHBLKSZ(GC_page_size); i++) {
              if (HDR(h+i) != 0) {
                in_allocd_block = TRUE;
              }
            }
#	else
	    in_allocd_block = (HDR(addr) != 0);
#	endif
        if (!in_allocd_block) {
	    /* Heap blocks now begin and end on page boundaries */
            SIG_PF old_handler;
            
            if (sig == SIGSEGV) {
            	old_handler = GC_old_segv_handler;
            } else {
                old_handler = GC_old_bus_handler;
            }
            if (old_handler == SIG_DFL) {
#		ifndef MSWIN32
		    GC_err_printf1("Segfault at 0x%lx\n", addr);
                    ABORT("Unexpected bus error or segmentation fault");
#		else
		    return(EXCEPTION_CONTINUE_SEARCH);
#		endif
            } else {
#		if defined (SUNOS4) || defined(FREEBSD)
		    (*old_handler) (sig, code, scp, addr);
		    return;
#		endif
#		if defined (SUNOS5SIGS)
		    (*(REAL_SIG_PF)old_handler) (sig, scp, context);
		    return;
#		endif
#		if defined (LINUX)
#		    if defined(ALPHA) || defined(M68K)
		        (*(REAL_SIG_PF)old_handler) (sig, code, sc);
#		    else 
#		      if defined(IA64)
		        (*(REAL_SIG_PF)old_handler) (sig, si, scp);
#		      else
		        (*(REAL_SIG_PF)old_handler) (sig, sc);
#		      endif
#		    endif
		    return;
#		endif
#		if defined (IRIX5) || defined(OSF1)
		    (*(REAL_SIG_PF)old_handler) (sig, code, scp);
		    return;
#		endif
#		ifdef MSWIN32
		    return((*old_handler)(exc_info));
#		endif
            }
        }
        for (i = 0; i < divHBLKSZ(GC_page_size); i++) {
            register int index = PHT_HASH(h+i);
            
            set_pht_entry_from_index(GC_dirty_pages, index);
        }
        UNPROTECT(h, GC_page_size);
#	if defined(OSF1) || defined(LINUX)
	    /* These reset the signal handler each time by default. */
	    signal(SIGSEGV, (SIG_PF) GC_write_fault_handler);
#	endif
    	/* The write may not take place before dirty bits are read.	*/
    	/* But then we'll fault again ...				*/
#	ifdef MSWIN32
	    return(EXCEPTION_CONTINUE_EXECUTION);
#	else
	    return;
#	endif
    }
#ifdef MSWIN32
    return EXCEPTION_CONTINUE_SEARCH;
#else
    GC_err_printf1("Segfault at 0x%lx\n", addr);
    ABORT("Unexpected bus error or segmentation fault");
#endif
}

/*
 * We hold the allocation lock.  We expect block h to be written
 * shortly.
 */
void GC_write_hint(h)
struct hblk *h;
{
    register struct hblk * h_trunc;
    register unsigned i;
    register GC_bool found_clean;
    
    if (!GC_dirty_maintained) return;
    h_trunc = (struct hblk *)((word)h & ~(GC_page_size-1));
    found_clean = FALSE;
    for (i = 0; i < divHBLKSZ(GC_page_size); i++) {
        register int index = PHT_HASH(h_trunc+i);
            
        if (!get_pht_entry_from_index(GC_dirty_pages, index)) {
            found_clean = TRUE;
            set_pht_entry_from_index(GC_dirty_pages, index);
        }
    }
    if (found_clean) {
    	UNPROTECT(h_trunc, GC_page_size);
    }
}

void GC_dirty_init()
{
#if defined(SUNOS5SIGS) || defined(IRIX5) /* || defined(OSF1) */
    struct sigaction	act, oldact;
#   ifdef IRIX5
    	act.sa_flags	= SA_RESTART;
        act.sa_handler  = GC_write_fault_handler;
#   else
    	act.sa_flags	= SA_RESTART | SA_SIGINFO;
        act.sa_sigaction = GC_write_fault_handler;
#   endif
    (void)sigemptyset(&act.sa_mask); 
#endif
#   ifdef PRINTSTATS
	GC_printf0("Inititalizing mprotect virtual dirty bit implementation\n");
#   endif
    GC_dirty_maintained = TRUE;
    if (GC_page_size % HBLKSIZE != 0) {
        GC_err_printf0("Page size not multiple of HBLKSIZE\n");
        ABORT("Page size not multiple of HBLKSIZE");
    }
#   if defined(SUNOS4) || defined(FREEBSD)
      GC_old_bus_handler = signal(SIGBUS, GC_write_fault_handler);
      if (GC_old_bus_handler == SIG_IGN) {
        GC_err_printf0("Previously ignored bus error!?");
        GC_old_bus_handler = SIG_DFL;
      }
      if (GC_old_bus_handler != SIG_DFL) {
#	ifdef PRINTSTATS
          GC_err_printf0("Replaced other SIGBUS handler\n");
#	endif
      }
#   endif
#   if defined(OSF1) || defined(SUNOS4) || defined(LINUX)
      GC_old_segv_handler = signal(SIGSEGV, (SIG_PF)GC_write_fault_handler);
      if (GC_old_segv_handler == SIG_IGN) {
        GC_err_printf0("Previously ignored segmentation violation!?");
        GC_old_segv_handler = SIG_DFL;
      }
      if (GC_old_segv_handler != SIG_DFL) {
#	ifdef PRINTSTATS
          GC_err_printf0("Replaced other SIGSEGV handler\n");
#	endif
      }
#   endif
#   if defined(SUNOS5SIGS) || defined(IRIX5)
#     if defined(IRIX_THREADS) || defined(IRIX_JDK_THREADS)
      	sigaction(SIGSEGV, 0, &oldact);
      	sigaction(SIGSEGV, &act, 0);
#     else
      	sigaction(SIGSEGV, &act, &oldact);
#     endif
#     if defined(_sigargs)
	/* This is Irix 5.x, not 6.x.  Irix 5.x does not have	*/
	/* sa_sigaction.					*/
	GC_old_segv_handler = oldact.sa_handler;
#     else /* Irix 6.x or SUNOS5SIGS */
        if (oldact.sa_flags & SA_SIGINFO) {
          GC_old_segv_handler = (SIG_PF)(oldact.sa_sigaction);
        } else {
          GC_old_segv_handler = oldact.sa_handler;
        }
#     endif
      if (GC_old_segv_handler == SIG_IGN) {
	     GC_err_printf0("Previously ignored segmentation violation!?");
	     GC_old_segv_handler = SIG_DFL;
      }
      if (GC_old_segv_handler != SIG_DFL) {
#       ifdef PRINTSTATS
	  GC_err_printf0("Replaced other SIGSEGV handler\n");
#       endif
      }
#     ifdef HPUX
      	  sigaction(SIGBUS, &act, &oldact);
          GC_old_bus_handler = oldact.sa_handler;
          if (GC_old_segv_handler != SIG_DFL) {
#           ifdef PRINTSTATS
	      GC_err_printf0("Replaced other SIGBUS handler\n");
#           endif
          }
#     endif
#    endif
#   if defined(MSWIN32)
      GC_old_segv_handler = SetUnhandledExceptionFilter(GC_write_fault_handler);
      if (GC_old_segv_handler != NULL) {
#	ifdef PRINTSTATS
          GC_err_printf0("Replaced other UnhandledExceptionFilter\n");
#	endif
      } else {
          GC_old_segv_handler = SIG_DFL;
      }
#   endif
}



void GC_protect_heap()
{
    ptr_t start;
    word len;
    unsigned i;
    
    for (i = 0; i < GC_n_heap_sects; i++) {
        start = GC_heap_sects[i].hs_start;
        len = GC_heap_sects[i].hs_bytes;
        PROTECT(start, len);
    }
}

/* We assume that either the world is stopped or its OK to lose dirty	*/
/* bits while this is happenning (as in GC_enable_incremental).		*/
void GC_read_dirty()
{
    BCOPY((word *)GC_dirty_pages, GC_grungy_pages,
          (sizeof GC_dirty_pages));
    BZERO((word *)GC_dirty_pages, (sizeof GC_dirty_pages));
    GC_protect_heap();
}

GC_bool GC_page_was_dirty(h)
struct hblk * h;
{
    register word index = PHT_HASH(h);
    
    return(HDR(h) == 0 || get_pht_entry_from_index(GC_grungy_pages, index));
}

/*
 * Acquiring the allocation lock here is dangerous, since this
 * can be called from within GC_call_with_alloc_lock, and the cord
 * package does so.  On systems that allow nested lock acquisition, this
 * happens to work.
 * On other systems, SET_LOCK_HOLDER and friends must be suitably defined.
 */
 
void GC_begin_syscall()
{
    if (!I_HOLD_LOCK()) LOCK();
}

void GC_end_syscall()
{
    if (!I_HOLD_LOCK()) UNLOCK();
}

void GC_unprotect_range(addr, len)
ptr_t addr;
word len;
{
    struct hblk * start_block;
    struct hblk * end_block;
    register struct hblk *h;
    ptr_t obj_start;
    
    if (!GC_incremental) return;
    obj_start = GC_base(addr);
    if (obj_start == 0) return;
    if (GC_base(addr + len - 1) != obj_start) {
        ABORT("GC_unprotect_range(range bigger than object)");
    }
    start_block = (struct hblk *)((word)addr & ~(GC_page_size - 1));
    end_block = (struct hblk *)((word)(addr + len - 1) & ~(GC_page_size - 1));
    end_block += GC_page_size/HBLKSIZE - 1;
    for (h = start_block; h <= end_block; h++) {
        register word index = PHT_HASH(h);
        
        set_pht_entry_from_index(GC_dirty_pages, index);
    }
    UNPROTECT(start_block,
    	      ((ptr_t)end_block - (ptr_t)start_block) + HBLKSIZE);
}

#if !defined(MSWIN32) && !defined(LINUX_THREADS)
/* Replacement for UNIX system call.	 */
/* Other calls that write to the heap	 */
/* should be handled similarly.		 */
# if defined(__STDC__) && !defined(SUNOS4)
#   include <unistd.h>
#   include <sys/uio.h>
    ssize_t read(int fd, void *buf, size_t nbyte)
# else
#   ifndef LINT
      int read(fd, buf, nbyte)
#   else
      int GC_read(fd, buf, nbyte)
#   endif
    int fd;
    char *buf;
    int nbyte;
# endif
{
    int result;
    
    GC_begin_syscall();
    GC_unprotect_range(buf, (word)nbyte);
#   if defined(IRIX5) || defined(LINUX_THREADS)
	/* Indirect system call may not always be easily available.	*/
	/* We could call _read, but that would interfere with the	*/
	/* libpthread interception of read.				*/
	/* On Linux, we have to be careful with the linuxthreads	*/
	/* read interception.						*/
	{
	    struct iovec iov;

	    iov.iov_base = buf;
	    iov.iov_len = nbyte;
	    result = readv(fd, &iov, 1);
	}
#   else
    	result = syscall(SYS_read, fd, buf, nbyte);
#   endif
    GC_end_syscall();
    return(result);
}
#endif /* !MSWIN32 && !LINUX */

#ifdef USE_LD_WRAP
    /* We use the GNU ld call wrapping facility.			*/
    /* This requires that the linker be invoked with "--wrap read".	*/
    /* This can be done by passing -Wl,"--wrap read" to gcc.		*/
    /* I'm not sure that this actually wraps whatever version of read	*/
    /* is called by stdio.  That code also mentions __read.		*/
#   include <unistd.h>
    ssize_t __wrap_read(int fd, void *buf, size_t nbyte)
    {
 	int result;

	GC_begin_syscall();
    	GC_unprotect_range(buf, (word)nbyte);
	result = __real_read(fd, buf, nbyte);
	GC_end_syscall();
	return(result);
    }

    /* We should probably also do this for __read, or whatever stdio	*/
    /* actually calls.							*/
#endif

/*ARGSUSED*/
GC_bool GC_page_was_ever_dirty(h)
struct hblk *h;
{
    return(TRUE);
}

/* Reset the n pages starting at h to "was never dirty" status.	*/
/*ARGSUSED*/
void GC_is_fresh(h, n)
struct hblk *h;
word n;
{
}

# endif /* MPROTECT_VDB */

# ifdef PROC_VDB

/*
 * See DEFAULT_VDB for interface descriptions.
 */
 
/*
 * This implementaion assumes a Solaris 2.X like /proc pseudo-file-system
 * from which we can read page modified bits.  This facility is far from
 * optimal (e.g. we would like to get the info for only some of the
 * address space), but it avoids intercepting system calls.
 */

#include <errno.h>
#include <sys/types.h>
#include <sys/signal.h>
#include <sys/fault.h>
#include <sys/syscall.h>
#include <sys/procfs.h>
#include <sys/stat.h>
#include <fcntl.h>

#define INITIAL_BUF_SZ 4096
word GC_proc_buf_size = INITIAL_BUF_SZ;
char *GC_proc_buf;

#ifdef SOLARIS_THREADS
/* We don't have exact sp values for threads.  So we count on	*/
/* occasionally declaring stack pages to be fresh.  Thus we 	*/
/* need a real implementation of GC_is_fresh.  We can't clear	*/
/* entries in GC_written_pages, since that would declare all	*/
/* pages with the given hash address to be fresh.		*/
#   define MAX_FRESH_PAGES 8*1024	/* Must be power of 2 */
    struct hblk ** GC_fresh_pages;	/* A direct mapped cache.	*/
    					/* Collisions are dropped.	*/

#   define FRESH_PAGE_SLOT(h) (divHBLKSZ((word)(h)) & (MAX_FRESH_PAGES-1))
#   define ADD_FRESH_PAGE(h) \
	GC_fresh_pages[FRESH_PAGE_SLOT(h)] = (h)
#   define PAGE_IS_FRESH(h) \
	(GC_fresh_pages[FRESH_PAGE_SLOT(h)] == (h) && (h) != 0)
#endif

/* Add all pages in pht2 to pht1 */
void GC_or_pages(pht1, pht2)
page_hash_table pht1, pht2;
{
    register int i;
    
    for (i = 0; i < PHT_SIZE; i++) pht1[i] |= pht2[i];
}

int GC_proc_fd;

void GC_dirty_init()
{
    int fd;
    char buf[30];

    GC_dirty_maintained = TRUE;
    if (GC_words_allocd != 0 || GC_words_allocd_before_gc != 0) {
    	register int i;
    
        for (i = 0; i < PHT_SIZE; i++) GC_written_pages[i] = (word)(-1);
#       ifdef PRINTSTATS
	    GC_printf1("Allocated words:%lu:all pages may have been written\n",
	    	       (unsigned long)
	    	      		(GC_words_allocd + GC_words_allocd_before_gc));
#	endif       
    }
    sprintf(buf, "/proc/%d", getpid());
    fd = open(buf, O_RDONLY);
    if (fd < 0) {
    	ABORT("/proc open failed");
    }
    GC_proc_fd = syscall(SYS_ioctl, fd, PIOCOPENPD, 0);
    close(fd);
    if (GC_proc_fd < 0) {
    	ABORT("/proc ioctl failed");
    }
    GC_proc_buf = GC_scratch_alloc(GC_proc_buf_size);
#   ifdef SOLARIS_THREADS
	GC_fresh_pages = (struct hblk **)
	  GC_scratch_alloc(MAX_FRESH_PAGES * sizeof (struct hblk *));
	if (GC_fresh_pages == 0) {
	    GC_err_printf0("No space for fresh pages\n");
	    EXIT();
	}
	BZERO(GC_fresh_pages, MAX_FRESH_PAGES * sizeof (struct hblk *));
#   endif
}

/* Ignore write hints. They don't help us here.	*/
/*ARGSUSED*/
void GC_write_hint(h)
struct hblk *h;
{
}

#ifdef SOLARIS_THREADS
#   define READ(fd,buf,nbytes) syscall(SYS_read, fd, buf, nbytes)
#else
#   define READ(fd,buf,nbytes) read(fd, buf, nbytes)
#endif

void GC_read_dirty()
{
    unsigned long ps, np;
    int nmaps;
    ptr_t vaddr;
    struct prasmap * map;
    char * bufp;
    ptr_t current_addr, limit;
    int i;
int dummy;

    BZERO(GC_grungy_pages, (sizeof GC_grungy_pages));
    
    bufp = GC_proc_buf;
    if (READ(GC_proc_fd, bufp, GC_proc_buf_size) <= 0) {
#	ifdef PRINTSTATS
            GC_printf1("/proc read failed: GC_proc_buf_size = %lu\n",
            	       GC_proc_buf_size);
#	endif       
        {
            /* Retry with larger buffer. */
            word new_size = 2 * GC_proc_buf_size;
            char * new_buf = GC_scratch_alloc(new_size);
            
            if (new_buf != 0) {
                GC_proc_buf = bufp = new_buf;
                GC_proc_buf_size = new_size;
            }
            if (syscall(SYS_read, GC_proc_fd, bufp, GC_proc_buf_size) <= 0) {
                WARN("Insufficient space for /proc read\n", 0);
                /* Punt:	*/
        	memset(GC_grungy_pages, 0xff, sizeof (page_hash_table));
		memset(GC_written_pages, 0xff, sizeof(page_hash_table));
#		ifdef SOLARIS_THREADS
		    BZERO(GC_fresh_pages,
		    	  MAX_FRESH_PAGES * sizeof (struct hblk *)); 
#		endif
		return;
            }
        }
    }
    /* Copy dirty bits into GC_grungy_pages */
    	nmaps = ((struct prpageheader *)bufp) -> pr_nmap;
	/* printf( "nmaps = %d, PG_REFERENCED = %d, PG_MODIFIED = %d\n",
		     nmaps, PG_REFERENCED, PG_MODIFIED); */
	bufp = bufp + sizeof(struct prpageheader);
	for (i = 0; i < nmaps; i++) {
	    map = (struct prasmap *)bufp;
	    vaddr = (ptr_t)(map -> pr_vaddr);
	    ps = map -> pr_pagesize;
	    np = map -> pr_npage;
	    /* printf("vaddr = 0x%X, ps = 0x%X, np = 0x%X\n", vaddr, ps, np); */
	    limit = vaddr + ps * np;
	    bufp += sizeof (struct prasmap);
	    for (current_addr = vaddr;
	         current_addr < limit; current_addr += ps){
	        if ((*bufp++) & PG_MODIFIED) {
	            register struct hblk * h = (struct hblk *) current_addr;
	            
	            while ((ptr_t)h < current_addr + ps) {
	                register word index = PHT_HASH(h);
	                
	                set_pht_entry_from_index(GC_grungy_pages, index);
#			ifdef SOLARIS_THREADS
			  {
			    register int slot = FRESH_PAGE_SLOT(h);
			    
			    if (GC_fresh_pages[slot] == h) {
			        GC_fresh_pages[slot] = 0;
			    }
			  }
#			endif
	                h++;
	            }
	        }
	    }
	    bufp += sizeof(long) - 1;
	    bufp = (char *)((unsigned long)bufp & ~(sizeof(long)-1));
	}
    /* Update GC_written_pages. */
        GC_or_pages(GC_written_pages, GC_grungy_pages);
#   ifdef SOLARIS_THREADS
      /* Make sure that old stacks are considered completely clean	*/
      /* unless written again.						*/
	GC_old_stacks_are_fresh();
#   endif
}

#undef READ

GC_bool GC_page_was_dirty(h)
struct hblk *h;
{
    register word index = PHT_HASH(h);
    register GC_bool result;
    
    result = get_pht_entry_from_index(GC_grungy_pages, index);
#   ifdef SOLARIS_THREADS
	if (result && PAGE_IS_FRESH(h)) result = FALSE;
	/* This happens only if page was declared fresh since	*/
	/* the read_dirty call, e.g. because it's in an unused  */
	/* thread stack.  It's OK to treat it as clean, in	*/
	/* that case.  And it's consistent with 		*/
	/* GC_page_was_ever_dirty.				*/
#   endif
    return(result);
}

GC_bool GC_page_was_ever_dirty(h)
struct hblk *h;
{
    register word index = PHT_HASH(h);
    register GC_bool result;
    
    result = get_pht_entry_from_index(GC_written_pages, index);
#   ifdef SOLARIS_THREADS
	if (result && PAGE_IS_FRESH(h)) result = FALSE;
#   endif
    return(result);
}

/* Caller holds allocation lock.	*/
void GC_is_fresh(h, n)
struct hblk *h;
word n;
{

    register word index;
    
#   ifdef SOLARIS_THREADS
      register word i;
      
      if (GC_fresh_pages != 0) {
        for (i = 0; i < n; i++) {
          ADD_FRESH_PAGE(h + i);
        }
      }
#   endif
}

# endif /* PROC_VDB */


# ifdef PCR_VDB

# include "vd/PCR_VD.h"

# define NPAGES (32*1024)	/* 128 MB */

PCR_VD_DB  GC_grungy_bits[NPAGES];

ptr_t GC_vd_base;	/* Address corresponding to GC_grungy_bits[0]	*/
			/* HBLKSIZE aligned.				*/

void GC_dirty_init()
{
    GC_dirty_maintained = TRUE;
    /* For the time being, we assume the heap generally grows up */
    GC_vd_base = GC_heap_sects[0].hs_start;
    if (GC_vd_base == 0) {
   	ABORT("Bad initial heap segment");
    }
    if (PCR_VD_Start(HBLKSIZE, GC_vd_base, NPAGES*HBLKSIZE)
	!= PCR_ERes_okay) {
	ABORT("dirty bit initialization failed");
    }
}

void GC_read_dirty()
{
    /* lazily enable dirty bits on newly added heap sects */
    {
        static int onhs = 0;
        int nhs = GC_n_heap_sects;
        for( ; onhs < nhs; onhs++ ) {
            PCR_VD_WriteProtectEnable(
                    GC_heap_sects[onhs].hs_start,
                    GC_heap_sects[onhs].hs_bytes );
        }
    }


    if (PCR_VD_Clear(GC_vd_base, NPAGES*HBLKSIZE, GC_grungy_bits)
        != PCR_ERes_okay) {
	ABORT("dirty bit read failed");
    }
}

GC_bool GC_page_was_dirty(h)
struct hblk *h;
{
    if((ptr_t)h < GC_vd_base || (ptr_t)h >= GC_vd_base + NPAGES*HBLKSIZE) {
	return(TRUE);
    }
    return(GC_grungy_bits[h - (struct hblk *)GC_vd_base] & PCR_VD_DB_dirtyBit);
}

/*ARGSUSED*/
void GC_write_hint(h)
struct hblk *h;
{
    PCR_VD_WriteProtectDisable(h, HBLKSIZE);
    PCR_VD_WriteProtectEnable(h, HBLKSIZE);
}

# endif /* PCR_VDB */

/*
 * Call stack save code for debugging.
 * Should probably be in mach_dep.c, but that requires reorganization.
 */
#if defined(SPARC) && !defined(LINUX)
#   if defined(SUNOS4)
#     include <machine/frame.h>
#   else
#     if defined (DRSNX)
#	include <sys/sparc/frame.h>
#     else
#        if defined(OPENBSD)
#          include <frame.h>
#        else
#          include <sys/frame.h>
#        endif
#     endif
#   endif
#   if NARGS > 6
	--> We only know how to to get the first 6 arguments
#   endif

#ifdef SAVE_CALL_CHAIN
/* Fill in the pc and argument information for up to NFRAMES of my	*/
/* callers.  Ignore my frame and my callers frame.			*/

#ifdef OPENBSD
#  define FR_SAVFP fr_fp
#  define FR_SAVPC fr_pc
#else
#  define FR_SAVFP fr_savfp
#  define FR_SAVPC fr_savpc
#endif

void GC_save_callers (info) 
struct callinfo info[NFRAMES];
{
  struct frame *frame;
  struct frame *fp;
  int nframes = 0;
  word GC_save_regs_in_stack();

  frame = (struct frame *) GC_save_regs_in_stack ();
  
  for (fp = frame -> FR_SAVFP; fp != 0 && nframes < NFRAMES;
       fp = fp -> FR_SAVFP, nframes++) {
      register int i;
      
      info[nframes].ci_pc = fp->FR_SAVPC;
      for (i = 0; i < NARGS; i++) {
	info[nframes].ci_arg[i] = ~(fp->fr_arg[i]);
      }
  }
  if (nframes < NFRAMES) info[nframes].ci_pc = 0;
}

#endif /* SAVE_CALL_CHAIN */
#endif /* SPARC */


<|MERGE_RESOLUTION|>--- conflicted
+++ resolved
@@ -75,12 +75,8 @@
 # endif
 
 # if defined(LINUX) && \
-<<<<<<< HEAD
-     (defined(POWERPC) || defined(SPARC) || defined(ALPHA) || defined(IA64))
-=======
      (defined(POWERPC) || defined(SPARC) || defined(ALPHA) || defined(IA64) \
       || defined(MIPS))
->>>>>>> 29be14a4
 #   define NEED_FIND_LIMIT
 # endif
 
@@ -147,13 +143,8 @@
 # define OPT_PROT_EXEC 0
 #endif
 
-<<<<<<< HEAD
-#if defined(LINUX) && (defined(POWERPC) || defined(SPARC) || defined(ALPHA) \
-    		       || defined(IA64))
-=======
 #if defined(SEARCH_FOR_DATA_START)
   /* The following doesn't work if the GC is in a dynamic library.	*/
->>>>>>> 29be14a4
   /* The I386 case can be handled without a search.  The Alpha case	*/
   /* used to be handled differently as well, but the rules changed	*/
   /* for recent Linux versions.  This seems to be the easiest way to	*/
@@ -607,35 +598,6 @@
 
 #ifdef LINUX_STACKBOTTOM
 
-<<<<<<< HEAD
-# define STAT_SKIP 27   /* Number of fields preceding startstack	*/
-			/* field in /proc/<pid>/stat			*/
-
-  ptr_t GC_linux_stack_base(void)
-  {
-    char buf[50];
-    FILE *f;
-    char c;
-    word result = 0;
-    int i;
-
-    sprintf(buf, "/proc/%d/stat", getpid());
-    f = fopen(buf, "r");
-    if (NULL == f) ABORT("Couldn't open /proc/<pid>/stat");
-    c = getc(f);
-    /* Skip the required number of fields.  This number is hopefully	*/
-    /* constant across all Linux implementations.			*/
-      for (i = 0; i < STAT_SKIP; ++i) {
-	while (isspace(c)) c = getc(f);
-	while (!isspace(c)) c = getc(f);
-      }
-    while (isspace(c)) c = getc(f);
-    while (isdigit(c)) {
-      result *= 10;
-      result += c - '0';
-      c = getc(f);
-    }
-=======
 #include <sys/types.h>
 #include <sys/stat.h>
 #include <fcntl.h>
@@ -678,7 +640,6 @@
       c = stat_buf[buf_offset++];
     }
     close(f);
->>>>>>> 29be14a4
     if (result < 0x10000000) ABORT("Absurd stack bottom value");
     return (ptr_t)result;
   }
@@ -1880,12 +1841,9 @@
 #	  else
 #	    ifdef IA64
 	      char * addr = si -> si_addr;
-<<<<<<< HEAD
-=======
 	      /* I believe this is claimed to work on all platforms for	*/
 	      /* Linux 2.3.47 and later.  Hopefully we don't have to	*/
 	      /* worry about earlier kernels on IA64.			*/
->>>>>>> 29be14a4
 #	    else
 #             if defined(POWERPC)
                 char * addr = (char *) (sc.regs->dar);
