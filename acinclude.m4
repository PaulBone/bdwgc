--- conflicted
+++ resolved
@@ -27,11 +27,7 @@
     alpha*) 
       GC_ALPHA_VERSION=`echo $GC_ALPHA_VERSION \
       | sed 's/alpha\([[0-9]][[0-9]]*\)/\1/'` ;;
-<<<<<<< HEAD
-    *)  GC_VERSION_MAJOR='' ;;
-=======
     *)  GC_ALPHA_MAJOR='' ;;
->>>>>>> cab07051
   esac
 
   if test :$GC_VERSION_MAJOR: = :: \
