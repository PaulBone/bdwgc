/* 
 * Copyright 1988, 1989 Hans-J. Boehm, Alan J. Demers
 * Copyright (c) 1991-1994 by Xerox Corporation.  All rights reserved.
 *
 * THIS MATERIAL IS PROVIDED AS IS, WITH ABSOLUTELY NO WARRANTY EXPRESSED
 * OR IMPLIED.  ANY USE IS AT YOUR OWN RISK.
 *
 * Permission is hereby granted to use or copy this program
 * for any purpose,  provided the above notices are retained on all copies.
 * Permission to modify the code and to distribute modified code is granted,
 * provided the above notices are retained, and a notice that the code was
 * modified is included with the above copyright notice.
 */
/* Boehm, October 9, 1995 1:06 pm PDT */
# include <stdio.h>
# include "gc_priv.h"

/* Data structure for list of root sets.				*/
/* We keep a hash table, so that we can filter out duplicate additions.	*/
/* Under Win32, we need to do a better job of filtering overlaps, so	*/
/* we resort to sequential search, and pay the price.			*/
/* This is really declared in gc_priv.h:
struct roots {
	ptr_t r_start;
	ptr_t r_end;
 #	ifndef MSWIN32
	  struct roots * r_next;
 #	endif
	GC_bool r_tmp;
	  	-- Delete before registering new dynamic libraries
};

struct roots GC_static_roots[MAX_ROOT_SETS];
*/

static int n_root_sets = 0;

	/* GC_static_roots[0..n_root_sets) contains the valid root sets. */

# if !defined(NO_DEBUGGING)
/* For debugging:	*/
void GC_print_static_roots()
{
    register int i;
    size_t total = 0;
    
    for (i = 0; i < n_root_sets; i++) {
        GC_printf2("From 0x%lx to 0x%lx ",
        	   (unsigned long) GC_static_roots[i].r_start,
        	   (unsigned long) GC_static_roots[i].r_end);
        if (GC_static_roots[i].r_tmp) {
            GC_printf0(" (temporary)\n");
        } else {
            GC_printf0("\n");
        }
        total += GC_static_roots[i].r_end - GC_static_roots[i].r_start;
    }
    GC_printf1("Total size: %ld\n", (unsigned long) total);
    if (GC_root_size != total) {
     	GC_printf1("GC_root_size incorrect: %ld!!\n",
     		   (unsigned long) GC_root_size);
    }
}
# endif /* NO_DEBUGGING */

/* Primarily for debugging support:	*/
/* Is the address p in one of the registered static			*/
/* root sections?							*/
GC_bool GC_is_static_root(p)
ptr_t p;
{
    static int last_root_set = 0;
    register int i;
    
    
    if (p >= GC_static_roots[last_root_set].r_start
        && p < GC_static_roots[last_root_set].r_end) return(TRUE);
    for (i = 0; i < n_root_sets; i++) {
    	if (p >= GC_static_roots[i].r_start
            && p < GC_static_roots[i].r_end) {
            last_root_set = i;
            return(TRUE);
        }
    }
    return(FALSE);
}

#ifndef MSWIN32
/* 
#   define LOG_RT_SIZE 6
#   define RT_SIZE (1 << LOG_RT_SIZE)  -- Power of 2, may be != MAX_ROOT_SETS

    struct roots * GC_root_index[RT_SIZE];
	-- Hash table header.  Used only to check whether a range is
	-- already present.
	-- really defined in gc_priv.h
*/

static int rt_hash(addr)
char * addr;
{
    word result = (word) addr;
#   if CPP_WORDSZ > 8*LOG_RT_SIZE
	result ^= result >> 8*LOG_RT_SIZE;
#   endif
#   if CPP_WORDSZ > 4*LOG_RT_SIZE
	result ^= result >> 4*LOG_RT_SIZE;
#   endif
    result ^= result >> 2*LOG_RT_SIZE;
    result ^= result >> LOG_RT_SIZE;
    result &= (RT_SIZE-1);
    return(result);
}

/* Is a range starting at b already in the table? If so return a	*/
/* pointer to it, else NIL.						*/
struct roots * GC_roots_present(b)
char *b;
{
    register int h = rt_hash(b);
    register struct roots *p = GC_root_index[h];
    
    while (p != 0) {
        if (p -> r_start == (ptr_t)b) return(p);
        p = p -> r_next;
    }
    return(FALSE);
}

/* Add the given root structure to the index. */
static void add_roots_to_index(p)
struct roots *p;
{
    register int h = rt_hash(p -> r_start);
    
    p -> r_next = GC_root_index[h];
    GC_root_index[h] = p;
}

# else /* MSWIN32 */

#   define add_roots_to_index(p)

# endif




word GC_root_size = 0;

void GC_add_roots(b, e)
char * b; char * e;
{
    DCL_LOCK_STATE;
    
    DISABLE_SIGNALS();
    LOCK();
    GC_add_roots_inner(b, e, FALSE);
    UNLOCK();
    ENABLE_SIGNALS();
}


/* Add [b,e) to the root set.  Adding the same interval a second time	*/
/* is a moderately fast noop, and hence benign.  We do not handle	*/
/* different but overlapping intervals efficiently.  (We do handle	*/
/* them correctly.)							*/
/* Tmp specifies that the interval may be deleted before 		*/
/* reregistering dynamic libraries.					*/ 
void GC_add_roots_inner(b, e, tmp)
char * b; char * e;
GC_bool tmp;
{
    struct roots * old;
    
#   ifdef MSWIN32
      /* Spend the time to ensure that there are no overlapping	*/
      /* or adjacent intervals.					*/
      /* This could be done faster with e.g. a			*/
      /* balanced tree.  But the execution time here is		*/
      /* virtually guaranteed to be dominated by the time it	*/
      /* takes to scan the roots.				*/
      {
        register int i;
        
        for (i = 0; i < n_root_sets; i++) {
            old = GC_static_roots + i;
            if ((ptr_t)b <= old -> r_end && (ptr_t)e >= old -> r_start) {
                if ((ptr_t)b < old -> r_start) {
                    old -> r_start = (ptr_t)b;
                    GC_root_size += (old -> r_start - (ptr_t)b);
                }
                if ((ptr_t)e > old -> r_end) {
                    old -> r_end = (ptr_t)e;
                    GC_root_size += ((ptr_t)e - old -> r_end);
                }
                old -> r_tmp &= tmp;
                break;
            }
        }
        if (i < n_root_sets) {
          /* merge other overlapping intervals */
            struct roots *other;
            
            for (i++; i < n_root_sets; i++) {
              other = GC_static_roots + i;
              b = (char *)(other -> r_start);
              e = (char *)(other -> r_end);
              if ((ptr_t)b <= old -> r_end && (ptr_t)e >= old -> r_start) {
                if ((ptr_t)b < old -> r_start) {
                    old -> r_start = (ptr_t)b;
                    GC_root_size += (old -> r_start - (ptr_t)b);
                }
                if ((ptr_t)e > old -> r_end) {
                    old -> r_end = (ptr_t)e;
                    GC_root_size += ((ptr_t)e - old -> r_end);
                }
                old -> r_tmp &= other -> r_tmp;
                /* Delete this entry. */
                  GC_root_size -= (other -> r_end - other -> r_start);
                  other -> r_start = GC_static_roots[n_root_sets-1].r_start;
                  other -> r_end = GC_static_roots[n_root_sets-1].r_end;
                                  n_root_sets--;
              }
            }
          return;
        }
      }
#   else
      old = GC_roots_present(b);
      if (old != 0) {
        if ((ptr_t)e <= old -> r_end) /* already there */ return;
        /* else extend */
        GC_root_size += (ptr_t)e - old -> r_end;
        old -> r_end = (ptr_t)e;
        return;
      }
#   endif
    if (n_root_sets == MAX_ROOT_SETS) {
        ABORT("Too many root sets\n");
    }
    GC_static_roots[n_root_sets].r_start = (ptr_t)b;
    GC_static_roots[n_root_sets].r_end = (ptr_t)e;
    GC_static_roots[n_root_sets].r_tmp = tmp;
#   ifndef MSWIN32
      GC_static_roots[n_root_sets].r_next = 0;
#   endif
    add_roots_to_index(GC_static_roots + n_root_sets);
    GC_root_size += (ptr_t)e - (ptr_t)b;
    n_root_sets++;
}

void GC_clear_roots GC_PROTO((void))
{
    DCL_LOCK_STATE;
    
    DISABLE_SIGNALS();
    LOCK();
    n_root_sets = 0;
    GC_root_size = 0;
#   ifndef MSWIN32
    {
    	register int i;
    	
    	for (i = 0; i < RT_SIZE; i++) GC_root_index[i] = 0;
    }
#   endif
    UNLOCK();
    ENABLE_SIGNALS();
}

/* Internal use only; lock held.	*/
void GC_remove_tmp_roots()
{
    register int i;
    
    for (i = 0; i < n_root_sets; ) {
    	if (GC_static_roots[i].r_tmp) {
    	    GC_root_size -=
		(GC_static_roots[i].r_end - GC_static_roots[i].r_start);
    	    GC_static_roots[i].r_start = GC_static_roots[n_root_sets-1].r_start;
    	    GC_static_roots[i].r_end = GC_static_roots[n_root_sets-1].r_end;
    	    GC_static_roots[i].r_tmp = GC_static_roots[n_root_sets-1].r_tmp;
    	    n_root_sets--;
    	} else {
    	    i++;
    	}
    }
#   ifndef MSWIN32
    {
    	register int i;
    	
    	for (i = 0; i < RT_SIZE; i++) GC_root_index[i] = 0;
    	for (i = 0; i < n_root_sets; i++)
		add_roots_to_index(GC_static_roots + i);
    }
#   endif
    
}

ptr_t GC_approx_sp()
{
    word dummy;
    
    return((ptr_t)(&dummy));
}

/*
 * Data structure for excluded static roots.
 * Real declaration is in gc_priv.h.

struct exclusion {
    ptr_t e_start;
    ptr_t e_end;
};

struct exclusion GC_excl_table[MAX_EXCLUSIONS];
					-- Array of exclusions, ascending
					-- address order.
*/

size_t GC_excl_table_entries = 0;	/* Number of entries in use.	  */

/* Return the first exclusion range that includes an address >= start_addr */
/* Assumes the exclusion table contains at least one entry (namely the	   */
/* GC data structures).							   */
struct exclusion * GC_next_exclusion(start_addr)
ptr_t start_addr;
{
    size_t low = 0;
    size_t high = GC_excl_table_entries - 1;
    size_t mid;

    while (high > low) {
	mid = (low + high) >> 1;
	/* low <= mid < high	*/
	if ((word) GC_excl_table[mid].e_end <= (word) start_addr) {
	    low = mid + 1;
	} else {
	    high = mid;
	}
    }
    if ((word) GC_excl_table[low].e_end <= (word) start_addr) return 0;
    return GC_excl_table + low;
}

void GC_exclude_static_roots(start, finish)
GC_PTR start;
GC_PTR finish;
{
    struct exclusion * next;
    size_t next_index, i;

    if (0 == GC_excl_table_entries) {
	next = 0;
    } else {
	next = GC_next_exclusion(start);
    }
    if (0 != next) {
      if ((word)(next -> e_start) < (word) finish) {
	/* incomplete error check. */
	ABORT("exclusion ranges overlap");
      }  
      if ((word)(next -> e_start) == (word) finish) {
        /* extend old range backwards	*/
          next -> e_start = (ptr_t)start;
	  return;
      }
      next_index = next - GC_excl_table;
      for (i = GC_excl_table_entries; i > next_index; --i) {
	GC_excl_table[i] = GC_excl_table[i-1];
      }
    } else {
      next_index = GC_excl_table_entries;
    }
    if (GC_excl_table_entries == MAX_EXCLUSIONS) ABORT("Too many exclusions");
    GC_excl_table[next_index].e_start = (ptr_t)start;
    GC_excl_table[next_index].e_end = (ptr_t)finish;
    ++GC_excl_table_entries;
}

/* Invoke push_conditional on ranges that are not excluded. */
void GC_push_conditional_with_exclusions(bottom, top, all)
ptr_t bottom;
ptr_t top;
int all;
{
    struct exclusion * next;
    ptr_t excl_start;

    while (bottom < top) {
        next = GC_next_exclusion(bottom);
	if (0 == next || (excl_start = next -> e_start) >= top) {
	    GC_push_conditional(bottom, top, all);
	    return;
	}
	if (excl_start > bottom) GC_push_conditional(bottom, excl_start, all);
	bottom = next -> e_end;
    }
}

/*
 * In the absence of threads, push the stack contents.
 * In the presence of threads, push enough of the current stack
 * to ensure that callee-save registers saved in collector frames have been
 * seen.
 */
void GC_push_current_stack(cold_gc_frame)
ptr_t cold_gc_frame;
{
#   if defined(THREADS)
	if (0 == cold_gc_frame) return;
#       ifdef STACK_GROWS_DOWN
    	  GC_push_all_eager(GC_approx_sp(), cold_gc_frame);
<<<<<<< HEAD
#	  ifdef IA64
	    --> fix this
#	  endif
=======
	  /* For IA64, the register stack backing store is handled 	*/
	  /* in the thread-specific code.				*/
>>>>>>> 29be14a4
#       else
	  GC_push_all_eager( cold_gc_frame, GC_approx_sp() );
#       endif
#   else
#   	ifdef STACK_GROWS_DOWN
    	    GC_push_all_stack_partially_eager( GC_approx_sp(), GC_stackbottom,
					       cold_gc_frame );
#	    ifdef IA64
	      /* We also need to push the register stack backing store. */
	      /* This should really be done in the same way as the	*/
	      /* regular stack.  For now we fudge it a bit.		*/
	      /* Note that the backing store grows up, so we can't use	*/
	      /* GC_push_all_stack_partially_eager.			*/
	      {
		extern word GC_save_regs_ret_val;
			/* Previously set to backing store pointer.	*/
		ptr_t bsp = (ptr_t) GC_save_regs_ret_val;
	        ptr_t cold_gc_bs_pointer;
#		ifdef ALL_INTERIOR_POINTERS
	          cold_gc_bs_pointer = bsp - 2048;
		  if (cold_gc_bs_pointer < BACKING_STORE_BASE) {
		    cold_gc_bs_pointer = BACKING_STORE_BASE;
		  }
		  GC_push_all(BACKING_STORE_BASE, cold_gc_bs_pointer);
#		else
		  cold_gc_bs_pointer = BACKING_STORE_BASE;
#		endif
		GC_push_all_eager(cold_gc_bs_pointer, bsp);
		/* All values should be sufficiently aligned that we	*/
		/* dont have to worry about the boundary.		*/
	      }
#	    endif
#       else
	    GC_push_all_stack_partially_eager( GC_stackbottom, GC_approx_sp(),
					       cold_gc_frame );
#       endif
#   endif /* !THREADS */
}

/*
 * Call the mark routines (GC_tl_push for a single pointer, GC_push_conditional
 * on groups of pointers) on every top level accessible pointer.
 * If all is FALSE, arrange to push only possibly altered values.
 * Cold_gc_frame is an address inside a GC frame that
 * remains valid until all marking is complete.
 * A zero value indicates that it's OK to miss some
 * register values.
 */
void GC_push_roots(all, cold_gc_frame)
GC_bool all;
ptr_t cold_gc_frame;
{
    register int i;

    /*
     * push registers - i.e., call GC_push_one(r) for each
     * register contents r.
     */
#   ifdef USE_GENERIC_PUSH_REGS
	GC_generic_push_regs(cold_gc_frame);
#   else
        GC_push_regs(); /* usually defined in machine_dep.c */
#   endif
        
    /*
     * Next push static data.  This must happen early on, since it's
     * not robust against mark stack overflow.
     */
     /* Reregister dynamic libraries, in case one got added.	*/
#      if (defined(DYNAMIC_LOADING) || defined(MSWIN32) || defined(PCR)) \
           && !defined(SRC_M3)
         GC_remove_tmp_roots();
         GC_register_dynamic_libraries();
#      endif
     /* Mark everything in static data areas                             */
       for (i = 0; i < n_root_sets; i++) {
         GC_push_conditional_with_exclusions(
			     GC_static_roots[i].r_start,
			     GC_static_roots[i].r_end, all);
       }

    /*
     * Now traverse stacks.
     */
#   if !defined(USE_GENERIC_PUSH_REGS)
	GC_push_current_stack(cold_gc_frame);
	/* IN the threads case, this only pushes collector frames.      */
	/* In the USE_GENERIC_PUSH_REGS case, this is done inside	*/
	/* GC_push_regs, so that we catch callee-save registers saved	*/
	/* inside the GC_push_regs frame.				*/
	/* In the case of linux threads on Ia64, the hot section of	*/
	/* the main stack is marked here, but the register stack	*/
	/* backing store is handled in the threads-specific code.	*/
#   endif
    if (GC_push_other_roots != 0) (*GC_push_other_roots)();
    	/* In the threads case, this also pushes thread stacks.	*/
}
<|MERGE_RESOLUTION|>--- conflicted
+++ resolved
@@ -412,14 +412,8 @@
 	if (0 == cold_gc_frame) return;
 #       ifdef STACK_GROWS_DOWN
     	  GC_push_all_eager(GC_approx_sp(), cold_gc_frame);
-<<<<<<< HEAD
-#	  ifdef IA64
-	    --> fix this
-#	  endif
-=======
 	  /* For IA64, the register stack backing store is handled 	*/
 	  /* in the thread-specific code.				*/
->>>>>>> 29be14a4
 #       else
 	  GC_push_all_eager( cold_gc_frame, GC_approx_sp() );
 #       endif
