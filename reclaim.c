--- conflicted
+++ resolved
@@ -595,44 +595,32 @@
       switch(sz) {
 #      ifndef SMALL_CONFIG
         case 1:
-<<<<<<< HEAD
-	    full = GC_block_nearly_full1(hhdr, 0xffffffffl);
-=======
 #           if CPP_WORDSZ == 64
 	      full = GC_block_nearly_full1(hhdr, 0xffffffffffffffffl);
 #	    else
 	      full = GC_block_nearly_full1(hhdr, 0xffffffffl);
 #	    endif
->>>>>>> 29be14a4
 	    if (TRUE == full) goto out;
 	    if (FALSE == full) GC_write_hint(hbp);
 	    /* In the DONT_KNOW case, we let reclaim fault.	*/
             *flh = GC_reclaim1(hbp, hhdr, *flh);
             break;
         case 2:
-<<<<<<< HEAD
-	    full = GC_block_nearly_full1(hhdr, 0x55555555l);
-=======
 #           if CPP_WORDSZ == 64
 	      full = GC_block_nearly_full1(hhdr, 0x5555555555555555l);
 #	    else
 	      full = GC_block_nearly_full1(hhdr, 0x55555555l);
 #	    endif
->>>>>>> 29be14a4
 	    if (TRUE == full) goto out;
 	    if (FALSE == full) GC_write_hint(hbp);
             *flh = GC_reclaim_clear2(hbp, hhdr, *flh);
             break;
         case 4:
-<<<<<<< HEAD
-	    full = GC_block_nearly_full1(hhdr, 0x11111111l);
-=======
 #           if CPP_WORDSZ == 64
 	      full = GC_block_nearly_full1(hhdr, 0x1111111111111111l);
 #	    else
 	      full = GC_block_nearly_full1(hhdr, 0x11111111l);
 #	    endif
->>>>>>> 29be14a4
 	    if (TRUE == full) goto out;
 	    if (FALSE == full) GC_write_hint(hbp);
             *flh = GC_reclaim_clear4(hbp, hhdr, *flh);
@@ -649,43 +637,31 @@
       switch(sz) {
 #      ifndef SMALL_CONFIG
         case 1:
-<<<<<<< HEAD
-	    full = GC_block_nearly_full1(hhdr, 0xffffffffl);
-=======
 #           if CPP_WORDSZ == 64
 	      full = GC_block_nearly_full1(hhdr, 0xffffffffffffffffl);
 #	    else
 	      full = GC_block_nearly_full1(hhdr, 0xffffffffl);
 #	    endif
->>>>>>> 29be14a4
 	    if (TRUE == full) goto out;
 	    if (FALSE == full) GC_write_hint(hbp);
             *flh = GC_reclaim1(hbp, hhdr, *flh);
             break;
         case 2:
-<<<<<<< HEAD
-	    full = GC_block_nearly_full1(hhdr, 0x55555555l);
-=======
 #           if CPP_WORDSZ == 64
 	      full = GC_block_nearly_full1(hhdr, 0x5555555555555555l);
 #	    else
 	      full = GC_block_nearly_full1(hhdr, 0x55555555l);
 #	    endif
->>>>>>> 29be14a4
 	    if (TRUE == full) goto out;
 	    if (FALSE == full) GC_write_hint(hbp);
             *flh = GC_reclaim_uninit2(hbp, hhdr, *flh);
             break;
         case 4:
-<<<<<<< HEAD
-	    full = GC_block_nearly_full1(hhdr, 0x11111111l);
-=======
 #           if CPP_WORDSZ == 64
 	      full = GC_block_nearly_full1(hhdr, 0x1111111111111111l);
 #	    else
 	      full = GC_block_nearly_full1(hhdr, 0x11111111l);
 #	    endif
->>>>>>> 29be14a4
 	    if (TRUE == full) goto out;
 	    if (FALSE == full) GC_write_hint(hbp);
             *flh = GC_reclaim_uninit4(hbp, hhdr, *flh);
