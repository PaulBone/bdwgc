--- conflicted
+++ resolved
@@ -55,11 +55,7 @@
     !defined(MSWIN32) && !defined(MSWINCE) && \
     !(defined(ALPHA) && defined(OSF1)) && \
     !defined(HPUX) && !(defined(LINUX) && defined(__ELF__)) && \
-<<<<<<< HEAD
-    !defined(RS6000) && !defined(SCO_ELF) && \
-=======
     !defined(RS6000) && !defined(SCO_ELF) && !defined(DGUX) && \
->>>>>>> f3632431
     !(defined(FREEBSD) && defined(__ELF__)) && \
     !(defined(NETBSD) && defined(__ELF__)) && !defined(HURD)
  --> We only know how to find data segments of dynamic libraries for the
@@ -268,11 +264,7 @@
 # endif /* SUNOS */
 
 #if defined(LINUX) && defined(__ELF__) || defined(SCO_ELF) || \
-<<<<<<< HEAD
-    (defined(FREEBSD) && defined(__ELF__)) || \
-=======
     (defined(FREEBSD) && defined(__ELF__)) || defined(DGUX) || \
->>>>>>> f3632431
     (defined(NETBSD) && defined(__ELF__)) || defined(HURD)
 
 
@@ -467,13 +459,6 @@
 /* For glibc 2.2.4+.  Unfortunately, it doesn't work for older	*/
 /* versions.  Thanks to Jakub Jelinek for most of the code.	*/
 
-<<<<<<< HEAD
-#include <stddef.h>
-#include <elf.h>
-#include <link.h>
-
-=======
->>>>>>> f3632431
 # if defined(LINUX) /* Are others OK here, too? */ \
      && (__GLIBC__ > 2 || (__GLIBC__ == 2 && __GLIBC_MINOR__ > 2) \
          || (__GLIBC__ == 2 && __GLIBC_MINOR__ == 2 && defined(DT_CONFIG))) 
@@ -557,22 +542,10 @@
 
 # endif
 
-<<<<<<< HEAD
-/* Newer versions of Linux/Alpha and Linux/x86 define this macro.  We
- * define it for those older versions that don't.  */
-#  ifndef ElfW
-#    if !defined(ELF_CLASS) || ELF_CLASS == ELFCLASS32
-#      define ElfW(type) Elf32_##type
-#    else
-#      define ElfW(type) Elf64_##type
-#    endif
-#  endif
-=======
 #ifdef __GNUC__
 # pragma weak _DYNAMIC
 #endif
 extern ElfW(Dyn) _DYNAMIC[];
->>>>>>> f3632431
 
 static struct link_map *
 GC_FirstDLOpenedLinkMap()
