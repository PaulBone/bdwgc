--- conflicted
+++ resolved
@@ -53,11 +53,7 @@
     !(defined(ALPHA) && defined(OSF1)) && \
     !defined(HPUX) && !(defined(LINUX) && defined(__ELF__)) && \
     !defined(RS6000) && !defined(SCO_ELF) && \
-<<<<<<< HEAD
-    !(defined(NETBSD) && defined(__ELF__))
-=======
     !(defined(NETBSD) && defined(__ELF__)) && !defined(HURD)
->>>>>>> 9f27ae7a
  --> We only know how to find data segments of dynamic libraries for the
  --> above.  Additional SVR4 variants might not be too
  --> hard to add.
@@ -247,11 +243,7 @@
 # endif /* SUNOS */
 
 #if defined(LINUX) && defined(__ELF__) || defined(SCO_ELF) || \
-<<<<<<< HEAD
-    (defined(NETBSD) && defined(__ELF__))
-=======
     (defined(NETBSD) && defined(__ELF__)) || defined(HURD)
->>>>>>> 9f27ae7a
 
 
 #ifdef USE_PROC_FOR_LIBRARIES
