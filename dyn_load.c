--- conflicted
+++ resolved
@@ -724,10 +724,6 @@
     return GC_no_win32_dlls;
   }
 # endif /* win32 */
-<<<<<<< HEAD
-  
-# define HAVE_REGISTER_MAIN_STATIC_DATA
-=======
   
 # define HAVE_REGISTER_MAIN_STATIC_DATA
 
@@ -814,7 +810,6 @@
 	       buf -> Type);
   }
 # endif /* DEBUG_VIRTUALQUERY */
->>>>>>> cab07051
 
   void GC_register_dynamic_libraries()
   {
@@ -1074,9 +1069,6 @@
 
 #ifdef DARWIN
 
-<<<<<<< HEAD
-#include <mach-o/dyld.h>
-=======
 /* __private_extern__ hack required for pre-3.4 gcc versions.	*/
 #ifndef __private_extern__
 # define __private_extern__ extern
@@ -1085,7 +1077,6 @@
 #else
 # include <mach-o/dyld.h>
 #endif
->>>>>>> cab07051
 #include <mach-o/getsect.h>
 
 /*#define DARWIN_DEBUG*/
@@ -1129,7 +1120,6 @@
     GC_print_static_roots();
 #	endif
 }
-<<<<<<< HEAD
 
 /* This should never be called by a thread holding the lock */
 static void GC_dyld_image_remove(struct mach_header* hdr, unsigned long slide) {
@@ -1157,35 +1147,6 @@
     The dyld library takes it from there. */
 }
 
-=======
-
-/* This should never be called by a thread holding the lock */
-static void GC_dyld_image_remove(struct mach_header* hdr, unsigned long slide) {
-    unsigned long start,end,i;
-    const struct section *sec;
-    for(i=0;i<sizeof(GC_dyld_sections)/sizeof(GC_dyld_sections[0]);i++) {
-        sec = getsectbynamefromheader(
-            hdr,GC_dyld_sections[i].seg,GC_dyld_sections[i].sect);
-        if(sec == NULL || sec->size == 0) continue;
-        start = slide + sec->addr;
-        end = start + sec->size;
-#		ifdef DARWIN_DEBUG
-            GC_printf4("Removing section at %p-%p (%lu bytes) from image %s\n",
-                start,end,sec->size,GC_dyld_name_for_hdr(hdr));
-#		endif
-        GC_remove_roots((char*)start,(char*)end);
-    }
-#	ifdef DARWIN_DEBUG
-    GC_print_static_roots();
-#	endif
-}
-
-void GC_register_dynamic_libraries() {
-    /* Currently does nothing. The callbacks are setup by GC_init_dyld() 
-    The dyld library takes it from there. */
-}
-
->>>>>>> cab07051
 /* The _dyld_* functions have an internal lock so no _dyld functions
    can be called while the world is stopped without the risk of a deadlock.
    Because of this we MUST setup callbacks BEFORE we ever stop the world.
@@ -1193,34 +1154,6 @@
    allocation lock held. */
    
 void GC_init_dyld() {
-<<<<<<< HEAD
-    static GC_bool initialized = FALSE;
-    
-    if(initialized) return;
-    
-#   ifdef DARWIN_DEBUG
-        GC_printf0("Forcing full bind of GC code...\n");
-#   endif
-    if(!_dyld_bind_fully_image_containing_address((unsigned long*)GC_malloc))
-        GC_abort("_dyld_bind_fully_image_containing_addres failed");
-            
-#   ifdef DARWIN_DEBUG
-        GC_printf0("Registering dyld callbacks...\n");
-#   endif
-
-    /* Apple's Documentation:
-    When you call _dyld_register_func_for_add_image, the dynamic linker runtime
-    calls the specified callback (func) once for each of the images that is
-    currently loaded into the program. When a new image is added to the program,
-    your callback is called again with the mach_header for the new image, and the 	virtual memory slide amount of the new image. 
-        
-    This WILL properly register existing and all future libraries
-    */
-        
-    _dyld_register_func_for_add_image(GC_dyld_image_add);
-    _dyld_register_func_for_remove_image(GC_dyld_image_remove);
-    initialized = TRUE;
-=======
   static GC_bool initialized = FALSE;
   char *bind_fully_env = NULL;
   
@@ -1258,7 +1191,6 @@
         GC_abort("_dyld_bind_fully_image_containing_address failed");
     }
 
->>>>>>> cab07051
 }
 
 #define HAVE_REGISTER_MAIN_STATIC_DATA
