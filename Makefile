--- conflicted
+++ resolved
@@ -9,10 +9,7 @@
 # cord/de - builds dumb editor based on cords.
 ABI_FLAG= 
 CC=cc $(ABI_FLAG)
-<<<<<<< HEAD
-=======
 HOSTCC=$(CC)
->>>>>>> 29be14a4
 CXX=g++ $(ABI_FLAG)
 AS=as $(ABI_FLAG)
 #  The above doesn't work with gas, which doesn't run cpp.
@@ -169,15 +166,9 @@
 srcdir = .
 VPATH = $(srcdir)
 
-<<<<<<< HEAD
-OBJS= alloc.o reclaim.o allchblk.o misc.o mach_dep.o os_dep.o mark_rts.o headers.o mark.o obj_map.o blacklst.o finalize.o new_hblk.o dbg_mlc.o malloc.o stubborn.o checksums.o solaris_threads.o hpux_irix_threads.o linux_threads.o typd_mlc.o ptr_chck.o mallocx.o solaris_pthreads.o
-
-CSRCS= reclaim.c allchblk.c misc.c alloc.c mach_dep.c os_dep.c mark_rts.c headers.c mark.c obj_map.c pcr_interface.c blacklst.c finalize.c new_hblk.c real_malloc.c dyn_load.c dbg_mlc.c malloc.c stubborn.c checksums.c solaris_threads.c hpux_irix_threads.c linux_threads.c typd_mlc.c ptr_chck.c mallocx.c solaris_pthreads.c
-=======
 OBJS= alloc.o reclaim.o allchblk.o misc.o mach_dep.o os_dep.o mark_rts.o headers.o mark.o obj_map.o blacklst.o finalize.o new_hblk.o dbg_mlc.o malloc.o stubborn.o checksums.o solaris_threads.o hpux_irix_threads.o linux_threads.o typd_mlc.o ptr_chck.o mallocx.o solaris_pthreads.o gcj_mlc.o
 
 CSRCS= reclaim.c allchblk.c misc.c alloc.c mach_dep.c os_dep.c mark_rts.c headers.c mark.c obj_map.c pcr_interface.c blacklst.c finalize.c new_hblk.c real_malloc.c dyn_load.c dbg_mlc.c malloc.c stubborn.c checksums.c solaris_threads.c hpux_irix_threads.c linux_threads.c typd_mlc.c ptr_chck.c mallocx.c solaris_pthreads.c gcj_mlc.c
->>>>>>> 29be14a4
 
 CORD_SRCS=  cord/cordbscs.c cord/cordxtra.c cord/cordprnt.c cord/de.c cord/cordtest.c cord/cord.h cord/ec.h cord/private/cord_pos.h cord/de_win.c cord/de_win.h cord/de_cmds.h cord/de_win.ICO cord/de_win.RC cord/SCOPTIONS.amiga cord/SMakefile.amiga
 
@@ -189,12 +180,8 @@
     threadlibs.c if_mach.c if_not_there.c gc_cpp.cc gc_cpp.h weakpointer.h \
     gcc_support.c mips_ultrix_mach_dep.s include/gc_alloc.h gc_alloc.h \
     include/new_gc_alloc.h include/javaxfc.h sparc_sunos4_mach_dep.s \
-<<<<<<< HEAD
-    solaris_threads.h backptr.h hpux_test_and_clear.s $(CORD_SRCS)
-=======
     solaris_threads.h backptr.h hpux_test_and_clear.s include/gc_gcj.h \
     dbg_mlc.h $(CORD_SRCS)
->>>>>>> 29be14a4
 
 OTHER_FILES= Makefile PCR-Makefile OS2_MAKEFILE NT_MAKEFILE BCC_MAKEFILE \
            README test.c test_cpp.cc setjmp_t.c SMakefile.amiga \
