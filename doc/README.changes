This is a rough history of garbage collector bugs and versions.

This has been maintained with varying diligence over the years.

I made an attempt to include recent contributors here.  I apologize for any
omissions.

-------------------------

  Version 1.3 and immediately preceding versions contained spurious
assembly language assignments to TMP_SP.  Only the assignment in the PC/RT
code is necessary.  On other machines, with certain compiler options,
the assignments can lead to an unsaved register being overwritten.
Known to cause problems under SunOS 3.5 WITHOUT the -O option.  (With
-O the compiler recognizes it as dead code.  It probably shouldn't,
but that's another story.)

  Version 1.4 and earlier versions used compile time determined values
for the stack base.  This no longer works on Sun 3s, since Sun 3/80s use
a different stack base.  We now use a straightforward heuristic on all
machines on which it is known to work (incl. Sun 3s) and compile-time
determined values for the rest.  There should really be library calls
to determine such values.

  Version 1.5 and earlier did not ensure 8 byte alignment for objects
allocated on a sparc based machine.

  Version 1.8 added ULTRIX support in gc_private.h.
  
  Version 1.9 fixed a major bug in gc_realloc.
  
  Version 2.0 introduced a consistent naming convention for collector
routines and added support for registering dynamic library data segments
in the standard mark_roots.c.  Most of the data structures were revamped.
The treatment of interior pointers was completely changed.  Finalization
was added.  Support for locking was added.  Object kinds were added.
We added a black listing facility to avoid allocating at addresses known
to occur as integers somewhere in the address space.  Much of this
was accomplished by adapting ideas and code from the PCR collector.
The test program was changed and expanded.

  Version 2.1 was the first stable version since 1.9, and added support
for PPCR.

  Version 2.2 added debugging allocation, and fixed various bugs.  Among them:
- GC_realloc could fail to extend the size of the object for certain large object sizes.
- A blatant subscript range error in GC_printf, which unfortunately
  wasn't exercised on machines with sufficient stack alignment constraints.
- GC_register_displacement did the wrong thing if it was called after
  any allocation had taken place.
- The leak finding code would eventually break after 2048 byte
  byte objects leaked.
- interface.c didn't compile.
- The heap size remained much too small for large stacks.
- The stack clearing code behaved badly for large stacks, and perhaps
  on HP/PA machines.

  Version 2.3 added ALL_INTERIOR_POINTERS and fixed the following bugs:
- Missing declaration of etext in the A/UX version.
- Some PCR root-finding problems.
- Blacklisting was not 100% effective, because the plausible future
  heap bounds were being miscalculated.
- GC_realloc didn't handle out-of-memory correctly.
- GC_base could return a nonzero value for addresses inside free blocks.
- test.c wasn't really thread safe, and could erroneously report failure
  in a multithreaded environment.  (The locking primitives need to be
  replaced for other threads packages.)
- GC_CONS was thoroughly broken.
- On a SPARC with dynamic linking, signals stayed diabled while the
  client code was running.
  (Thanks to Manuel Serrano at INRIA for reporting the last two.)
  
  Version 2.4 added GC_free_space_divisor as a tuning knob, added
  support for OS/2 and linux, and fixed the following bugs:
- On machines with unaligned pointers (e.g. Sun 3), every 128th word could
  fail to be considered for marking.
- Dynamic_load.c erroneously added 4 bytes to the length of the data and
  bss sections of the dynamic library.  This could result in a bad memory
  reference if the actual length was a multiple of a page.  (Observed on
  Sun 3.  Can probably also happen on a Sun 4.)
  (Thanks to Robert Brazile for pointing out that the Sun 3 version
  was broken.  Dynamic library handling is still broken on Sun 3s
  under 4.1.1U1, but apparently not 4.1.1.  If you have such a machine,
  use -Bstatic.)
  
  Version 2.5 fixed the following bugs:
- Removed an explicit call to exit(1)
- Fixed calls to GC_printf and GC_err_printf, so the correct number of
  arguments are always supplied.  The OS/2 C compiler gets confused if
  the number of actuals and the number of formals differ.  (ANSI C
  doesn't require this to work.  The ANSI sanctioned way of doing things
  causes too many compatibility problems.)
  
  Version 3.0  added generational/incremental collection and stubborn
  objects.

  Version 3.1 added the following features:
- A workaround for a SunOS 4.X SPARC C compiler
  misfeature that caused problems when the collector was turned into
  a dynamic library.  
- A fix for a bug in GC_base that could result in a memory fault.
- A fix for a performance bug (and several other misfeatures) pointed
  out by Dave Detlefs and Al Dosser.
- Use of dirty bit information for static data under Solaris 2.X.
- DEC Alpha/OSF1 support (thanks to Al Dosser).
- Incremental collection on more platforms.
- A more refined heap expansion policy.  Less space usage by default.
- Various minor enhancements to reduce space usage, and to reduce
  the amount of memory scanned by the collector.
- Uncollectable allocation without per object overhead.
- More conscientious handling of out-of-memory conditions.
- Fixed a bug in debugging stubborn allocation.
- Fixed a bug that resulted in occasional erroneous reporting of smashed
  objects with debugging allocation.
- Fixed bogus leak reports of size 4096 blocks with FIND_LEAK.

  Version 3.2 fixed a serious and not entirely repeatable bug in
  the incremental collector.  It appeared only when dirty bit info
  on the roots was available, which is normally only under Solaris.
  It also added GC_general_register_disappearing_link, and some
  testing code.  Interface.c disappeared.

  Version 3.3 fixes several bugs and adds new ports:
- PCR-specific bugs.
- Missing locking in GC_free, redundant FASTUNLOCK
  in GC_malloc_stubborn, and 2 bugs in
  GC_unregister_disappearing_link.
  All of the above were pointed out by Neil Sharman
  (neil@cs.mu.oz.au).
- Common symbols allocated by the SunOS4.X dynamic loader
  were not included in the root set.
- Bug in GC_finalize (reported by Brian Beuning and Al Dosser)
- Merged Amiga port from Jesper Peterson (untested)
- Merged NeXT port from Thomas Funke (significantly
  modified and untested)

  Version 3.4:
- Fixed a performance bug in GC_realloc.
- Updated the amiga port.
- Added NetBSD and 386BSD ports.
- Added cord library.
- Added trivial performance enhancement for
  ALL_INTERIOR_POINTERS.  (Don't scan last word.)
  
  Version 3.5
- Minor collections now mark from roots only once, if that
  doesn't cause an excessive pause.
- The stack clearing heuristic was refined to prevent anomalies
  with very heavily recursive programs and sparse stacks.
- Fixed a bug that prevented mark stack growth in some cases.
  GC_objects_are_marked should be set to TRUE after a call
  to GC_push_roots and as part of GC_push_marked, since
  both can now set mark bits.  I think this is only a performance
  bug, but I wouldn't bet on it.  It's certainly very hard to argue
  that the old version was correct.
- Fixed an incremental collection bug that prevented it from
  working at all when HBLKSIZE != getpagesize()
- Changed dynamic_loading.c to include gc_priv.h before testing
  DYNAMIC_LOADING.  SunOS dynamic library scanning
  must have been broken in 3.4.
- Object size rounding now adapts to program behavior.
- Added a workaround (provided by Manuel Serrano and
  colleagues) to a long-standing SunOS 4.X (and 3.X?) ld bug
  that I had incorrectly assumed to have been squished.
  The collector was broken if the text segment size was within
  32 bytes of a multiple of 8K bytes, and if the beginning of
  the data segment contained interesting roots.  The workaround
  assumes a demand-loadable executable.  The original may have
  have "worked" in some other cases.
- Added dynamic library support under IRIX5.
- Added support for EMX under OS/2 (thanks to Ari Huttunen).
  
Version 3.6:
- fixed a bug in the mark stack growth code that was introduced
  in 3.4.
- fixed Makefile to work around DEC AXP compiler tail recursion
  bug.

Version 3.7:
- Added a workaround for an HP/UX compiler bug.
- Fixed another stack clearing performance bug.  Reworked
  that code once more.
  
Version 4.0:
- Added support for Solaris threads (which was possible
  only by reimplementing some fraction of Solaris threads,
  since Sun doesn't currently make the thread debugging
  interface available).
- Added non-threads win32 and win32S support.
- (Grudgingly, with suitable muttering of obscenities) renamed
  files so that the collector distribution could live on a FAT
  file system.  Files that are guaranteed to be useless on
  a PC still have long names.  Gc_inline.h and gc_private.h
  still exist, but now just include  gc_inl.h and gc_priv.h.
- Fixed a really obscure bug in finalization that could cause
  undetected mark stack overflows.  (I would be surprised if
  any real code ever tickled this one.)
- Changed finalization code to dynamically resize the hash
  tables it maintains.  (This probably does not matter for well-
  -written code.  It no doubt does for C++ code that overuses
  destructors.)
- Added typed allocation primitives.  Rewrote the marker to
  accommodate them with more reasonable efficiency.  This
  change should also speed up marking for GC_malloc allocated
  objects a little.  See gc_typed.h for new primitives.
- Improved debugging facilities slightly.  Allocation time
  stack traces are now kept by default on SPARC/SUNOS4.
  (Thanks to Scott Schwartz.)
- Added better support for small heap applications.
- Significantly extended cord package.  Fixed a bug in the
  implementation of lazily read files.  Printf and friends now
  have cord variants.  Cord traversals are a bit faster.
- Made ALL_INTERIOR_POINTERS recognition the default.
- Fixed de so that it can run in constant space, independent
  of file size.  Added simple string searching to cords and de.
- Added the Hull-Ellis C++ interface.
- Added dynamic library support for OSF/1.
  (Thanks to Al Dosser and Tim Bingham at DEC.)
- Changed argument to GC_expand_hp to be expressed
  in units of bytes instead of heap blocks.  (Necessary
  since the heap block size now varies depending on
  configuration.  The old version was never very clean.)
- Added GC_get_heap_size().  The previous "equivalent"
  was broken.
- Restructured the Makefile a bit.  

Since version 4.0:
- Changed finalization implementation to guarantee that
  finalization procedures are called outside of the allocation
  lock, making direct use of the interface a little less dangerous.
  MAY BREAK EXISTING CLIENTS that assume finalizers
  are protected by a lock.  Since there seem to be few multithreaded
  clients that use finalization, this is hopefully not much of
  a problem.
- Fixed a gross bug in CORD_prev.
- Fixed a bug in blacklst.c that could result in unbounded
  heap growth during startup on machines that do not clear
  memory obtained from the OS (e.g. win32S).
- Ported de editor to win32/win32S.  (This is now the only
  version with a mouse-sensitive UI.)
- Added GC_malloc_ignore_off_page to allocate large arrays
  in the presence of ALL_INTERIOR_POINTERS.
- Changed GC_call_with_alloc_lock to not disable signals in
  the single-threaded case.
- Reduced retry count in GC_collect_or_expand for garbage
  collecting when out of memory.
- Made uncollectable allocations bypass black-listing, as they
  should.
- Fixed a bug in typed_test in test.c that could cause (legitimate)
  GC crashes.
- Fixed some potential synchronization problems in finalize.c
- Fixed a real locking problem in typd_mlc.c.
- Worked around an AIX 3.2 compiler feature that results in
  out of bounds memory references.
- Partially worked around an IRIX5.2 beta problem (which may
  or may not persist to the final release).
- Fixed a bug in the heap integrity checking code that could
  result in explicitly deallocated objects being identified as
  smashed.  Fixed a bug in the dbg_mlc stack saving code
  that caused old argument pointers to be considered live.
- Fixed a bug in CORD_ncmp (and hence CORD_str).
- Repaired the OS2 port, which had suffered from bit rot
  in 4.0.  Worked around what appears to be CSet/2 V1.0
  optimizer bug.
- Fixed a Makefile bug for target "c++".

Since version 4.1:
- Multiple bug fixes/workarounds in the Solaris threads version.
  (It occasionally failed to locate some register contents for
  marking.  It also turns out that thr_suspend and friends are
  unreliable in Solaris 2.3.  Dirty bit reads appear
  to be unreliable under some weird 
  circumstances.  My stack marking code
  contained a serious performance bug.  The new code is
  extremely defensive, and has not failed in several cpu
  hours of testing.  But  no guarantees ...)
- Added MacOS support (thanks to Patrick Beard.)
- Fixed several syntactic bugs in gc_c++.h and friends.  (These
  didn't bother g++, but did bother most other compilers.)
  Fixed gc_c++.h finalization interface.  (It didn't.)
- 64 bit alignment for allocated objects was not guaranteed in a
  few cases in which it should have been.
- Added GC_malloc_atomic_ignore_off_page.
- Added GC_collect_a_little.
- Added some prototypes to gc.h.
- Some other minor bug fixes (notably in Makefile).
- Fixed OS/2 / EMX port (thanks to Ari Huttunen).
- Fixed AmigaDOS port. (thanks to Michel Schinz).
- Fixed the DATASTART definition under Solaris.  There
  was a 1 in 16K chance of the collector missing the first
  64K of static data (and thus crashing).
- Fixed some blatant anachronisms in the README file.
- Fixed PCR-Makefile for upcoming PPCR release.

Since version 4.2:
- Fixed SPARC alignment problem with GC_DEBUG.
- Fixed Solaris threads /proc workaround.  The real
  problem was an interaction with mprotect.
- Incorporated fix from Patrick Beard for gc_c++.h (now gc_cpp.h).
- Slightly improved allocator space utilization by
  fixing the GC_size_map mechanism.
- Integrated some Sony News and MIPS RISCos 4.51
  patches.  (Thanks to Nobuyuki Hikichi of
  Software Research Associates, Inc. Japan)
- Fixed HP_PA alignment problem.  (Thanks to
  xjam@cork.cs.berkeley.edu.)
- Added GC_same_obj and friends.  Changed GC_base
  to return 0 for pointers past the end of large objects.
  Improved GC_base performance with ALL_INTERIOR_POINTERS
  on machines with a slow integer mod operation.
  Added GC_PTR_ADD, GC_PTR_STORE, etc. to prepare
  for preprocessor.
- changed the default on most UNIX machines to be that
  signals are not disabled during critical GC operations.
  This is still ANSI-conforming, though somewhat dangerous
  in the presence of signal handlers. But the performance
  cost of the alternative is sometimes problematic.
  Can be changed back with a minor Makefile edit.
- renamed IS_STRING in gc.h, to CORD_IS_STRING, thus
  following my own naming convention.  Added the function
  CORD_to_const_char_star.
- Fixed a gross bug in GC_finalize.  Symptom: occasional
  address faults in that function.  (Thanks to Anselm
  Baird-Smith (Anselm.BairdSmith@inria.fr)
- Added port to ICL DRS6000 running DRS/NX.  Restructured
  things a bit to factor out common code, and remove obsolete
  code.  Collector should now run under SUNOS5 with either
  mprotect or /proc dirty bits.  (Thanks to Douglas Steel
  (doug@wg.icl.co.uk)).
- More bug fixes and workarounds for Solaris 2.X.  (These were
  mostly related to putting the collector in a dynamic library,
  which didn't really work before.  Also SOLARIS_THREADS
  didn't interact well with dl_open.)  Thanks to btlewis@eng.sun.com.
- Fixed a serious performance bug on the DEC Alpha.  The text
  segment was getting registered as part of the root set.
  (Amazingly, the result was still fast enough that the bug
  was not conspicuous.) The fix works on OSF/1, version 1.3.
  Hopefully it also works on other versions of OSF/1 ...
- Fixed a bug in GC_clear_roots.
- Fixed a bug in GC_generic_malloc_words_small that broke
  gc_inl.h.  (Reported by Antoine de Maricourt.  I broke it
  in trying to tweak the Mac port.) 
- Fixed some problems with cord/de under Linux.
- Fixed some cord problems, notably with CORD_riter4.
- Added DG/UX port.
  Thanks to Ben A. Mesander (ben@piglet.cr.usgs.gov)
- Added finalization registration routines with weaker ordering
  constraints.  (This is necessary for C++ finalization with
  multiple inheritance, since the compiler often adds self-cycles.)
- Filled the holes in the SCO port. (Thanks to Michael Arnoldus
  <chime@proinf.dk>.)
- John Ellis' additions to the C++ support:  From John:

* I completely rewrote the documentation in the interface gc_c++.h
(later renamed gc_cpp.h).  I've tried to make it both clearer and more
precise.

* The definition of accessibility now ignores pointers from an
finalizable object (an object with a clean-up function) to itself.
This allows objects with virtual base classes to be finalizable by the
collector.  Compilers typically implement virtual base classes using
pointers from an object to itself, which under the old definition of
accessibility prevented objects with virtual base classes from ever
being collected or finalized.

* gc_cleanup now includes gc as a virtual base.  This was enabled by
the change in the definition of accessibility.

* I added support for operator new[].  Since most (all?) compilers
don't yet support operator new[], it is conditionalized on
-DOPERATOR_NEW_ARRAY.  The code is untested, but its trivial and looks
correct.

* The test program test_gc_c++ (later renamed test_cpp.cc)
tries to test for the C++-specific functionality not tested by the
other programs.
- Added <unistd.h> include to misc.c.  (Needed for ppcr.)
- Added PowerMac port. (Thanks to Patrick Beard again.)
- Fixed "srcdir"-related Makefile problems.  Changed things so
  that all externally visible include files always appear in the
  include subdirectory of the source.  Made gc.h directly
  includable from C++ code.  (These were at Per
  Bothner's suggestion.)
- Changed Intel code to also mark from ebp (Kevin Warne's
  suggestion).
- Renamed C++ related files so they could live in a FAT
  file system. (Charles Fiterman's suggestion.)
- Changed Windows NT Makefile to include C++ support in
  gc.lib.  Added C++ test as Makefile target.
  
Since version 4.3:
 - ASM_CLEAR_CODE was erroneously defined for HP
   PA machines, resulting in a compile error.
 - Fixed OS/2 Makefile to create a library.  (Thanks to
   Mark Boulter (mboulter@vnet.ibm.com)).
 - Gc_cleanup objects didn't work if they were created on
   the stack.  Fixed.
 - One copy of Gc_cpp.h in the distribution was out of 
   synch, and failed to document some known compiler
   problems with explicit destructor invocation.  Partially
   fixed.  There are probably other compilers on which
   gc_cleanup is miscompiled.
 - Fixed Makefile to pass C compiler flags to C++ compiler.
 - Added Mac fixes.
 - Fixed os_dep.c to work around what appears to be
   a new and different VirtualQuery bug under newer
   versions of win32S.
 - GC_non_gc_bytes was not correctly maintained by
   GC_free.  Fixed.  Thanks to James Clark (jjc@jclark.com).
 - Added GC_set_max_heap_size.
 - Changed allocation code to ignore blacklisting if it is preventing
   use of a very large block of memory.  This has the advantage
   that naive code allocating very large objects is much more
   likely to work.  The downside is you might no
   longer find out that such code should really use
   GC_malloc_ignore_off_page.
 - Changed GC_printf under win32 to close and reopen the file
   between calls.  FAT file systems otherwise make the log file
   useless for debugging.
 - Added GC_try_to_collect and GC_get_bytes_since_gc.  These
   allow starting an abortable collection during idle times. 
   This facility does not require special OS support.  (Thanks to
   Michael Spertus of Geodesic Systems for suggesting this.  It was
   actually an easy addition.  Kumar Srikantan previously added a similar
   facility to a now ancient version of the collector.  At the time
   this was much harder, and the result was less convincing.)
 - Added some support for the Borland development environment.  (Thanks
   to John Ellis and Michael Spertus.)
 - Removed a misfeature from checksums.c that caused unexpected 
   heap growth.  (Thanks to Scott Schwartz.)
 - Changed finalize.c to call WARN if it encounters a finalization cycle.
   WARN is defined in gc_priv.h to write a message, usually to stdout.
   In many environments, this may be inappropriate.
 - Renamed NO_PARAMS in gc.h to GC_NO_PARAMS, thus adhering to my own
   naming convention.
 - Added GC_set_warn_proc to intercept warnings.
 - Fixed Amiga port. (Thanks to Michel Schinz (schinz@alphanet.ch).)
 - Fixed a bug in mark.c that could result in an access to unmapped
   memory from GC_mark_from_mark_stack on machines with unaligned
   pointers.
 - Fixed a win32 specific performance bug that could result in scanning of
   objects allocated with the system malloc.
 - Added REDIRECT_MALLOC.

Since version 4.4:
 - Fixed many minor and one major README bugs. (Thanks to Franklin Chen
   (chen@adi.com) for pointing out many of them.)
 - Fixed ALPHA/OSF/1 dynamic library support. (Thanks to Jonathan Bachrach
   (jonathan@harlequin.com)).
 - Added incremental GC support (MPROTECT_VDB) for Linux (with some
   help from Bruno Haible).
 - Altered SPARC recognition tests in gc.h and config.h (mostly as
   suggested by Fergus Henderson).
 - Added basic incremental GC support for win32, as implemented by
   Windows NT and Windows 95.  GC_enable_incremental is a noop
   under win32s, which doesn't implement enough of the VM interface.
 - Added -DLARGE_CONFIG.
 - Fixed GC_..._ignore_off_page to also function without
   -DALL_INTERIOR_POINTERS.
 - (Hopefully) fixed RS/6000 port.  (Only the test was broken.)
 - Fixed a performance bug in the nonincremental collector running
   on machines supporting incremental collection with MPROTECT_VDB
   (e.g. SunOS 4, DEC AXP).  This turned into a correctness bug under
   win32s with win32 incremental collection.  (Not all memory protection
   was disabled.)
 - Fixed some ppcr related bit rot.
 - Caused dynamic libraries to be unregistered before reregistering.
   The old way turned out to be a performance bug on some machines.
 - GC_root_size was not properly maintained under MSWIN32.
 - Added -DNO_DEBUGGING and GC_dump.
 - Fixed a couple of bugs arising with SOLARIS_THREADS +
   REDIRECT_MALLOC.
 - Added NetBSD/M68K port.  (Thanks to Peter Seebach
   <seebs@taniemarie.solon.com>.)
 - Fixed a serious realloc bug.  For certain object sizes, the collector
   wouldn't scan the expanded part of the object.  (Thanks to Clay Spence
   (cds@peanut.sarnoff.com) for noticing the problem, and helping me to
   track it down.)
   
Since version 4.5:
 - Added Linux ELF support.  (Thanks to Arrigo Triulzi <arrigo@ic.ac.uk>.)
 - GC_base crashed if it was called before any other GC_ routines.
   This could happen if a gc_cleanup object was allocated outside the heap
   before any heap allocation.
 - The heap expansion heuristic was not stable if all objects had finalization
   enabled.  Fixed finalize.c to count memory in finalization queue and
   avoid explicit deallocation.  Changed alloc.c to also consider this count.
   (This is still not recommended.  It's expensive if nothing else.)  Thanks
   to John Ellis for pointing this out.
 - GC_malloc_uncollectable(0) was broken.  Thanks to Phong Vo for pointing
   this out.
 - The collector didn't compile under Linux 1.3.X.  (Thanks to Fred Gilham for
   pointing this out.)  The current workaround is ugly, but expected to be
   temporary.
 - Fixed a formatting problem for SPARC stack traces.
 - Fixed some '=='s in os_dep.c that should have been assignments.
   Fortunately these were in code that should never be executed anyway.
   (Thanks to Fergus Henderson.)
 - Fixed the heap block allocator to only drop blacklisted blocks in small
   chunks.  Made BL_LIMIT self adjusting.  (Both of these were in response
   to heap growth observed by Paul Graham.)
 - Fixed the Metrowerks/68K Mac code to also mark from a6.  (Thanks
   to Patrick Beard.)
 - Significantly updated README.debugging.
 - Fixed some problems with longjmps out of signal handlers, especially under
   Solaris.  Added a workaround for the fact that siglongjmp doesn't appear to
   do the right thing with -lthread under Solaris.
 - Added MSDOS/djgpp port.  (Thanks to Mitch Harris  (maharri@uiuc.edu).)
 - Added "make reserved_namespace" and "make user_namespace".  The
   first renames ALL "GC_xxx" identifiers as "_GC_xxx".  The second is the
   inverse transformation.  Note that doing this is guaranteed to break all
   clients written for the other names.
 - descriptor field for kind NORMAL in GC_obj_kinds with ADD_BYTE_AT_END
   defined should be -ALIGNMENT not WORDS_TO_BYTES(-1).  This is
   a serious bug on machines with pointer alignment of less than a word.
 - GC_ignore_self_finalize_mark_proc didn't handle pointers to very near the
   end of the object correctly.  Caused failures of the C++ test on a DEC Alpha
   with g++.
 - gc_inl.h still had problems.  Partially fixed.  Added warnings at the
   beginning to hopefully specify the remaining dangers.
 - Added DATAEND definition to config.h.
 - Fixed some of the .h file organization.  Fixed "make floppy".
 
Since version 4.6:
 - Fixed some compilation problems with -DCHECKSUMS (thanks to Ian Searle)
 - Updated some Mac specific files to synchronize with Patrick Beard.
 - Fixed a serious bug for machines with non-word-aligned pointers.
   (Thanks to Patrick Beard for pointing out the problem.  The collector
   should fail almost any conceivable test immediately on such machines.)

Since version 4.7:
 - Changed a "comment" in a MacOS specific part of mach-dep.c that caused
   gcc to fail on other platforms.

Since version 4.8
 - More README.debugging fixes.
 - Objects ready for finalization, but not finalized in the same GC
   cycle, could be prematurely collected.  This occasionally happened
   in test_cpp.
 - Too little memory was obtained from the system for very large
   objects.  That could cause a heap explosion if these objects were
   not contiguous (e.g. under PCR), and too much of them was blacklisted.
 - Due to an improper initialization, the collector was too hesitant to
   allocate blacklisted objects immediately after system startup.
 - Moved GC_arrays from the data into the bss segment by not explicitly
   initializing it to zero.  This significantly
   reduces the size of executables, and probably avoids some disk accesses
   on program startup.  It's conceivable that it might break a port that I
   didn't test.
 - Fixed EMX_MAKEFILE to reflect the gc_c++.h to gc_cpp.h renaming which
   occurred a while ago.

Since 4.9:
 - Fixed a typo around a call to GC_collect_or_expand in alloc.c.  It broke
   handling of out of memory.  (Thanks to Patrick Beard for noticing.)

Since 4.10:
 - Rationalized (hopefully) GC_try_to_collect in an incremental collection
   environment.  It appeared to not handle a call while a collection was in
   progress, and was otherwise too conservative.
 - Merged GC_reclaim_or_delete_all into GC_reclaim_all to get rid of some
   code.
 - Added Patrick Beard's Mac fixes, with substantial completely untested
   modifications.
 - Fixed the MPROTECT_VDB code to deal with large pages and imprecise
   fault addresses (as on an UltraSPARC running Solaris 2.5).  Note that this
   was not a problem in the default configuration, which uses PROC_VDB.
 - The DEC Alpha assembly code needed to restore $gp between calls.
   Thanks to Fergus Henderson for tracking this down and supplying a
   patch.
 - The write command for "de" was completely broken for large files.
   I used the easiest portable fix, which involved changing the semantics
   so that f.new is written instead of overwriting f.  That's safer anyway.
 - Added README.solaris2 with a discussion of the possible problems of
   mixing the collector's sbrk allocation with malloc/realloc.
 - Changed the data segment starting address for SGI machines.  The
   old code failed under IRIX6.
 - Required double word alignment for MIPS.
 - Various minor fixes to remove warnings.
 - Attempted to fix some Solaris threads problems reported by Zhiying Chen.
   In particular, the collector could try to fork a thread with the
   world stopped as part of GC_thr_init.  It also failed to deal with
   the case in which the original thread terminated before the whole
   process did.
 - Added -DNO_EXECUTE_PERMISSION.  This has a major performance impact
   on the incremental collector under Irix, and perhaps under other
   operating systems.
 - Added some code to support allocating the heap with mmap.  This may
   be preferable under some circumstances.
 - Integrated dynamic library support for HP.
   (Thanks to Knut Tvedten <knuttv@ifi.uio.no>.)
 - Integrated James Clark's win32 threads support, and made a number
   of changes to it, many of which were suggested by Pontus Rydin.
   This is still not 100% solid.
 - Integrated Alistair Crooks' support for UTS4 running on an Amdahl
   370-class machine.
 - Fixed a serious bug in explicitly typed allocation.  Objects requiring
   large descriptors where handled in a way that usually resulted in
   a segmentation fault in the marker.  (Thanks to Jeremy Fitzhardinge
   for helping to track this down.)
 - Added partial support for GNU win32 development.  (Thanks to Fergus
   Henderson.)
 - Added optional support for Java-style finalization semantics.  (Thanks
   to Patrick Bridges.)  This is recommended only for Java implementations.
 - GC_malloc_uncollectable faulted instead of returning 0 when out of
   memory.  (Thanks to dan@math.uiuc.edu for noticing.)
 - Calls to GC_base before the collector was initialized failed on a
   DEC Alpha.  (Thanks to Matthew Flatt.)
 - Added base pointer checking to GC_REGISTER_FINALIZER in debugging
   mode, at the suggestion of Jeremy Fitzhardinge.
 - GC_debug_realloc failed for uncollectable objects.  (Thanks to
   Jeremy Fitzhardinge.)
 - Explicitly typed allocation could crash if it ran out of memory.
   (Thanks to Jeremy Fitzhardinge.)
 - Added minimal support for a DEC Alpha running Linux.
 - Fixed a problem with allocation of objects whose size overflowed
   ptrdiff_t.  (This now fails unconditionally, as it should.)
 - Added the beginning of Irix pthread support.
 - Integrated Xiaokun Zhu's fixes for djgpp 2.01.
 - Added SGI-style STL allocator support (gc_alloc.h).
 - Fixed a serious bug in README.solaris2.  Multithreaded programs must include
   gc.h with SOLARIS_THREADS defined.
 - Changed GC_free so it actually deallocates uncollectable objects.
   (Thanks to Peter Chubb for pointing out the problem.)
 - Added Linux ELF support for dynamic libararies.  (Thanks again to
   Patrick Bridges.)
 - Changed the Borland cc configuration so that the assembler is not
   required.
 - Fixed a bug in the C++ test that caused it to fail in 64-bit
   environments.

Since 4.11:
 - Fixed ElfW definition in dyn_load.c. (Thanks to Fergus Henderson.)
   This prevented the dynamic library support from compiling on some
   older ELF Linux systems.
 - Fixed UTS4 port (which I apparently mangled during the integration)
   (Thanks to again to Alistair Crooks.)
 - "Make C++" failed on Suns with SC4.0, due to a problem with "bool".
   Fixed in gc_priv.h.
 - Added more pieces for GNU win32.  (Thanks to Timothy N. Newsham.)
   The current state of things should suffice for at least some
   applications.
 - Changed the out of memory retry count handling as suggested by
   Kenjiro Taura.  (This matters only if GC_max_retries > 0, which
   is no longer the default.)
 - If a /proc read failed repeatedly, GC_written_pages was not updated
   correctly.  (Thanks to Peter Chubb for diagnosing this.)
 - Under unlikely circumstances, the allocator could infinite loop in
   an out of memory situation.  (Thanks again to Kenjiro Taura for
   identifying the problem and supplying a fix.)
 - Fixed a syntactic error in the DJGPP code.  (Thanks to Fergus
   Henderson for finding this by inspection.)  Also fixed a test program
   problem with DJGPP (Thanks to Peter Monks.)
 - Atomic uncollectable objects were not treated correctly by the
   incremental collector.  This resulted in weird log statistics and
   occasional performance problems.  (Thanks to Peter Chubb for pointing
   this out.)
 - Fixed some problems resulting from compilers that dont define
   __STDC__.  In this case void * and char * were used inconsistently
   in some cases.  (Void * should not have been used at all.  If
   you have an ANSI superset compiler that does not define __STDC__,
   please compile with -D__STDC__=0. Thanks to Manuel Serrano and others
   for pointing out the problem.)
 - Fixed a compilation problem on Irix with -n32 and -DIRIX_THREADS.
   Also fixed some other IRIX_THREADS problems which may or may not have
   had observable symptoms.
 - Fixed an HP PA compilation problem in dyn_load.c.  (Thanks to
   Philippe Queinnec.)
 - SEGV fault handlers sometimes did not get reset correctly.  (Thanks
   to David Pickens.)
 - Added a fix for SOLARIS_THREADS on Intel.  (Thanks again to David
   Pickens.)  This probably needs more work to become functional.
 - Fixed struct sigcontext_struct in os_dep.c for compilation under
   Linux 2.1.X.	(Thanks to Fergus Henderson.)
 - Changed the DJGPP STACKBOTTOM and DATASTART values to those suggested
   by Kristian Kristensen.  These may still not be right, but it is
   it is likely to work more often than what was there before.  They may
   even be exactly right.
 - Added a #include <string.h> to test_cpp.cc.  This appears to help
   with HP/UX and gcc.  (Thanks to assar@sics.se.)
 - Version 4.11 failed to run in incremental mode on recent 64-bit Irix
   kernels.  This was a problem related to page unaligned heap segments.
   Changed the code to page align heap sections on all platforms.
   (I had mistakenly identified this as a kernel problem earlier.
   It was not.)
 - Version 4.11 did not make allocated storage executable, except on
   one or two platforms, due to a bug in a #if test.  (Thanks to Dave
   Grove for pointing this out.)
 - Added sparc_sunos4_mach_dep.s to support Sun's compilers under SunOS4.
 - Added GC_exclude_static_roots.
 - Fixed the object size mapping algorithm.  This shouldn't matter,
   but the old code was ugly.
 - Heap checking code could die if one of the allocated objects was
   larger than its base address.  (Unsigned underflow problem.  Thanks
   to Clay Spence for isolating the problem.)
 - Added RS6000 (AIX) dynamic library support and fixed STACK_BOTTOM.
   (Thanks to Fred Stearns.)
 - Added Fergus Henderson's patches for improved robustness with large
   heaps and lots of blacklisting.
 - Added Peter Chubb's changes to support Solaris Pthreads, to support
   MMAP allocation in Solaris, to allow Solaris to find dynamic libraries
   through /proc, to add malloc_typed_ignore_off_page, and a few other
   minor features and bug fixes.
 - The Solaris 2 port should not use sbrk.  I received confirmation from
   Sun that the use of sbrk and malloc in the same program is not
   supported.  The collector now defines USE_MMAP by default on Solaris.
 - Replaced the djgpp makefile with Gary Leavens' version.
 - Fixed MSWIN32 detection test.
 - Added Fergus Henderson's patches to allow putting the collector into
   a DLL under GNU win32.
 - Added Ivan V. Demakov's port to Watcom C on X86.
 - Added Ian Piumarta's Linux/PowerPC port.
 - On Brian Burton's suggestion added PointerFreeGC to the placement
   options in gc_cpp.h.  This is of course unsafe, and may be controversial.
   On the other hand, it seems to be needed often enough that it's worth
   adding as a standard facility.

Since 4.12:
 - Fixed a crucial bug in the Watcom port.  There was a redundant decl
   of GC_push_one in gc_priv.h.
 - Added FINALIZE_ON_DEMAND.
 - Fixed some pre-ANSI cc problems in test.c.
 - Removed getpagesize() use for Solaris.  It seems to be missing in one
   or two versions.
 - Fixed bool handling for SPARCCompiler version 4.2.
 - Fixed some files in include that had gotten unlinked from the main
   copy.
 - Some RS/6000 fixes (missing casts).  Thanks to Toralf Foerster.
 - Fixed several problems in GC_debug_realloc, affecting mostly the
   FIND_LEAK case.
 - GC_exclude_static_roots contained a buggy unsigned comparison to
   terminate a loop.  (Thanks to Wilson Ho.)
 - CORD_str failed if the substring occurred at the last possible position.
   (Only affects cord users.)
 - Fixed Linux code to deal with RedHat 5.0 and integrated Peter Bigot's
   os_dep.c code for dealing with various Linux versions.
 - Added workaround for Irix pthreads sigaction bug and possible signal
   misdirection problems.
Since alpha1:
 - Changed RS6000 STACKBOTTOM.
 - Integrated Patrick Beard's Mac changes.
 - Alpha1 didn't compile on Irix m.n, m < 6.
 - Replaced Makefile.dj with a new one from Gary Leavens.
 - Added Andrew Stitcher's changes to support SCO OpenServer.
 - Added PRINT_BLACK_LIST, to allow debugging of high densities of false
   pointers.
 - Added code to debug allocator to keep track of return address
   in GC_malloc caller, thus giving a bit more context.
 - Changed default behavior of large block allocator to more
   aggressively avoid fragmentation.  This is likely to slow down the
   collector when it succeeds at reducing space cost.
 - Integrated Fergus Henderson's CYGWIN32 changes.  They are untested,
   but needed for newer versions.
 - USE_MMAP had some serious bugs.  This caused the collector to fail
   consistently on Solaris with -DSMALL_CONFIG.
 - Added Linux threads support, thanks largely to Fergus Henderson.
Since alpha2:
 - Fixed more Linux threads problems.
 - Changed default GC_free_space_divisor to 3 with new large block allocation.
   (Thanks to Matthew Flatt for some measurements that suggest the old
   value sometimes favors space too much over time.)
 - More CYGWIN32 fixes.
 - Integrated Tyson-Dowd's Linux-M68K port.
 - Minor HP PA and DEC UNIX fixes from Fergus Henderson.
 - Integrated Christoffe Raffali's Linux-SPARC changes.
 - Allowed for one more GC fixup iteration after a full GC in incremental
   mode.  Some quick measurements suggested that this significantly
   reduces pause times even with smaller GC_RATE values.
 - Moved some more GC data structures into GC_arrays.  This decreases
   pause times and GC overhead, but makes debugging slightly less convenient.
 - Fixed namespace pollution problem ("excl_table").
 - Made GC_incremental a constant for -DSMALL_CONFIG, hopefully shrinking
   that slightly.
 - Added some win32 threads fixes.
 - Integrated Ivan Demakov and David Stes' Watcom fixes.
 - Various other minor fixes contributed by many people.
 - Renamed config.h to gcconfig.h, since config.h tends to be used for
   many other things.
 - Integrated Matthew Flatt's support for 68K MacOS "far globals".
 - Fixed up some of the dynamic library Makefile targets for consistency
   across platforms.
 - Fixed a USE_MMAP typo that caused out-of-memory handling to fail
   on Solaris.
 - Added code to test.c to test thread creation a bit more.
 - Integrated GC_win32_free_heap, as suggested by Ivan Demakov.
 - Fixed Solaris 2.7 stack base finding problem.  (This may actually
   have been done in an earlier alpha release.)
Since alpha3:
 - Fixed MSWIN32 recognition test, which interfered with cygwin.
 - Removed unnecessary gc_watcom.asm from distribution.  Removed
   some obsolete README.win32 text.
 - Added Alpha Linux incremental GC support.  (Thanks to Philipp Tomsich
   for code for retrieving the fault address in a signal handler.)
   Changed Linux signal handler context argument to be a pointer.
 - Took care of some new warnings generated by the 7.3 SGI compiler.
 - Integrated Phillip Musumeci's FreeBSD/ELF fixes.
 - -DIRIX_THREADS was broken with the -o32 ABI (typo in gc_priv.h>

Since 4.13:
 - Fixed GC_print_source_ptr to not use a prototype.
 - generalized CYGWIN test.
 - gc::new did the wrong thing with PointerFreeGC placement.
   (Thanks to Rauli Ruohonen.)
 - In the ALL_INTERIOR_POINTERS (default) case, some callee-save register
   values could fail to be scanned if the register was saved and
   reused in a GC frame.  This showed up in verbose mode with gctest
   compiled with an unreleased SGI compiler.  I vaguely recall an old
   bug report that may have been related.  The bug was probably quite old.
   (The problem was that the stack scanning could be deferred until
   after the relevant frame was overwritten, and the new save location
   might be outside the scanned area.  Fixed by more eager stack scanning.)
 - PRINT_BLACK_LIST had some problems.  A few source addresses were garbage.
 - Replaced Makefile.dj and added -I flags to cord make targets.
   (Thanks to Gary Leavens.)
 - GC_try_to_collect was broken with the nonincremental collector.
 - gc_cleanup destructors could pass the wrong address to
   GC_register_finalizer_ignore_self in the presence of multiple
   inheritance.  (Thanks to Darrell Schiebel.)
 - Changed PowerPC Linux stack finding code.

Since 4.14alpha1
 - -DSMALL_CONFIG did not work reliably with large (> 4K) pages.
   Recycling the mark stack during expansion could result in a size
   zero heap segment, which confused things.  (This was probably also an
   issue with the normal config and huge pages.)
 - Did more work to make sure that callee-save registers were scanned
   completely, even with the setjmp-based code.  Added USE_GENERIC_PUSH_REGS
   macro to facilitate testing on machines I have access to.
 - Added code to explicitly push register contents for win32 threads.
   This seems to be necessary.  (Thanks to Pierre de Rop.)

Since 4.14alpha2
 - changed STACKBOTTOM for DJGPP (Thanks to Salvador Eduardo Tropea).
 
Since 4.14
 - Reworked large block allocator.  Now uses multiple doubly linked free
   lists to approximate best fit.
 - Changed heap expansion heuristic.  Entirely free blocks are no longer
   counted towards the heap size.  This seems to have a major impact on
   heap size stability; the old version could expand the heap way too
   much in the presence of large block fragmentation.
 - added -DGC_ASSERTIONS and some simple assertions inside the collector.
   This is mainlyt for collector debugging.
 - added -DUSE_MUNMAP to allow the heap to shrink.  Suupported on only
   a few UNIX-like platforms for now.
 - added GC_dump_regions() for debugging of fragmentation issues.
 - Changed PowerPC pointer alignment under Linux to 4.  (This needs
   checking by someone who has one.  The suggestions came to me via a
   rather circuitous path.)
 - Changed the Linux/Alpha port to walk the data segment backwards until
   it encounters a SIGSEGV.  The old way to find the start of the data
   segment broke with a recent release.
 - cordxtra.c needed to call GC_REGISTER_FINALIZER instead of
   GC_register_finalizer, so that it would continue to work with GC_DEBUG.
 - allochblk sometimes cleared the wrong block for debugging purposes
   when it dropped blacklisted blocks.  This could result in spurious
   error reports with GC_DEBUG.
 - added MACOS X Server support.  (Thanks to Andrew Stone.)
 - Changed the Solaris threads code to ignore stack limits > 8 MB with
   a warning.  Empirically, it is not safe to access arbitrary pages
   in such large stacks.  And the dirty bit implementation does not
   guarantee that none of them will be accessed.
 - Integrated Martin Tauchmann's Amiga changes.
 - Integrated James Dominy's OpenBSD/SPARC port.

Since 5.0alpha1
 - Fixed bugs introduced in alpha1 (OpenBSD & large block initialization).
 - Added -DKEEP_BACK_PTRS and backptr.h interface.  (The implementation
   idea came from Al Demers.)

Since 5.0alpha2
 - Added some highly incomplete code to support a copied young generation.
   Comments on nursery.h are appreciated.
 - Changed -DFIND_LEAK, -DJAVA_FINALIZATION, and -DFINALIZE_ON_DEMAND,
   so the same effect could be obtained with a runtime switch.   This is
   a step towards standardizing on a single dynamic GC library.
 - Significantly changed the way leak detection is handled, as a consequence
   of the above.

Since 5.0 alpha3
 - Added protection fault handling patch for Linux/M68K from Fergus
   Henderson and Roman Hodek.
 - Removed the tests for SGI_SOURCE in new_gc_alloc.h.  This was causing that
   interface to fail on nonSGI platforms.
 - Changed the Linux stack finding code to use /proc, after changing it
   to use HEURISTIC1.  (Thanks to David Mossberger for pointing out the
   /proc hook.)
 - Added HP/UX incremental GC support and HP/UX 11 thread support.
   Thread support is currently still flakey.
 - Added basic Linux/IA64 support.
 - Integrated Anthony Green's PicoJava support.
 - Integrated Scott Ananian's StrongARM/NetBSD support.
 - Fixed some fairly serious performance bugs in the incremental
   collector.  These have probably been there essentially forever.
   (Mark bits were sometimes set before scanning dirty pages.
   The reclaim phase unnecessarily dirtied full small object pages.)
 - Changed the reclaim phase to ignore nearly full pages to avoid
   touching them.
 - Limited GC_black_list_spacing to roughly the heap growth increment.
 - Changed full collection triggering heuristic to decrease full GC
   frequency by default, but to explicitly trigger full GCs during
   heap growth.  This doesn't always improve things, but on average it's
   probably a win.
 - GC_debug_free(0, ...) failed.  Thanks to Fergus Henderson for the
   bug report and fix.

Since 5.0 alpha4
 - GC_malloc_explicitly_typed and friends sometimes failed to
   initialize first word.
 - Added allocation routines and support in the marker for mark descriptors
   in a type structure referenced by the first word of an object.  This was
   introduced to support gcj, but hopefully in a way that makes it
   generically useful.
 - Added GC_requested_heapsize, and inhibited collections in nonincremental
   mode if the actual used heap size is less than what was explicitly
   requested.
 - The Solaris pthreads version of GC_pthread_create didn't handle a NULL
   attribute pointer.  Solaris thread support used the wrong default thread
   stack size.  (Thanks to Melissa O'Neill for the patch.)
 - Changed PUSH_CONTENTS macro to no longer modify first parameter.
   This usually doesn't matter, but it was certainly an accident waiting
   to happen ...
 - Added GC_register_finalizer_no_order and friends to gc.h.  They're
   needed by Java implementations.
 - Integrated a fix for a win32 deadlock resulting from clock() calling
   malloc.  (Thanks to Chris Dodd.)
 - Integrated Hiroshi Kawashima's port to Linux/MIPS.  This was designed
   for a handheld platform, and may or may not be sufficient for other
   machines.
 - Fixed a va_arg problem with the %c specifier in cordprnt.c.  It appears
   that this was always broken, but recent versions of gcc are the first to
   report the (statically detectable) bug.
 - Added an attempt at a more general solution to dlopen races/deadlocks.
   GC_dlopen now temporarily disables collection.  Still not ideal, but ...
 - Added -DUSE_I686_PREFETCH, -DUSE_3DNOW_PREFETCH, and support for IA64
   prefetch instructions.  May improve performance measurably, but I'm not
   sure the code will run correctly on processors that don't support the
   instruction.  Won't build except with very recent gcc.
 - Added caching for header lookups in the marker.  This seems to result
   in a barely measurable performance gain.  Added support for interleaved
   lookups of two pointers, but unconfigured that since the performance
   gain is currently near zero, and it adds to code size.
 - Changed Linux DATA_START definition to check both data_start and
   __data_start, since nothing else seems to be portable.
 - Added -DUSE_LD_WRAP to optionally take advantage of the GNU ld function
   wrapping mechanism.  Probably currently useful only on Linux.
 - Moved some variables for the scratch allocator into GC_arrays, on
   Martin Hirzel's suggestion.
 - Fixed a win32 threads bug that caused the collector to not look for
   interior pointers from one of the thread stacks without
   ALL_INTERIOR_POINTERS.  (Thanks to Jeff Sturm.)
 - Added Mingw32 support.  (Thanks again to Jeff Sturm for the patch.)
 - Changed the alpha port to use the generic register scanning code instead
   of alpha_mach_dep.s.  Alpha_mach_dep.s doesn't look for pointers in fp
   registers, but gcc sometimes spills pointers there.  (Thanks to Manuel
   Serrano for helping me debug this by email.)  Changed the IA64 code to
   do something similar for similar reasons.

[5.0alpha5 doesn't really exist, but it may have escaped.]

Since 5.0alpha6:
 - -DREDIRECT_MALLOC was broken in alpha6. Fixed.
 - Cleaned up gc_ccp.h slightly, thus also causing the HP C++ compiler to
   accept it.
 - Removed accidental reference to dbg_mlc.c, which caused dbg_mlc.o to be
   linked into every executable.
 - Added PREFETCH to bitmap marker.  Changed it to use the header cache.
 - GC_push_marked sometimes pushed one object too many, resulting in a
   segmentation fault in GC_mark_from_mark_stack.  This was probably an old
   bug.  It finally showed up in gctest on win32.
 - Gc_priv.h erroneously #defined GC_incremental to be TRUE instead of FALSE
   when SMALL_CONFIG was defined.  This was no doubt a major performance bug for
   the default win32 configuration.
 - Removed -DSMALL_CONFIG from NT_MAKEFILE.  It seemed like an anchronism now
   that the average PC has 64MB or so.
 - Integrated Bryce McKinley's patches for linux threads and dynamic loading
   from the libgcj tree.  Turned on dynamic loading support for Linux/PPC.
 - Changed the stack finding code to use environ on HP/UX.  (Thanks
   to Gustavo Rodriguez-Rivera for the suggestion.)  This should probably
   be done on other platforms, too.  Since I can't test those, that'll
   wait until after 5.0.

Since 5.0alpha7:
 - Fixed threadlibs.c for linux threads.  -DUSE_LD_WRAP was broken and
   -ldl was omitted.  Fixed Linux stack finding code to handle
   -DUSE_LD_WRAP correctly.
 - Added MSWIN32 exception handler around marker, so that the collector
   can recover from root segments that are unmapped during the collection.
   This caused occasional failures under Windows 98, and may also be
   an issue under Windows NT/2000.

Since 5.0
 - Fixed a gc.h header bug which showed up under Irix.  (Thanks to
   Dan Sullivan.)
 - Fixed a typo in GC_double_descr in typd_mlc.c.
   This probably could result in objects described by array descriptors not
   getting traced correctly.  (Thanks to Ben Hutchings for pointing this out.)
 - The block nearly full tests in reclaim.c were not correct for 64 bit
   environments.  This could result in unnecessary heap growth under unlikely
   conditions.

Since 5.1
 - dyn_load.c declared GC_scratch_last_end_ptr as an extern even if it
   was defined as a macro.  This prevented the collector from building on
   Irix.
 - We quietly assumed that indirect mark descriptors were never 0.
   Our own typed allocation interface violated that.  This could result
   in segmentation faults in the marker with typed allocation.
 - Fixed a _DUSE_MUNMAP bug in the heap block allocation code.
   (Thanks to Ben Hutchings for the patch.)
 - Taught the collector about VC++ handling array operator new.
   (Thanks again to Ben Hutchings for the patch.)
 - The two copies of gc_hdrs.h had diverged.  Made one a link to the other
   again.

Since 5.2  (A few 5.2 patches are not in 6.0alpha1)
 - Fixed _end declaration for OSF1.
 - There were lots of spurious leak reports in leak detection mode, caused
   by the fact that some pages were not being swept, and hence unmarked
   objects weren't making it onto free lists.  (This bug dated back to 5.0.)
 - Fixed a typo in the liblinuxgc.so Makefile rule.
 - Added the GetExitCodeThread to Win32 GC_stop_world to (mostly) work
   around a Windows 95 GetOpenFileName problem.  (Thanks to Jacob Navia.)

Since 5.3
 - Fixed a typo that prevented compilation with -DUSE_3DNOW_PREFETCH.
   (Thanks to Shawn Wagner for actually testing this.)
 - Fixed GC_is_thread_stack in solaris_threads.c.  It forgot to return a value
   in the common case.  I wonder why nobody noticed?
 - Fixed another silly syntax problem in GC_double_descr.  (Thanks to
   Fergus Henderson for finding it.)
 - Fixed a GC_gcj_malloc bug: It tended to release the allocator lock twice.

Since 5.4  (A few 5.3 patches are not in 6.0alpha2)
 - Added HP/PA prefetch support.
 - Added -DDBG_HDRS_ALL and -DSHORT_DBG_HDRS to reduce the cost and improve
   the reliability of generating pointer backtrace information, e.g. in
   the Bigloo environment.
 - Added parallel marking support (-DPARALLEL_MARK).  This currently
   works only under IA32 and IA64 Linux, but it shouldn't be hard to adapt
   to other platforms.  This is intended to be a lighter-weight (less
   new code, probably not as scalable) solution than the work by Toshio Endo
   et al, at the University of Tokyo.  A number of their ideas were
   reused, though the code wasn't, and the underlying data structure
   is significantly different.  In particular, we keep the global mark
   stack as a single shared data structure, but most of the work is done
   on smaller thread-local mark stacks.
 - Changed GC_malloc_many to be cheaper, and to require less mutual exclusion
   with -DPARALLEL_MARK.
 - Added full support for thread local allocation under Linux
   (-DTHREAD_LOCAL_ALLOC).  This is a thin veneer on GC_malloc_many, and
   should be easily portable to other platforms, especially those that
   support pthreads.
 - CLEAR_DOUBLE was not always getting invoked when it should have been.
 - GC_gcj_malloc and friends used different out of memory handling than
   everything else, probably because I forgot about one when I implemented
   the other.  They now both call GC_oom_fn(), not GC_oom_action().
 - Integrated Jakub Jelinek's fixes for Linux/SPARC.
 - Moved GC_objfreelist, GC_aobjfreelist, and GC_words_allocd out of
   GC_arrays, and separately registered the first two as excluded roots.
   This makes code compiled with gc_inl.h less dependent on the
   collector version.  (It would be nice to remove the inclusion of
   gc_priv.h by gc_inl.h completely, but we're not there yet.  The
   locking definitions in gc_priv.h are still referenced.)
   This change was later coniditoned on SEPARATE_GLOBALS, which
   is not defined by default, since it involves a performance hit.
 - Register GC_obj_kinds separately as an excluded root region.  The
   attempt to register it with GC_arrays was usually failing.  (This wasn't
   serious, but seemed to generate some confusion.) 
 - Moved backptr.h to gc_backptr.h.

Since 6.0alpha1
 - Added USE_MARK_BYTES to reduce the need for compare-and-swap on platforms
   for which that's expensive.
 - Fixed a locking bug ib GC_gcj_malloc and some locking assertion problems.
 - Added a missing volatile to OR_WORD and renamed the parameter to
   GC_compare_and_swap so it's not a C++ reserved word.  (Thanks to
   Toshio Endo for pointing out both of those.)
 - Changed Linux dynamic library registration code to look at /proc/self/maps
   instead of the rld data structures when REDIRECT_MALLOC is defined.
   Otherwise some of the rld data data structures may be prematurely garbage
   collected.  (Thanks to Eric Benson for helping to track this down.)
 - Fixed USE_LD_WRAP a bit more, so it should now work without threads.
 - Renamed XXX_THREADS macros to GC_XXX_THREADS for namespace correctness.
   Tomporarily added some backward compatibility definitions.  Renamed
   USE_LD_WRAP to GC_USE_LD_WRAP.
 - Many MACOSX POWERPC changes, some additions to the gctest output, and
   a few minor generic bug fixes.  (Thanks to Dietmar Planitzer.)

Since 6.0 alpha2
 - Fixed the /proc/self/maps code to not seek, since that apparently is not
   reliable across all interesting kernels.
 - Fixed some compilation problems in the absence of PARALLEL_MARK
   (introduced in alpha2).
 - Fixed an algorithmic problem with PARALLEL_MARK.  If work needs to
   be given back to the main mark "stack", the BOTTOM entries of the local
   stack should be given away, not the top ones.  This has substantial
   performance impact, especially for > 2 processors, from what I can tell.
 - Extracted gc_lock.h from gc_priv.h.  This should eventually make it a
   bit easier to avoid including gc_priv.h in clients.
 - Moved all include files to include/ and removed duplicate links to the
   same file.  The old scheme was a bad idea because it was too easy to get the
   copies out of sync, and many systems don't support hard links.
   Unfortunately, it's likely that I broke some of the non-Unix Makefiles in
   the process, although I tried to update them appropriately.
 - Removed the partial support for a copied nursery.  It's not clear that
   this would be a tremendous win, since we don't consistently lose to
   generational copying collectors.  And it would significantly complicate
   many things.  May be reintroduced if/when it really turns out to win.
 - Removed references to IRIX_JDK_THREADS, since I believe there never
   were and never will be any clients.
 - Added some code to linux_threads.c to possibly support HPUX threads
   using the Linux code.  Unfortunately, it doesn't work yet, and is
   currently disabled.
 - Added support under Linux/X86 for saving the call chain, both in (debug)
   objects for client debugging, and in GC_arrays._last_stack for GC
   debugging.  This was previously supported only under Solaris.  It is
   not enabled by default under X86, since it requires that code be compiled
   to explicitly dave frame pointers on the call stack.  (With gcc this
   currently happens by default, but is often turned off explicitly.)
   To turn it on, define SAVE_CALL_CHAIN.
 
Since 6.0 alpha3
 - Moved up the detection of mostly full blocks to the initiatiation of the
   sweep phase.  This eliminates some lock conention in the PARALLEL_MARK case,
   as multiple threads try to look at mostly full blocks concurrently.
 - Restored the code in GC_malloc_many that grabs a prefix of the global
   free list.  This avoids the case in which every GC_malloc_many call
   tries and fails to allocate a new heap block, and the returns a single
   object from the global free list.
 - Some minor fixes in new_hblk.c.  (Attempted to build free lists in order
   of increasing addresses instead of decreasing addresses for cache performance
   reasons.  But this seems to be only a very minor gain with -DEAGER_SWEEP,
   and a loss in other cases.  So the change was backed out.)
 - Fixed some of the documentation.  (Thanks in large part to Fergus
   Henderson.)
 - Fixed the Linux USE_PROC_FOR_LIBRARIES code to deal with apps that perform
   large numbers of mmaps.  (Thanks to Eric Benson.)  Also fixed that code to
   deal with short reads.
 - Added GC_get_total_bytes(). 
 - Fixed leak detection mode to avoid spurious messages under linuxthreads.
   (This should also now be easy for the other supported threads packages.
   But the code is tricky enough that I'm hesitant to do it without being able
   to test.  Everything allocated in the GC thread support itself should be
   explicitly deallocated.)
 - Made it possible (with luck) to redirect malloc to GC_local_malloc.

Since 6.0 alpha4
 - Changed the definition of GC_pause in linux_threads.c to use a volatile
   asm.  Some versions of gcc apparently optimize away writes to local volatile
   variables.  This caused poor locking behaviour starting at about
   4 processors.
 - Added GC_start_blocking(), GC_end_blocking() calls and wrapper for sleep
   to linux_threads.c.
   The first two calls could be used to generally avoid sending GC signals to
   blocked threads, avoiding both premature wakeups and unnecessary overhead.
 - Fixed a serious bug in thread-local allocation.  At thread termination,
   GC_free could get called on small integers.  Changed the code for thread
   termination to more efficiently return left-over free-lists.
 - Integrated Kjetil Matheussen's BeOS support.
 - Rearranged the directory structure to create the doc and tests
   subdirectories.
 - Sort of integrated Eric Benson's patch for OSF1.  This provided basic
   OSF1 thread support by suitably extending hpux_irix_threads.c.  Based
   on earlier email conversations with David Butenhof, I suspect that it
   will be more reliable in the long run to base this on linux_threads.c
   instead.  Thus I attempted to patch up linux_threads.c based on Eric's code.
   The result is almost certainly broken, but hopefully close enough that
   someone with access to a machine can pick it up.
 - Integrated lots of minor changes from the NetBSD distribution.  (These
   were supplied by David Brownlee.  I'm not sure about the original
   authors.)
 - Hacked a bit more on the HP/UX thread-support in linux_threads.c.  It
   now appears to work in the absence of incremental collection.  Renamed
   hpux_irix_threads.c back to irix_threads.c, and removed the attempt to
   support HPUX there.
 - Changed gc.h to define _REENTRANT in cases in which it should already
   have been defined. It is still safer to also define it on the command
   line. 

Since 6.0alpha5:
 - Changed the definition of DATASTART on ALPHA and IA64, where data_start
   and __data_start are not defined by earlier versions of glibc.  This might
   need to be fixed on other platforms as well.
 - Changed the way the stack base and backing store base are found on IA64.
   This should now remain reliable on future kernels.  But since it relies
   on /proc, it will no longer work in the simulated NUE environment.
 - Made the call to random() in dbg_mlc.c with -DKEEP_BACK_PTRS dependent
   on the OS.  On non-Unix systems, rand() should be used instead.  Handled
   small RAND_MAX.  (Thanks to Peter Ross for pointing this out.)
 - Fixed the cord make rules to create the cord subdirectory, if necessary.
   (Thanks to Doug Moen.)
 - Changed fo_object_size calculation in finalize.c.  Turned finalization
   of nonheap object into a no-op.  Removed anachronism from GC_size()
   implementation.
 - Changed GC_push_dirty call in solaris_threads.c to GC_push_selected.
   It was missed in a previous renaming. (Thanks to Vladimir Tsichevski
   for pointing this out.)
 - Arranged to not not mask SIGABRT in linux_threads.c.  (Thanks to Bryce
   McKinlay.) 
 - Added GC_no_dls hook for applications that want to register their own
   roots.
 - Integrated Kjetil Matheussen's Amiga changes.
 - Added FREEBSD_STACKBOTTOM.  Changed the X86/FreeBSD port to use it.
   (Thanks to Matthew Flatt.)
 - Added pthread_detach interception for platforms supported by linux_threads.c
   and irix_threads.c.  Should also be added for Solaris?
 - Changed the USE_MMAP code to check for the case in which we got the
   high end of the address space, i.e. mem_ptr + mem_sz == 0.  It appears
   that this can happen under Solaris 7.  It seems to be allowed by what
   I would claim is an oversight in the mmap specification.  (Thanks to Toshio
   Endo for pointing out the problem.)
 - Cleanup of linux_threads.c.  Some code was originally cloned from
   irix_threads.c and now unnecessary.  Some comments were obviously wrong.
 - (Mostly) fixed a longstanding problem with setting of dirty bits from
   a signal handler.  In the presence of threads, dirty bits could get lost,
   since the etting of a bit in the bit vector was not atomic with respect
   to other updates.  The fix is 100% correct only for platforms for which
   GC_test_and_set is defined.  The goal is to make that all platforms with
   thread support.  Matters only if incremental GC and threads are both
   enabled.
 - made GC_all_interior_pointers (a.k.a. ALL_INTERIOR_POINTERS) an
   initialization time, instead of build-time option.  This is a 
   nontrivial, high risk change.  It should slow down the code measurably
   only if MERGE_SIZES is not defined, which is a very nonstandard
   configuration.   
 - Added doc/README.environment, and implemented what it describes.  This
   allows a number of additional configuration options to be set through
   the environment.  It documents a few previously undocumented options.
 - Integrated Eric Benson's leak testing improvements.
 - Removed the option to throw away the beginning of each page (DISCARD_WORDS).
   This became less and less useful as processors enforce stricter alignment.
   And it hadn't been tested in ages, and was thus probably broken anyway.

Since 6.0alpha6:
 - Added GC_finalizer_notifier.  Fixed GC_finalize_on_demand.  (The variable
   actually wasn't being tested at the right points.  The build-time flag
   was.)
 - Added Tom Tromey's S390 Linux patch.
 - Added code to push GC_finalize_now in GC_push_finalizer_structures.
   (Thanks to Matthew Flatt.)
 - Added GC_push_gc_structures() to push all GC internal roots.
 - Integrated some FreeBSD changes from Matthew Flatt.
 - It looks like USRSTACK is not always correctly defined under Solaris.
   Hacked gcconfig.h to attempt to work around the problem.  The result
   is not well tested.  (Thanks again to Matthew Flatt for pointing this
   out.  The gross hack is mine. - HB)
 - Added Ji-Yong Chung's win32 threads and C++ fixes.
 - Arranged for hpux_test_and_clear.s to no longer be needed or built.
   It was causing build problems with gas, and it's not clear this is
   better than the pthreads alternative on this platform.
 - Some MINGW32 fixes from Hubert Garavel.
 - Added Initial Hitachi SH4 port from Kaz Kojima.
 - Ported thread-local allocation and parallel mark code to HP/UX on PA_RISC.
 - Made include/gc_mark.h more public and separated out the really private
   pieces.  This is probably still not quite sufficient for clients that
   want to supply their own kind of type information.  But it's a start.
   This involved lots of identifier renaming to make it namespace clean.
 - Added GC_dont_precollect for clients that need complete control over
   the root set.
 - GC_is_visible didn't do the right thing with gcj objects.  (Not that
   many people are likely to care, but ...)
 - Don't redefine read with GC_USE_LD_WRAP.
 - Initial port to LINUX/HP_PA.  Incremental collection and threads are not
   yet supported.  (Incremental collection should work if you have the
   right kernel.  Threads may work with a sufficiently patched pthread
   library.)
 - Changed gcconfig.h to recognize __i386__ as an alternative to i386 in
   many places.  (Thanks to Benjamin Lerman.)
 - Made win32_threads.c more tolerant of detaching a thread that it didn't
   know about.  (Thanks to Paul Nash.)
 - Added Makefile.am and configure.in from gcc to the distribution, with
   minimal changes.  For the moment, those are just placeholders.  In the
   future, we're planning to switch to a GNU-style build environment for
   Un*x-like systems, though the old Makefile will remain as a backup.
 - Turned off STUBBORN_ALLOC by default, and added it back as a Makefile
   option.
 - Redistributed some functions between malloc.c and mallocx.c, so that
   simple statically linked apps no longer pull in mallocx.o.
 - Changed large object allocation to clear the first and last few words
   of each block before releassing the lock.  Otherwise the marker could see
   objects with nonsensical type descriptors.
 - Fixed a couple of subtle problems that could result in not recognizing
   interior pointers from the stack.  (I believe these were introduced
   in 6.0alpha6.)
 - GC_debug_free_inner called GC_free, which tried to reacquire the
   allocator lock, and hence deadlocked.  (DBG_HDRS_ALL probably never worked
   with threads?)
 - Fixed several problems with back traces.  Accidental references to a free
   list could cause the free list pointer to be overwritten by a back pointer.
   There seemed to be some problems with the encoding of root and finalizer
   references.
  
Since 6.0alpha7:
 - Changed GC_debug_malloc_replacement and GC_debug_realloc_replacement
   so that they compile under Irix.  (Thanks to Dave Love.)
 - Updated powerpc_macosx_mach_dep.s so that it works if the collector
   is in a dynamic library.  (Thanks to Andrew Begel.)
 - Transformed README.debugging into debugging.html, updating and
   expanding it in the process.  Added gcdescr.html and tree.html
   from the web site to the GC distribution.
 - Fixed several problems related to PRINT_BLACK_LIST. This involved
   restructuring some of the marker macros.
 - Fixed some problems with the sizing of objects with debug information.
   Finalization was broken KEEP_BACK_PTRS or PRINT_BLACK_LIST.  Reduced the
   object size with SHORT_DEBUG_HDRS by another word.
 - The "Needed to allocate blacklisted ..." warning had inadvertently
   been turned off by default, due to a buggy test in allchblk.c.  Turned
   it back on.
 - Removed the marker macros to deal with 2 pointers in interleaved fashion.
   They were messy and the performance improvement seemed minimal.  We'll
   leave such scheduling issues to the compiler.
 - Changed Linux/PowerPC test to also check for __powerpc__ in response
   to a discussion on the gcc mailing list.
 - On Matthew Flatt's suggestion removed the "static" from the jmp_buf
   declaration in GC_generic_push_regs.  This was causing problems in
   systems that register all of their own roots.  It looks far more correct
   to me without the "static" anyway. 
 - Fixed several problems with thread local allocation of pointerfree or
   typed objects.  The collector was reclaiming thread-local free lists, since
   it wasn't following the link fields.
 - There was apparently a long-standing race condition related to multithreaded
   incremental collection.  A collection could be started and a thread stopped
   between the memory unprotect system call and the setting of the
   corresponding dirt bit.  I believe this did not affect Solaris or PCR, which
   use a different dirty-bit implementation.  Fixed this by installing
   signal handlers with sigaction instead of signal, and disabling the thread
   suspend signal while in the write-protect handler.  (It is unclear
   whether this scenario ever actually occurred.  I found it while tracking
   down the following:)
 - Incremental collection did not cooperate correctly with the PARALLEL_MARK
   implementation of GC_malloc_many or the local_malloc primitves.  It still
   doesn't work well, but it shouldn't lose memory anymore.
 - Integrated some changes from the gcc source tree that I had previously
   missed.  (Thanks to Bryce McKinley for the reminder/diff.)
 - Added Makefile.direct as a copy of the default Makefile, which would
   normally be overwritten if configure is run.
 - Changed the gc.tar target in Makefile.direct to embed the version number
   in the gc directory name.  This will affect future tar file distributions.
 - Changed the Irix dynamic library finding code to no longer try to
   eliminate writable text segments under Irix6.x, since that is probably no
   longer necessary, and can apparently be unsafe on occasion.  (Thanks to
   Shiro Kawai for pointing this out.)
 - GC_cleanup with GC_DEBUG enabled passed a real object base address to
   GC_debug_register_finalizer_ignore_self, which expected a pointer past the
   debug header.  Call GC_register_finalizer_ignore_self instead, even with
   debugging enabled.  (Thanks to Jean-Daniel Fekete for catching this.)
 - The collector didn't build with call chain saving enabled but NARGS=0.
   (Thanks to Maarten Thibaut.)
 - Fixed up the GNU-style build files enough so that they work in some
   obvious cases.
 - Added initial port to Digital Mars compiler for win32. (Thanks to Walter
   Bright.)

Since 6.0alpha8:
 - added README.macros.
 - Made gc.mak a symbolic link to work around winzip's tendency to ignore
   hard links.
 - Simplified the setting of NEED_FIND_LIMIT in os_dep.c, possibly breaking
   it on untested platforms.
 - Integrated initial GNU HURD port. (Thanks to Chris Lingard and Igor
   Khavkine.)
 - A few more fixes for Digital Mars compiler (Walter Bright).
 - Fixed gcc version recognition.  Renamed OPERATOR_NEW_ARRAY to
   GC_OPERATOR_NEW_ARRAY.  Changed GC_OPERATOR_NEW_ARRAY to be the default.
   It can be overridden with -DGC_NO_OPERATOR_NEW_ARRAY.  (Thanks to
   Cesar Eduardo Barros.) 
 - Changed the byte size to free-list mapping in thread local allocation
   so that size 0 allocations are handled correctly.
 - Fixed Linux/MIPS stackbottom for new toolchain. (Thanks to Ryan Murray.)
 - Changed finalization registration to invoke GC_oom_fn when it runs out
   of memory.
 - Removed lvalue cast in finalize.c.  This caused some debug configurations
   not to build with some non-gcc compilers.

Since 6.0alpha9:
 - Two more bug fixes for KEEP_BACK_PTRS and DBG_HDRS_ALL.
 - Fixed a stack clearing problem that resulted in SIGILL with a
   misaligned stack pointer for multithreaded SPARC builds.
 - Integrated another HURD patch (thanks to Igor Khavkine).

Since 6.0:
 - Non-debug, atomic allocations could result in bogus smashed object
   reports with debugging on.  (Thanks to Patrick Doyle for the small
   test case.)
 - Fixed GC_get_register_stack_base (Itanium only) to work around a glibc
   2.2.4 bug.
 - Initial port to HP/UX on Itanium.  Thread support and both 32 and 64
   bit ABIs appear to work.  Parallel mark support doesn't yet, due to
   some inline assembly code issues.  Thread local allocation does appear
   to work.
 - ifdef'ed out glibc2.1/Itanium workaround.  I suspect nobody is using
   that combination anymore.
 - Added a patch to make new_gc_alloc.h usable with gcc3.0.  (Thanks to
   Dimitris Vyzovitis for the patch.)
 - Debugged 64-bit support on HP/UX PA-RISC.
 - Turned on dynamic loading support for FreeBSD/ELF.  (Thanks to Peter
   Housel.)
 - Unregistering of finalizers with debugging allocation was broken.
   (Thanks to Jani Kajala for the test case.)
 - Old finalizers were not returned correctly from GC_debug_register_finalizer.
 - Disabled MPROTECT_VDB for Linux/M68K based on a report that it doesn't work.
 - Cleaned up some statistics gathering code in reclaim.c (Thanks to Walter
   Bright.)
 - Added some support for OpenBSD/ELF/Linux.  (Thanks to Suzuki Toshiya.)
 - Added Jakub Jelinek's patch to use dl_iterate_phdr for dynamic library
   traversal to dyn_load.c.  Changed it to weakly reference dl_iterate_phdr,
   so that the old code is stilll used with old versions of glibc.
 - Cleaned up feature test macros for various threads packages and
   integrated (partially functional) FreeBSD threads code from Loren Rittle.
   It's likely that the cleanup broke something, since it touched lots of
   code.  It's also likelly that it fixed some unreported bugs in the
   less common thread implementations, since some of the original code
   didn't stand up to close scrutiny.  Support for the next pthreads
   implementation should be easier to add.

Since 6.1alpha1:
 - No longer wrap read by default in multithreaded applications.  It was
   pointed out on the libgcj list that this holds the allocation lock for
   way too long if the read blocks.  For now, reads into the heap are
   broken with incremental collection.  It's possible to turn this back on
   if you make sure that read calls don't block (e.g. by calling select
   first).
 - Fix ifdef in Solaris_threads.h to refer to GC_SOLARIS_THREADS.
 - Added check for environment variable GC_IGNORE_GCJ_INFO.
 - Added printing of stop-the-world GC times if GC_PRINT_STATS environment
   variable is set.
 - The calloc definition in leak_detector.h was missing parentheses, and
   realloc was missing a second argument to GC_REALLOC.
   (Thanks to Elrond (elrond<at>samba-tng.org).)
 - Added GC_PRINT_BACK_HEIGHT environment variable and associated
   code, mostly in the new file backgraph.c.  See doc/README.environment.
 - Added -DUSE_GLOBAL_ALLOC to work around a Windows NT issue.  (Thanks to
   Jonathan Clark.)
 - Integrated port to NEC EWS4800 (MIPS-based workstation, with somewhat
   different address-space layout). This may help for other machines with
   holes in the data segment.  (Thanks to Hironori Sakamoto.)
 - Changed the order in which GC_push_roots and friends push things onto
   the mark stack.  GC_push_all calls need to come first, since we can't
   necessarily recovere if those overflow the mark stack.  (Thanks to
   Matthew Flatt for tracking down the problem.)
 - Some minor cleanups to mostly support the Intel compiler on Linux/IA64.

Since 6.1 alpha2:
 - Minor cleanup on the gcconfig.h section for SPARC.
 - Minor fix to support Intel compiler for I386/Linux. (Thanks to Sven
   Hartrumpf.)
 - Added SPARC V9 (64-bit) support.  (Thanks to Jeff Sturm.)
 - Restructured the way in which we determine whether or not to keep
   call stacks for debug allocation.  By default SAVE_CALL_COUNT is
   now zero on all platforms.  Added SAVE_CALL_NARGS parameters.
   If possible, use execinfo.h to capture call stack.  (This should
   add support for a number of new platforms, though often at
   considerable runtime expense.)
 - Try to print symbolic information for call stacks.  On Linux, we
   do this with a combination of execinfo.h and running addr2line in
   a separate process.  This is both much more expensive and much more
   useful.  Amazingly, it seems to be fast enough for most purposes.
 - Redefined strdup if -DREDIRECT_MALLOC is given.
 - Changed incremental collector and MPROTECT_VDB implementation so that,
   under favorable conditions, pointerfree objects are not protected.
   Added GC_incremental_protection_needs() to determine ahead of time whether
   pointerfree objects may be protected.  Replaced GC_write_hint() with
   GC_remove_protection().
 - Added test for GC_ENABLE_INCREMENTAL environment variable.
 - Made GC_time_limit runtime configurable.  Added GC_PAUSE_TIME_TARGET
   environment variable.
 - Eliminated GC_page_sz, a duplicate of GC_page_size.
 - Caused the Solaris and Irix thread creation primitives to call
   GC_init_inner().
 
Since 6.1alpha3:
 - Fixed typo in sparc_mach_dep.S, preventing the 64-bit version from
   building.  Increased 64-bit heap size limit in test.c slightly, since
   a functional SPARC collector seems to slightly exceed the old limits.
   (Thanks again to Jeff Sturm.)
 - Use NPRGREG in solaris_threads.c, thus printing all registers if things
   go wrong.
 - Added GC_MARKERS environment variable to allow use of a single marker
   thread on an MP without confusing the lock implementation.
 - Collect much less aggressively in incremental mode with GC_TIME_UNLIMITED.
   This is really a purely generational mode, and we can afford to 
   postpone the collection until the heap is (nearly) full.
 - Remove read() wrapper for MPROTECT_VDB.  It was causing more harm than
   good.  It is often no longer needed if system calls avoid writing to
   pointerfull heap objects.
 - Fix MACOSX test in gcconfig.h. (Thanks to John Clements.)
 - Change GC_test_and_set so that it consistently has one argument.
   Add spaces to ::: in powerpc assembly code in gc_locks.h.
   (Thanks to Ryan Murray.)
 - Fixed a formatting error in dbg_mlc.c.  Added prototype to GC_abort()
   declaration.   (Thanks to Michael Smith.)
 - Removed "source" argument to GC_find_start().  Eliminate GC_FIND_START().
 - Added win32 recognition code in configure.in.  Changed some of the
   dllimport/export defines in gc.h.  (Thanks to Adam Megacz.)
 - GC_malloc_many didn't set hb_last_reclaimed when it called 
   GC_reclaim_generic.  (I'm not sure this matters much, but ...)
 - Allocating uncollectable objects with debug information sometimes
   allocated objects that were one byte too small, since uncollectable
   objects don't have the extra byte added at the end.  (Thanks to
   Wink Saville for pointing this out.)
 - Added a bit more assertion checking to make sure that gcj objects
   on free lists never have a nonzero second word.
 - Replaced BCC_MAKEFILE with an up-to-date one.  (Thanks to 
   Andre Leiradella.)
 - Upgraded libtool, cinfigure.in and some related files to hopefully
   support NetBSD/SPARC.  (Thanks to Adrian Bunk.)  Unfortunately,
   libtool 1.4.2 seemed to be buggy due to missing quotes in several
   "test" invocations.  Fixed those in the ltmain.sh script.
 - Some win32-specific patches, including the introduction of
   GC_CreateThread.  (Thanks to Adam Megacz.)
 - Merged in gcj changes from Anthony Green to support embedded systems.
 - Tried to consistently rename preprocessed assembly files with a capital
   .S extension.
 - Use alpha_mach_dep.S on ALPHA again.  It doesn't really matter, but this
   makes our distribution consistent with the gcc one, avoiding future merge
   problems.
 - Move GET_MEM definition into gcconfig.h.  Include gcconfig.h slightly
   later in gc_priv.h to avoid forward references to ptr_t.
 - Add some testing of local allocation to test.c.
 - Change definition of INVALID_QTID in specific.h.  The -1 value was used
   inconsistently, and too likely to collide with a valid stack address.
   Some general clean-up of specific.[ch].  Added assertions.  (Thanks
   to Michael Smith for tracking down an intermittent bug to this
   general area.  I'm not sure it has been squashed yet, however.)
 - On Pthread systems it was not safe to call GC_malloc() between fork()
   and exec().  According to the applicable standards, it doesn't appear
   to be safe to call malloc() or many other libc functions either, thus
   it's not clear this is fixable.  Added experimental support for
   -DHANDLE_FORK in linux_threads.c which tries to support it.  It may
   succeed if libc does the right thing.  I'm not sure whether it does.
   (Thanks to Kenneth Schalk for pointing out this issue.)
 - Documented thread local allocation primitives to require an
   explicit GC_init call.  GC_init_parallel is no longer declared to
   be a constructor function, since that isn't portable and often
   seems to lead to initialization order problems.
 - Changed gc_cpp.cc and gc_cpp.h in one more attempt to make them
   compatible with Visual C++ 6.  (Thanks to Wink Saville for the
   patch.)
 - Some more patches for Linux on HP PA-RISC.
 - Added include/gc_allocator.h.  It implements (hopefully) standard
   conforming (as opposed to SGI-style) allocators that allocate
   collectable (gc_allocator) or GC-traceable, but not collectable
   (traceable_allocator) objects.  This borrows heavily from libstc++,
   which borrows heavily from the SGI implementation, this part of
   which was written by Matt Austern.  Changed test_cpp.cc to very
   minimally test this.
 - On Linux/X86, retry mmap with a different start argument.  That should
   allow the collector to use more (closer to 3GB) of the address space.
   (Thanks to Jeffrey Mark Siskind for tracking this down.)
 - Force 64 bit alignment with GCJ support.  (Reflects Bryce McKinley's
   patch to the gcc tree.)
 - Refined the choice of sa_handler vs. sa_sigaction in GC_dirty_init
   to accomodate some glibc5 systems.  (Thanks to Dan Fandrich for the
   patch.)
 - Compensated for the fact that current versions of glibc set
   __libc_stack_end incorrectly on Linux/IA64 while initialization code
   is running.  This could cause the collector to miss 16 bytes of
   the memory stack if GC_malloc or friends where called before main().
 - Mostly integrated Takis Psarogiannakopoulos' port to DG/UX Inix 86.
   This will probably take another iteration to work, since his
   patch conflicted with the libtool upgrade. 
 - Added README.arm.cross containing some information about cross-
   compiling to an ARM processor from Margaret Fleck.

Since 6.1alpha4:
 - Added GC_finalizer_mem_freed, and changed some of the code that
   decided on heap expansion to look at it.  Memory explicitly
   deallocated by finalizers essentially needs to be counted as reclaimed
   by the GC.  Otherwise there are cases in which the heap can grow
   unboundedly.  (Thanks to Mark Reichert for the test case.)
 - Integrated Adam Megacz patches to not scan dynamic libraries if
   we are compiling with gcc on win32.  Otherwise we need structured
   exception handling to deal with asynchronously unmapped root
   segments, and gcc doesn't directly support that.
 - Integrated Anthony Green's patch to support Wine.
 - GC_OPERATOR_NEW_ARRAY was misspelled OPERATOR_NEW_ARRAY in several
   places, including gc_cpp.cc.  (Thanks to Wink Saville for pointing
   this out.)
 - Integrated Loren James Rittle's Alpha FreeBSD patches.  In
   response to Richard Henderson's suggestion, these also
   changed the declarations of symbols like _end on many platforms to
   that they wouldn't mistakenly be declared as short data symbols.
 - Integrated changes from the Debian distribution.  (Thanks to Ryan Murray
   for pointing these out.)  Fix C++ comments in POWERPC port.  Add ARM32
   incremental GC support.  Get rid of USE_GENERIC_PUSH_REGS for alpha/Linux,
   this time for real.  Use va_copy to get rid of cord printf problems
   (finally).
 - Close file descriptor used to count cpus.  Thanks to Jeff Sturm for
   pointing out the omission.
 - Don't just drop gcj free lists in GC_start_reclaim, since that can
   eventually cause the marker to see a bogus mark descriptor in the 
   dropped objects.  The usual symptom was a very intermittent segmentation
   fault in the marker.  This mattered only if one of the GC_gcj_malloc
   variants was used.  (Thanks to Michael Smith, Jeff Sturm, Bryce
   McKinley and Tom Tromey for helping to track this down.)
 - Fixed Linux and Solaris/64 SPARC configuration.  (Thanks to David Miller,
   Jeff Sturm, Tom Tromey, and Christian Joensson.)
 - Fixed a typo in strdup definition.  (Thanks to Gerard A Allan.)
 - Changed Makefile.direct to invoke $(CC) to assemble alpha_mach_dep.S.
   This is needed on Linux.  I'm not sure whether it's better or worse
   on Tru64.
 - Changed gc_cpp.h once more to declare operator new and friends only in
   a Microsoft environment.  This may need further fine tuning.  (Thanks to
   Johannes Schmidt for pointing out that the older code breaks on gcc3.0.4.)
 - Don't ever override strdup if it's already macro defined.  (Thanks to
   Adnan Ali for pointing out the problem.)
 - Changed gc_cpp.h yet again to also overload placement new.  Due to the
   C++ overloading rules, the other overloaded new operations otherwise hide
   placement new, which causes many STL uses to break.  (Thanks to Reza
   Shahidi for reporting this, and to Matt Austern for proposing a fix.)
 - Integrated cygwin pthreads support from Dan Bonachea.
 - Turn on DYNAMIC_LOADING for NetBSD.  (Thanks to Krister Walfridsson.)
 - Changed printing code to print more complete GC times.
 - Applied Mark Mitchell's Irix patch to correct some bitrot.
 - Clarified which object-printing routines in dbg_mlc.c should hold
   the allocation lock.  Restructured the code to allow reasonable object
   printing with -DREDIRECT_MALLOC.
 - Fix the Linux mmap code to always start with 0x1000 as the initial hint.
   Minor patches for 64-bit AIX, particularly to STACKBOTTOM.
   (Thanks again to Jeffrey Mark Siskind.)
 - Renamed "SUSPENDED" flag for Solaris threads support to avoid a conflict
   with a system header. (Thanks to Philp Brown.)
 - Cause win32_threads.c to handle an out of range stack pointer correctly,
   though currently with a warning.  (Thanks to Jonathan Clark for
   observing that win32 applications may temporarily use the stack
   pointer for other purposes, and suggesting a fix.  Unfortunately, it's
   not clear that there is a complete solution to this problem.)

Since 6.1alpha5:
 - Added GC_MAXIMUM_HEAP_SIZE environment variable.
 - Fix configure.in for MIPS/LINUX. (Thanks to H.J. Lu.)
 - Double page hash table size for -DLARGE_CONFIG.
 - Integrated Bo Thorsen's X86-64 support.
 - STACKBOTTOM definition for LINUX/MIPS was partially changed back.
   (Thanks to H.J. Lu and Hiroshi Kawashima for resolving this.)
 - Replaced all occurrences of LINUX_DATA_START in gcconfig.h with
   SEARCH_FOR_DATA_START.  It doesn't hurt to falll back to a search.
   And __data_start doesn't seem to get defined correctly of the GC
   library is loaded with LD_PRELOAD, e.g. for leak detection.
 - If the GC_find_leak environment variable is set, do a
   atexit(GC_gcollect) to give us at least one chance to detect leaks.
   This may report some very benign leaks, but ...
 - Addeded REDIRECT_FREE.  It's necessary if we want leak detection with
   LD_PRELOAD.
 - Defer printing of leaked objects, as for smashed objects.
 - Fixed process and descriptor leak in GC_print_callers.  Try for
   line number even if we got function name.)
 - Ported parallel GC support and thread local allocation to Alpha.
   Not yet well-tested.
 - Added GC_DUMP_REGULARLY and added finalization statistics to GC_dump().
 - Fixed Makefile.am to mention alpha_mach_dep.S instead of the defunct
   alpha_mach_dep.s.  (Thanks to Fergus Henderson.)
 - Incorporated a change to new_gc_alloc.h, suggested by Johannes Schmidt,
   which should make it work with gcc3.1.  (I would still like to encourage
   use of gc_allocator.h instead.) 
 - Use alpha_mach_dep.S only on Linux.  (It's not clear that this is
   optimal, but it otherwise didn't build on Tru64.  Thanks to Fergus
   Henderson.)
 - Added ifdef to guard free() in os_dep.c.  Otherwise we get a
   compilation error on Irix.  (Thanks to Dai Sato.)
 - Added an experimental version of GC_memalign to mallocx.c.  This can't
   always work, since we don't handle alignment requests in the hblk-level
   allocator, and we can't handle arbitrary pointer displacements unless
   GC_all_interior_pointers is enabled.  But it should work for alignment
   requests up to HBLKSIZE.  This is not yet documented in the standard
   places.
 - Finally debugged the OSF1/Tru64 thread support.  This needs more testing,
   since I needed to add a somewhat unconvincing workaround for signal
   delivery issues that I don't yet completely understand.  But it does
   pass my tests, even in parallel GC mode.  Incremental GC support is
   disabled if thread support is enabled, due to the signal issues.
 - Eliminated name-space-incorrect definition of _cdecl from gc_cpp.h.
 - Added GC_debug_malloc_replacement and GC_debug_realloc_replacement
   declarations to gc.h.  On IA64, this is required for REDIRECT_MALLOC
   to work correctly with these.
 - Fixed Linux USE_PROC_FOR_LIBRARIES to work with a 64-bit /proc format.

Since 6.1:
 - Guard the test for GC_DUMP_REGULARLY in misc.c with
   "#ifndef NO_DEBUGGING".  Otherwise it fails to build with NO_DEBUGGING
   defined.  (Thanks to Manuel Serrano.)
 - Message about retrying suspend signals was incorrectly generated even when
   flag was not set.
 - Cleaned up MACOSX/NEXT root registration code.  There was apparently a
   separate ifdef case in GC_register_data_segments() for no reason.
 - Removed MPROTECT_VDB for MACOSX port, based on one negative report.
 - Arrange for gc.h and friends to be correctly installed with GNU-style
   "make install".
 - Enable the GNU-style build facility include C++ support in the library
   with --enable-cplusplus. (Thanks to Thomas Maier for some of the patch.)
 - Mark from GC_thread_key in linux_threads.c, in case that's allocated
   from the garbage collected heap, as it is with our own thread-specific
   storage implementation.  (Thanks to Jeff Sturm.)
 - Mark all free list header blocks if they are heap allocated.  This avoids
   some unnecessary tracing.  And it remains correct if we clear the
   root set. (Thanks to Jeff Sturm for identifying the bug.)
 - Improved S390/Linux support.  Add S390/Linux 64-bit support.  (Thanks
   to Ulrich Weigand.)
 - Corrected the spelling of GC_{M,C}ALLOC_EXPLICTLY_TYPED to
   GC_{M,C}ALLOC_EXPLICITLY_TYPED in gc_typed.h.  This is technically
   an interface change.  Based on the fact that nobody reported this,
   I suspect/hope there were no clients.
 - Cleaned up gc_typed.h so that (1) it adds an extern "C" declaration
   when appropriate, (2) doesn't generate references to undefined internal
   macros, and (3) allows easier manual construction of descriptors.
 - Close the file descriptor used by GC_print_address_map().
 - Set the "close-on-exec" bit for various file descriptors maintained
   for the collector's internal use.
 - Added a hack to find memory segments owned by the system allocator
   under win32.  Based on my tests, this tends to eventually find all
   segments, though it may take a while.  There appear to be cleaner,
   but slower solutions under NT/XP.  But they rely on an API that's
   unsupported under 9X.
 - Changed Linux PowerPC stack finding to LINUX_STACKBOTTOM.  (Thanks
   to Akira Tagoh for pointing out that HEURISTIC1 doesn't work on
   64-bit kernels.)
 - Added GC_set_free_space_divisor to avoid some Windows dll issues.
 - Added FIXUP_POINTER, POINTER_SHIFT, POINTER_MASK to allow preprocessing
   of candidate pointers for tagging, etc.
 - Always lock around GC_notify_full_gc().  Simplified code for
   invoking GC_notify_full_gc().
 - Changed the way DATASTART is defined on FreeBSD to be robust against
   an unmapped page after etext.  (Thanks to Hironori Sakamoto for
   tracking down the intermittent failure.)
 - Made GC_enable() and GC_disable() official.  Deprecated direct update
   of GC_dont_gc.  Changed GC_gcollect to be a noop when garbage collection
   is disabled.
 - Call GC_register_dynamic_libraries before stopping the world on Linux,
   in order to avoid a potential deadlock due to the dl_iterate_phdr lock.
 - Introduced a more general mechanism for platform-dependent code to
   decide whether the main data segment should be handled separately
   from dynamic libraries, or registered by GC_register_dynamic_libraries.
   The latter is more reliable and easier on Linux with dl_iterate_phdr. 

Since 6.2alpha1:
 - Fixed the completely broken FreeBSD code in 6.2alpha1.  (Thanks to
   Hironori Sakamoto for the patch.)
 - Changed IRIX reference in dbg_mlc.c to IRIX5. (Thanks to Marcus Herbert.)
 - Attempted to work around the problems with .S filenames and the SGI
   compiler.  (Reported by several people. Untested.)
 - Worked around an HP/UX make issue with the GNU-style build process.
 - Fixed the --enable-cplusplus build machinery to allow builds without
   a C++ compiler.  (That was always the intent ...)
 - Changed the debugging allocation macros to explicitly pass the return
   address for Linux and XXXBSD on hardware for which we can't get stack
   traces.  Use __builtin_return_address(0) to generate it when possible.
   Some of the configuration work was cleaned up (good) and moved to gc.h
   (bad, but necessary).  This should make leak detection more useful
   on a number of platforms.  (Thanks to Fabian Thylman for the suggestion.)
 - Fixed compilation problems in dbg_mlc.c with GC_ADD_CALLER.
 - Bumped revision number for dynamic library.

Since 6.2alpha2:
 - Don't include execinfo.h in os_dep.c when it's not needed, and may not exist.

Since 6.2alpha3:
 - Use LINUX_STACKBOTTOM for >= glibc2.2 on Linux/MIPS.  (See Debian bug
   # 177204)
 - Integrated Jeff Sturm and Jesse Rosenstock's MACOSX threads patches.
 - Integrated Grzegorz Jakacki's substantial GNU build patch.  "Make dist"
   should now work for the GNU build process.  Documentation files
   are installed under share/gc.
 - Tweaked gc_cpp.h to again support the Borland compiler.  (Thanks to
   Rene Girard for pointing out the problems.)
 - Updated BCC_MAKEFILE (thanks to Rene Girard).
 - Added GC_ASSERT check for minimum thread stack size.
 - Added --enable-gc-assertions.
 - Added some web documentation to the distribution.  Updated it in the
   process.
 - Separate gc_conf_macros.h from gc.h.
 - Added generic GC_THREADS client-defined macro to set the appropriate
   GC_XXX_THREADS internal macro.  (gc_config_macros.h.)
 - Add debugging versions of _ignore_off_page allocation primitves.
 - Moved declarations of GC_make_closure and GC_debug_invoke_finalizer
   from gc.h to gc_priv.h.
 - Reset GC_fail_count even if only a small allocation succeeds.
 - Integrated Brian Alliet's patch for dynamic library support on Darwin.
 - gc_cpp.h's gc_cleanup destructor called GC_REGISTER_FINALIZER_IGNORE_SELF
   when it should have called the lower case version, since it was
   explicitly computing a base pointer.

Since 6.2alpha4:
 - GC_invoke_finalizers could, under rare conditions, set
   GC_finalizer_mem_freed to an essentially random value.  This could
   possibly cause unbounded heap growth for long-running applications
   under some conditions.  (The bug was introduced in 6.1alpha5, and
   is not in gcc3.3.  Thanks to Ben Hutchings for finding it.)
 - Attempted to sanitize the various DLL macros.  GC_USE_DLL disappeared.
   GC_DLL is used instead.  All internal tests are now on GC_DLL.
   README.macros is now more precise about the intended meaning.
 - Include DllMain in the multithreaded win32 version only if the
   collector is actually built as a dll.  (Thanks to Mohan Embar for
   a version of the patch.)
 - Hide the cygwin threadAttach/Detach functions.  They were violating our
   namespace rules.  
 - Fixed an assertion in GC_check_heap_proc.  Added GC_STATIC_ASSERT.
   (Thanks again to Ben Hutchings.)
 - Removed some obsolete definitions for Linux/PowerPC in gcconfig.h.
 - CORD_cat was not rebalancing unbalanced trees in some cases, violating
   a CORD invariant.  Also tweaked the rebalancing rule for
   CORD_cat_char_star.  (Thanks to Alexandr Petrosian for the bug report
   and patch.)
 - Added hand-coded structured exception handling support to mark.c.
   This should enable support of dynamic libraries under win32 with
   gcc-compiled code.  (Thanks to Ranjit Mathew for the patch.)
   Turned on dynamic library scanning for win32/gcc.
 - Removed some remnants of read wrapping.  (Thanks to Kenneth Schalk.)
   GC_USE_LD_WRAP ws probably broken in recent versions.
 - The build could fail on some platforms since gcconfig.h could include
   declarations mentioning ptr_t, which was not defined, e.g. when if_mach
   was built.  (Thanks to Yann Dirson for pointing this out.)  Also
   cleaned up tests for GC_PRIVATE_H in gcconfig.h a bit. 
 - The GC_LOOP_ON_ABORT environment variable interfered with incremental
   collection, since the write fault handler was erroneously overridden.
   Handlers are now set up in the correct order.
 - It used to be possible to call GC_mark_thread_local_free_lists() while
   the world was not stopped during an incremental GC.  This was not safe.
   Fortunately, it was also unnecessary.  Added GC_world_stopped flag
   to avoid it.  (This caused occasional crashes in GC_set_fl_marks
   with thread local allocation and incremental GC.  This probably happened
   primarily on old, slow multiprocessors.)
 - Allowed overriding of MAX_THREADS in win32_threads.c from the build
   command line.  (Patch from Yannis Bres.)
 - Taught the IA64/linux code to determine the register backing store base from
   /proc/self/maps after checking the __libc symbol, but before guessing.
   (__libc symbols are on the endangered list, and the guess is likely to not
   always be right for 2.6 kernels.)  Restructured the code to read and parse
   /proc/self/maps so it only exists in one place (all platforms).
 - The -DUSE_PROC_FOR_LIBRARIES code was broken on Linux.  It claimed that it
   also registered the main data segment, but didn't actually do so.  (I don't
   think anyone actually uses this configuration, but ...)
 - Made another attempt to get --enablecplusplus to do the right thing.
   Since there are unavoidable problems with C programs linking against a
   dynamic library that includes C++ code, I separated out the c++ code into
   libgccpp.

Since 6.2alpha5:
<<<<<<< HEAD
 - There was extra underscore in the name of GC_save_registers_in_stack
=======
 - There was an extra underscore in the name of GC_save_registers_in_stack
>>>>>>> cab07051
   for NetBSD/SPARC.  (Thanks to Jaap Boender for the patch.)
 - Integrated Brian Alliet's patch for Darwin.  This restructured the
   linuxthreads/pthreads support to separate generic pthreads support
   from more the system-dependent thread-stopping code.  I believe this
   should make it easier to eliminate the code duplication between
   pthreads platforms in the future.  The patch included some other
   code cleanups.
 - Integrated Dan Bonachea's patch to support AIX threads.  This required
   substantial manual integration, mostly due to conflicts with other
   recent threads changes.  It may take another iteration to
   get it to work.
 - Removed HPUX/PA-RISC support from aix_irix_threads.c.  It wasn't used
   anyway and it cluttered up the code.  And anything we can do to migrate
   towards generic pthreads support is a good thing.
 - Added a more explicit test for tracing of function arguments to test.c.
   (Thanks to Dan Grayson.)
 - Added Akira Tagoh's PowerPC64 patch.
 - Fixed some bit rot in the Cygwin port.  (Thanks to Dan Bonachea for
   pointing it out.)  Gc.h now includes just windows.h, not winbase.h.
 - Declared GC_save_regs_in_stack() in gc_priv.h.  Remove other declarations.
 - Changed --enable-cplusplus to use automake consitionals.  The old way
   confused libtool.  "Make install" didn't work correctly for the old version.
   Previously --enable-cplusplus was broken on cygwin.
 - Changed the C version of GC_push_regs to fail at compile time if it is
   generated with an empty body.  This seems to have been the cause of one
   or two subtle failures on unusual platforms.  Those failures should
   now occur at build time and be easily fixable.
<<<<<<< HEAD
    

To do:
=======

Since 6.2alpha6:
 - Integrated a second round of Irix/AIX patches from Dan Bonachea.
   Renamed mips_sgi_mach_dep.S back to mips_sgi_mach_dep.s, since it requires
   the Irix assembler to do the C preprocessing; gcc -E doesn't work.
 - Fixed Makefile.direct for DARWIN.  (Thanks to Manuel Serrano.)
 - There was a race between GC_pthread_detach and thread exit that could
   result in a thread structure being deallocated by GC_pthread_detach
   eventhough it was still needed by the thread exit code.  (Thanks to
   Dick Porter for the small test case that allowed this to be debugged.)
 - Fixed version parsing for non-alpha versions in acinclude.m4 and
   version checking in version.h.

Since 6.2:
 - Integrated some NetBSD patches forwarded to me by Marc Recht.  These
   were already in the NetBSD package.    
 - GC_pthread_create waited for the semaphore even if pthread_create failed.
   Thanks to Dick Porter for the pthread_support.c patch.  Applied the
   analogous fix for aix_irix_threads.c.
 - Added Rainer Orth's Tru64 fixes.
 - The check for exceeding the thread table size in win32 threadDetach
   was incorrect.  (Thanks to Alexandr Petrosian for the patch.)
 - Applied Andrew Begel's patch to correct some reentrancy issues
   with dynamic loading on Darwin.
 - GC_CreateThread() was neglecting to duplicate the thread handle in
   the table.  (Thanks to Tum Nguyen for the patch.)
 - Pass +ESdbgasm only on PA-RISC machines with vendor compiler.
   (Thanks to Roger Sayle for the patch.)
 - Applied more AIX threads patches from Scott Ananian.

Since 6.3alpha1:
 - Reenabled I_HOLD_LOCK assertion in aix_irix_threads.h.
 - Put back the WINABI qualifier for GC_CreateThread.  (Thanks to
   Danny Smith for the patch.  6.3alpha1 had the qualifier in one place
   but not elsewhere, which was clearly wrong.)
 - Sometimes explicitly define __private_extern__ before DARWIN dyld.h
   include.  (Thanks to Andreas Tobker for postting the patch.)
 - Included signal.h from pthread_support.c.  Removed GC_looping_handler,
   which was dead code.
 - GC_find_start was misdeclared by gc_pmark.h if PRINT_BLACK_LIST was
   defined.  (Thanks to Glauco Masotti for testing and reporting this.)
   Changed GC_find_start to never just return 0.  According to its
   comment it doesn't, and it's unclear that's correct.
 - GC_alloc_large had several largely compensating bugs in the
   computation of GC_words_wasted.  (It was confused about bytes vs.
   words in two places.)
 - Integrated Slava Sysoltev's patch to support more recent versions of
   the Intel compiler on IA64/Linux.
 - Changed win32 spinlock initialization to conditionally set a spin count.
   (Emmanual Stumpf pointed out that enabling this makes a large performance
   difference on win32 multiprocessors.)  Also cleaned up the win32 spinlock
   initialization code a bit.
 - Fixed thread support for HP/UX/IA64.  The register backing store base for
   the main thread was sometimes not set correctly.  (Thanks to Laurent
   Morichetti.)
 - Added -DEMPTY_GETENV_RESULTS flag to work around Wine problem.
 - Declare GC_stack_alloc and GC_stack_free in solaris_threads.h to
   avoid 64-bit size mismatches.  (Thanks to Bernie Solomon.)
 - Fixed GC_generic_push_regs to avoid a potential and very unfortunate
   tail call optimization.  This could lead to prematurely reclaimed
   objects on configurations that used the generic routine and the new
   build infrastructure (which potentially optimizes mach_dep.c).
   This was a serious bug, but it's unclear whether it has resulted in
   any real failures.
 - Fixed CORD_str to deal with signed characters.  (Thanks to Alexandr
   Petrosian for noticing the problem and supplying the patch.)
 - Merged a couple of NOSYS/ECOS tests into os_dep.c from gcj.  (Thanks
   to Anthony Green.)
 - Partially merged a win32 patch from Ben Hutchings, and substantially
   revised other parts of win32_threads.c.  It had several problems.
   Under MinGW with a statically linked library, the main thread was
   not registered.  Cygwin detached threads leaked thread descriptors.
   There were several race conditions.  For now, unfortunately the
   static threads limit remains, though we increased it, and made table
   traversal cost depend on the actual thread count.
   There is also still some code duplication with pthread_support.c.
   (Thread descriptors did become much smaller, since Ben Hutchings
   removed the thread context from them.)
 - Integrated a Solaris configure.in patch from Rainer Orth.
 - Added GC_IGNORE_FB and associated warning to very partially address
   the issue of the collector treating a mapped frame buffer as part
   of the root set.  (Thanks to David Peroutka for providing some
   insight.  More would be helpful.  Is there anything that can be used
   to at least partially identify such memory segments?)
   
Since 6.3alpha2:
 - Removed -DSMALL_CONFIG from BCC_MAKEFILE.
 - Changed macros to test for an ARM processor (Patch from Richard Earnshaw.)
 - Mostly applied a DJGPP patch from Doug Kaufman.  Especially Makefile.dj
   had suffered from serious bit rot.
 - Rewrote GC_apply_to_maps, eliminating an off-by-one subscript error,
   and a call to alloca (for lcc compatibility).
 - Changed USE_MUNMAP behavior on posixy platforms to immediately remap
   the memory with PROT_NONE instead of unmapping it.  The latter risks
   an intervening mmap grabbing the address space out from underneath us.
   Updated this code to reflect a cleaner patch from Ulrich Drepper.
 - Replaced _T with _Tp in new_gc_alloc.h to avoid a MACOS X conflict.
   (Patch from Andrew Begel.)
 - Dynamically choose whether or not lock should spin on win32.  (Thanks
   to Maurizio Vairani for the patch.)  This may be a significant performance
   improvement for win32.
 - Fix Makefile.direct to actually include NT_STATIC_THREADS_MAKEFILE
   in the distribution.  (Again thanks to Maurizio Vairani.)
 - Maybe_install_looping_handler() was accidentally exported, violating
   our name space convention.
 - Made os_dep.c use sigsetjmp and SA_NODEFER for NetBSD.  (Thanks to
   Christian Limpach.)  (I generalized the patch to use sigsetjmp on all
   UNIX_LIKE platforms, admittedly a slightly risky move.  But it may avoid
   similar problems on some other platforms. I also cleaned up the defn
   of UNIX_LIKE a bit. - Hans)
 - Integrated Andrew Begel's Darwin threads patch, adjusted according to
   some of Fergus Hendersons's comments.  (Patch didn't apply cleanly,
   errors are possible.)
 - Added another test or two for the Intel 8.0 compiler to avoid
   confusing it with gcc.  The single-threaded collector should now build
   with icc, at least on ia64. 

Since 6.3alpha3:
 - USE_MMAP was broken by confusion in the code dealing with USE_MMAP_ANON.
   (This was pointed out, and fixes were suggested by several other people.)
 - Darwin supprt was broken in alpha3 as a result of my misintegration of
   Andrew Begel's patches.  Fixed with another patch from Andrew Begel.
 - A new sanity check in pthread_stop_world.c:GC_push_all_stacks() was
   overly aggressive.  We may collect from an unregistered thread during
   thread creation.  Fixed by explicitly checking for that case.  (Added
   GC_in_thread_creation.)

Since 6.3alpha4:
 - Fix & vs && typo in GC_generic_malloc and
   GC_generic_malloc_ignore_off_page.  (Propagated from the gcc tree.)
 - Removed SA_NODEFER hack from NetBSD and Solaris write-protect handler.
   (According to Christian Limpach, the NetBSD problem is fixed.
   Presumably so is the Solaris 2.3 problem.)
 - Removed placement delete from gc_cpp.h for the SGI compiler.
   (Thanks to Simon Gornall for the patch.)
 - Changed semantics of the GC_IGNORE_FB environment variable, based 
   on experimentation by Nicolas Cannasse pointing out that the old
   interpretation was useless.  We still need help in identifying win32
   graphics memory mappings.  The current "solution" is a hack.
 - Removed "MAKEOVERRIDES =" from Makefile.am and thus Makefile.in.
   It probably made more sense in the gcc context.
 - Explicitly ensure that NEED_FIND_LIMIT is defined for {Open,Net}BSD/ELF.
 - Replaced USE_HPUX_TLS macro by USE_COMPILER_TLS, since gcc often
   supports the same extension on various platforms.
 - Added some basic (completely untested) defines for win64, in support
   of future work.
 - Declared GC_jmp_buf in os_dep.s as JMP_BUF instead of jmp_buf, fixing
   a memory overwrite bug on Solaris and perhaps other platforms.
 - Added 0 != __libc_stack_end test to GC_linux_stack_base.  (Thanks to Jakub
   Jelinek, both for the patch, and for explaining the problem to me.)
   Otherwise "prelink"ing could cause the collector to fail.
 - Changed default thread local storage implementation to USE_PTHREAD_SPECIFIC
   for HP/UX with gcc.  The compiler-based implementation appears to work
   only with the vendor compiler.
 - Export GC_debug_header_size and GC_USR_PTR_FROM_BASE from gc_mark.h,
   making client mark code cleaner and less dependent on GC version.
 - Export several new procedures and GC_generic_malloc from gc_mark.h
   to support user-defined kinds.  Use the new procedures to replace existing
   code in gcj_mlc.c and typd_mlc.c.
 - Added support for GC_BACKTRACES.
 - Fixed a remaining problem in CORD_str with signed characters.  (Thanks
   to Alexandr Petrosian for the patch.)
 - Removed supposedly redundant, but very buggy, definitions of finalizer
   macros from javaxfc.h.  Fortunately this file probably has no users.
   The correct declarations were already in gc.h.
 - Also need to set GC_in_thread_creation while waiting for GC during
   thread termination, since it is also possible to collect from an
   unregistered thread in that case.
 - Define NO_GETENV for Windows CE, since getenv doesn't appear to exist.
   + some other minor WinCE fixes. (Thanks to Alain Novak.)
 - Added GC_register_describe_type_fn.
 - Arrange for debugging finalizer registration to ignore non-heap
   registrations, since the regular version of the routine also behaves
   that way.
 - GC_gcj_malloc and friends need to check for finalizers waiting to be run.
   One of the more obscure allocation routines with missing a LOCK() call.
 - Fixed cvtres invocations in NT_MAKEFILE and NT_STATIC_THREADS_MAKEFILE
   to work with VS.NET.
 - Cleaned up GC_INIT calls in test.  Updated gc.man to encourage GC_INIT
   use in portable code.
 - Taught the GC to use libunwind if --enable-full-debug is specified on
   IA64 and libunwind is present.
 - The USE_MUNMAP code could get confused about the age of a block and
   prematurely unmap it.  GC_unmap_old had a bug related to wrapping of
   GC_gc_no.  GC_freehblk and GC_merge_unmapped didn't maintain
   hb_last_reclaimed reasonably when blockas were merged.  The code was
   fixed to reflect original intent, but that may not always be an
   improvement.  See todo list item.
  
To do:
 - The USE_MUNMAP code should really use a separate data structure
   indexed by physical page to keep track of time since last use of
   a page.  Using hblk headers means we lose track of ages when
   blocks are merged, and we can't unmap pages that have been allocated and
   dropped by the blacklisting code.  I suspect both of these matter.
>>>>>>> cab07051
 - A dynamic libgc.so references dlopen unconditionally, but doesn't link
   against libdl.
 - GC_proc_fd for Solaris is not correctly updated in response to a
   fork() call.  Thus incremental collection in the child won't work
   correctly.  (Thanks to Ben Cottrell for pointing this out.)
 - --enable-redirect-malloc is mostly untested and known not to work
   on some platforms. 
 - There seem to be outstanding issues on Solaris/X86, possibly with
   finding the data segment starting address.  Information/patches would
   be appreciated.
 - Very large root set sizes (> 16 MB or so) could cause the collector
   to abort with an unexpected mark stack overflow.  (Thanks again to
   Peter Chubb.)  NOT YET FIXED.  Workaround is to increase the initial
   size.
 - The SGI version of the collector marks from mmapped pages, even
   if they are not part of dynamic library static data areas.  This
   causes performance problems with some SGI libraries that use mmap
   as a bitmap allocator.  NOT YET FIXED.  It may be possible to turn
   off DYNAMIC_LOADING in the collector as a workaround.  It may also
   be possible to conditionally intercept mmap and use GC_exclude_static_roots.
   The real fix is to walk rld data structures, which looks possible.
 - Incremental collector should handle large objects better.  Currently,
   it looks like the whole object is treated as dirty if any part of it
   is.
 <|MERGE_RESOLUTION|>--- conflicted
+++ resolved
@@ -1836,11 +1836,7 @@
    libgccpp.
 
 Since 6.2alpha5:
-<<<<<<< HEAD
- - There was extra underscore in the name of GC_save_registers_in_stack
-=======
  - There was an extra underscore in the name of GC_save_registers_in_stack
->>>>>>> cab07051
    for NetBSD/SPARC.  (Thanks to Jaap Boender for the patch.)
  - Integrated Brian Alliet's patch for Darwin.  This restructured the
    linuxthreads/pthreads support to separate generic pthreads support
@@ -1868,11 +1864,6 @@
    generated with an empty body.  This seems to have been the cause of one
    or two subtle failures on unusual platforms.  Those failures should
    now occur at build time and be easily fixable.
-<<<<<<< HEAD
-    
-
-To do:
-=======
 
 Since 6.2alpha6:
  - Integrated a second round of Irix/AIX patches from Dan Bonachea.
@@ -2068,7 +2059,6 @@
    a page.  Using hblk headers means we lose track of ages when
    blocks are merged, and we can't unmap pages that have been allocated and
    dropped by the blacklisting code.  I suspect both of these matter.
->>>>>>> cab07051
  - A dynamic libgc.so references dlopen unconditionally, but doesn't link
    against libdl.
  - GC_proc_fd for Solaris is not correctly updated in response to a
