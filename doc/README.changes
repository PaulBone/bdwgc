This is a rough history of garbage collector bugs and versions.

This has been maintained with varying diligence over the years.

I made an attempt to include recent contributors here.  I apologize for any
omissions.

-------------------------

  Version 1.3 and immediately preceding versions contained spurious
assembly language assignments to TMP_SP.  Only the assignment in the PC/RT
code is necessary.  On other machines, with certain compiler options,
the assignments can lead to an unsaved register being overwritten.
Known to cause problems under SunOS 3.5 WITHOUT the -O option.  (With
-O the compiler recognizes it as dead code.  It probably shouldn't,
but that's another story.)

  Version 1.4 and earlier versions used compile time determined values
for the stack base.  This no longer works on Sun 3s, since Sun 3/80s use
a different stack base.  We now use a straightforward heuristic on all
machines on which it is known to work (incl. Sun 3s) and compile-time
determined values for the rest.  There should really be library calls
to determine such values.

  Version 1.5 and earlier did not ensure 8 byte alignment for objects
allocated on a sparc based machine.

  Version 1.8 added ULTRIX support in gc_private.h.
  
  Version 1.9 fixed a major bug in gc_realloc.
  
  Version 2.0 introduced a consistent naming convention for collector
routines and added support for registering dynamic library data segments
in the standard mark_roots.c.  Most of the data structures were revamped.
The treatment of interior pointers was completely changed.  Finalization
was added.  Support for locking was added.  Object kinds were added.
We added a black listing facility to avoid allocating at addresses known
to occur as integers somewhere in the address space.  Much of this
was accomplished by adapting ideas and code from the PCR collector.
The test program was changed and expanded.

  Version 2.1 was the first stable version since 1.9, and added support
for PPCR.

  Version 2.2 added debugging allocation, and fixed various bugs.  Among them:
- GC_realloc could fail to extend the size of the object for certain large object sizes.
- A blatant subscript range error in GC_printf, which unfortunately
  wasn't exercised on machines with sufficient stack alignment constraints.
- GC_register_displacement did the wrong thing if it was called after
  any allocation had taken place.
- The leak finding code would eventually break after 2048 byte
  byte objects leaked.
- interface.c didn't compile.
- The heap size remained much too small for large stacks.
- The stack clearing code behaved badly for large stacks, and perhaps
  on HP/PA machines.

  Version 2.3 added ALL_INTERIOR_POINTERS and fixed the following bugs:
- Missing declaration of etext in the A/UX version.
- Some PCR root-finding problems.
- Blacklisting was not 100% effective, because the plausible future
  heap bounds were being miscalculated.
- GC_realloc didn't handle out-of-memory correctly.
- GC_base could return a nonzero value for addresses inside free blocks.
- test.c wasn't really thread safe, and could erroneously report failure
  in a multithreaded environment.  (The locking primitives need to be
  replaced for other threads packages.)
- GC_CONS was thoroughly broken.
- On a SPARC with dynamic linking, signals stayed diabled while the
  client code was running.
  (Thanks to Manuel Serrano at INRIA for reporting the last two.)
  
  Version 2.4 added GC_free_space_divisor as a tuning knob, added
  support for OS/2 and linux, and fixed the following bugs:
- On machines with unaligned pointers (e.g. Sun 3), every 128th word could
  fail to be considered for marking.
- Dynamic_load.c erroneously added 4 bytes to the length of the data and
  bss sections of the dynamic library.  This could result in a bad memory
  reference if the actual length was a multiple of a page.  (Observed on
  Sun 3.  Can probably also happen on a Sun 4.)
  (Thanks to Robert Brazile for pointing out that the Sun 3 version
  was broken.  Dynamic library handling is still broken on Sun 3s
  under 4.1.1U1, but apparently not 4.1.1.  If you have such a machine,
  use -Bstatic.)
  
  Version 2.5 fixed the following bugs:
- Removed an explicit call to exit(1)
- Fixed calls to GC_printf and GC_err_printf, so the correct number of
  arguments are always supplied.  The OS/2 C compiler gets confused if
  the number of actuals and the number of formals differ.  (ANSI C
  doesn't require this to work.  The ANSI sanctioned way of doing things
  causes too many compatibility problems.)
  
  Version 3.0  added generational/incremental collection and stubborn
  objects.

  Version 3.1 added the following features:
- A workaround for a SunOS 4.X SPARC C compiler
  misfeature that caused problems when the collector was turned into
  a dynamic library.  
- A fix for a bug in GC_base that could result in a memory fault.
- A fix for a performance bug (and several other misfeatures) pointed
  out by Dave Detlefs and Al Dosser.
- Use of dirty bit information for static data under Solaris 2.X.
- DEC Alpha/OSF1 support (thanks to Al Dosser).
- Incremental collection on more platforms.
- A more refined heap expansion policy.  Less space usage by default.
- Various minor enhancements to reduce space usage, and to reduce
  the amount of memory scanned by the collector.
- Uncollectable allocation without per object overhead.
- More conscientious handling of out-of-memory conditions.
- Fixed a bug in debugging stubborn allocation.
- Fixed a bug that resulted in occasional erroneous reporting of smashed
  objects with debugging allocation.
- Fixed bogus leak reports of size 4096 blocks with FIND_LEAK.

  Version 3.2 fixed a serious and not entirely repeatable bug in
  the incremental collector.  It appeared only when dirty bit info
  on the roots was available, which is normally only under Solaris.
  It also added GC_general_register_disappearing_link, and some
  testing code.  Interface.c disappeared.

  Version 3.3 fixes several bugs and adds new ports:
- PCR-specific bugs.
- Missing locking in GC_free, redundant FASTUNLOCK
  in GC_malloc_stubborn, and 2 bugs in
  GC_unregister_disappearing_link.
  All of the above were pointed out by Neil Sharman
  (neil@cs.mu.oz.au).
- Common symbols allocated by the SunOS4.X dynamic loader
  were not included in the root set.
- Bug in GC_finalize (reported by Brian Beuning and Al Dosser)
- Merged Amiga port from Jesper Peterson (untested)
- Merged NeXT port from Thomas Funke (significantly
  modified and untested)

  Version 3.4:
- Fixed a performance bug in GC_realloc.
- Updated the amiga port.
- Added NetBSD and 386BSD ports.
- Added cord library.
- Added trivial performance enhancement for
  ALL_INTERIOR_POINTERS.  (Don't scan last word.)
  
  Version 3.5
- Minor collections now mark from roots only once, if that
  doesn't cause an excessive pause.
- The stack clearing heuristic was refined to prevent anomalies
  with very heavily recursive programs and sparse stacks.
- Fixed a bug that prevented mark stack growth in some cases.
  GC_objects_are_marked should be set to TRUE after a call
  to GC_push_roots and as part of GC_push_marked, since
  both can now set mark bits.  I think this is only a performance
  bug, but I wouldn't bet on it.  It's certainly very hard to argue
  that the old version was correct.
- Fixed an incremental collection bug that prevented it from
  working at all when HBLKSIZE != getpagesize()
- Changed dynamic_loading.c to include gc_priv.h before testing
  DYNAMIC_LOADING.  SunOS dynamic library scanning
  must have been broken in 3.4.
- Object size rounding now adapts to program behavior.
- Added a workaround (provided by Manuel Serrano and
  colleagues) to a long-standing SunOS 4.X (and 3.X?) ld bug
  that I had incorrectly assumed to have been squished.
  The collector was broken if the text segment size was within
  32 bytes of a multiple of 8K bytes, and if the beginning of
  the data segment contained interesting roots.  The workaround
  assumes a demand-loadable executable.  The original may have
  have "worked" in some other cases.
- Added dynamic library support under IRIX5.
- Added support for EMX under OS/2 (thanks to Ari Huttunen).
  
Version 3.6:
- fixed a bug in the mark stack growth code that was introduced
  in 3.4.
- fixed Makefile to work around DEC AXP compiler tail recursion
  bug.

Version 3.7:
- Added a workaround for an HP/UX compiler bug.
- Fixed another stack clearing performance bug.  Reworked
  that code once more.
  
Version 4.0:
- Added support for Solaris threads (which was possible
  only by reimplementing some fraction of Solaris threads,
  since Sun doesn't currently make the thread debugging
  interface available).
- Added non-threads win32 and win32S support.
- (Grudgingly, with suitable muttering of obscenities) renamed
  files so that the collector distribution could live on a FAT
  file system.  Files that are guaranteed to be useless on
  a PC still have long names.  Gc_inline.h and gc_private.h
  still exist, but now just include  gc_inl.h and gc_priv.h.
- Fixed a really obscure bug in finalization that could cause
  undetected mark stack overflows.  (I would be surprised if
  any real code ever tickled this one.)
- Changed finalization code to dynamically resize the hash
  tables it maintains.  (This probably does not matter for well-
  -written code.  It no doubt does for C++ code that overuses
  destructors.)
- Added typed allocation primitives.  Rewrote the marker to
  accommodate them with more reasonable efficiency.  This
  change should also speed up marking for GC_malloc allocated
  objects a little.  See gc_typed.h for new primitives.
- Improved debugging facilities slightly.  Allocation time
  stack traces are now kept by default on SPARC/SUNOS4.
  (Thanks to Scott Schwartz.)
- Added better support for small heap applications.
- Significantly extended cord package.  Fixed a bug in the
  implementation of lazily read files.  Printf and friends now
  have cord variants.  Cord traversals are a bit faster.
- Made ALL_INTERIOR_POINTERS recognition the default.
- Fixed de so that it can run in constant space, independent
  of file size.  Added simple string searching to cords and de.
- Added the Hull-Ellis C++ interface.
- Added dynamic library support for OSF/1.
  (Thanks to Al Dosser and Tim Bingham at DEC.)
- Changed argument to GC_expand_hp to be expressed
  in units of bytes instead of heap blocks.  (Necessary
  since the heap block size now varies depending on
  configuration.  The old version was never very clean.)
- Added GC_get_heap_size().  The previous "equivalent"
  was broken.
- Restructured the Makefile a bit.  

Since version 4.0:
- Changed finalization implementation to guarantee that
  finalization procedures are called outside of the allocation
  lock, making direct use of the interface a little less dangerous.
  MAY BREAK EXISTING CLIENTS that assume finalizers
  are protected by a lock.  Since there seem to be few multithreaded
  clients that use finalization, this is hopefully not much of
  a problem.
- Fixed a gross bug in CORD_prev.
- Fixed a bug in blacklst.c that could result in unbounded
  heap growth during startup on machines that do not clear
  memory obtained from the OS (e.g. win32S).
- Ported de editor to win32/win32S.  (This is now the only
  version with a mouse-sensitive UI.)
- Added GC_malloc_ignore_off_page to allocate large arrays
  in the presence of ALL_INTERIOR_POINTERS.
- Changed GC_call_with_alloc_lock to not disable signals in
  the single-threaded case.
- Reduced retry count in GC_collect_or_expand for garbage
  collecting when out of memory.
- Made uncollectable allocations bypass black-listing, as they
  should.
- Fixed a bug in typed_test in test.c that could cause (legitimate)
  GC crashes.
- Fixed some potential synchronization problems in finalize.c
- Fixed a real locking problem in typd_mlc.c.
- Worked around an AIX 3.2 compiler feature that results in
  out of bounds memory references.
- Partially worked around an IRIX5.2 beta problem (which may
  or may not persist to the final release).
- Fixed a bug in the heap integrity checking code that could
  result in explicitly deallocated objects being identified as
  smashed.  Fixed a bug in the dbg_mlc stack saving code
  that caused old argument pointers to be considered live.
- Fixed a bug in CORD_ncmp (and hence CORD_str).
- Repaired the OS2 port, which had suffered from bit rot
  in 4.0.  Worked around what appears to be CSet/2 V1.0
  optimizer bug.
- Fixed a Makefile bug for target "c++".

Since version 4.1:
- Multiple bug fixes/workarounds in the Solaris threads version.
  (It occasionally failed to locate some register contents for
  marking.  It also turns out that thr_suspend and friends are
  unreliable in Solaris 2.3.  Dirty bit reads appear
  to be unreliable under some weird 
  circumstances.  My stack marking code
  contained a serious performance bug.  The new code is
  extremely defensive, and has not failed in several cpu
  hours of testing.  But  no guarantees ...)
- Added MacOS support (thanks to Patrick Beard.)
- Fixed several syntactic bugs in gc_c++.h and friends.  (These
  didn't bother g++, but did bother most other compilers.)
  Fixed gc_c++.h finalization interface.  (It didn't.)
- 64 bit alignment for allocated objects was not guaranteed in a
  few cases in which it should have been.
- Added GC_malloc_atomic_ignore_off_page.
- Added GC_collect_a_little.
- Added some prototypes to gc.h.
- Some other minor bug fixes (notably in Makefile).
- Fixed OS/2 / EMX port (thanks to Ari Huttunen).
- Fixed AmigaDOS port. (thanks to Michel Schinz).
- Fixed the DATASTART definition under Solaris.  There
  was a 1 in 16K chance of the collector missing the first
  64K of static data (and thus crashing).
- Fixed some blatant anachronisms in the README file.
- Fixed PCR-Makefile for upcoming PPCR release.

Since version 4.2:
- Fixed SPARC alignment problem with GC_DEBUG.
- Fixed Solaris threads /proc workaround.  The real
  problem was an interaction with mprotect.
- Incorporated fix from Patrick Beard for gc_c++.h (now gc_cpp.h).
- Slightly improved allocator space utilization by
  fixing the GC_size_map mechanism.
- Integrated some Sony News and MIPS RISCos 4.51
  patches.  (Thanks to Nobuyuki Hikichi of
  Software Research Associates, Inc. Japan)
- Fixed HP_PA alignment problem.  (Thanks to
  xjam@cork.cs.berkeley.edu.)
- Added GC_same_obj and friends.  Changed GC_base
  to return 0 for pointers past the end of large objects.
  Improved GC_base performance with ALL_INTERIOR_POINTERS
  on machines with a slow integer mod operation.
  Added GC_PTR_ADD, GC_PTR_STORE, etc. to prepare
  for preprocessor.
- changed the default on most UNIX machines to be that
  signals are not disabled during critical GC operations.
  This is still ANSI-conforming, though somewhat dangerous
  in the presence of signal handlers. But the performance
  cost of the alternative is sometimes problematic.
  Can be changed back with a minor Makefile edit.
- renamed IS_STRING in gc.h, to CORD_IS_STRING, thus
  following my own naming convention.  Added the function
  CORD_to_const_char_star.
- Fixed a gross bug in GC_finalize.  Symptom: occasional
  address faults in that function.  (Thanks to Anselm
  Baird-Smith (Anselm.BairdSmith@inria.fr)
- Added port to ICL DRS6000 running DRS/NX.  Restructured
  things a bit to factor out common code, and remove obsolete
  code.  Collector should now run under SUNOS5 with either
  mprotect or /proc dirty bits.  (Thanks to Douglas Steel
  (doug@wg.icl.co.uk)).
- More bug fixes and workarounds for Solaris 2.X.  (These were
  mostly related to putting the collector in a dynamic library,
  which didn't really work before.  Also SOLARIS_THREADS
  didn't interact well with dl_open.)  Thanks to btlewis@eng.sun.com.
- Fixed a serious performance bug on the DEC Alpha.  The text
  segment was getting registered as part of the root set.
  (Amazingly, the result was still fast enough that the bug
  was not conspicuous.) The fix works on OSF/1, version 1.3.
  Hopefully it also works on other versions of OSF/1 ...
- Fixed a bug in GC_clear_roots.
- Fixed a bug in GC_generic_malloc_words_small that broke
  gc_inl.h.  (Reported by Antoine de Maricourt.  I broke it
  in trying to tweak the Mac port.) 
- Fixed some problems with cord/de under Linux.
- Fixed some cord problems, notably with CORD_riter4.
- Added DG/UX port.
  Thanks to Ben A. Mesander (ben@piglet.cr.usgs.gov)
- Added finalization registration routines with weaker ordering
  constraints.  (This is necessary for C++ finalization with
  multiple inheritance, since the compiler often adds self-cycles.)
- Filled the holes in the SCO port. (Thanks to Michael Arnoldus
  <chime@proinf.dk>.)
- John Ellis' additions to the C++ support:  From John:

* I completely rewrote the documentation in the interface gc_c++.h
(later renamed gc_cpp.h).  I've tried to make it both clearer and more
precise.

* The definition of accessibility now ignores pointers from an
finalizable object (an object with a clean-up function) to itself.
This allows objects with virtual base classes to be finalizable by the
collector.  Compilers typically implement virtual base classes using
pointers from an object to itself, which under the old definition of
accessibility prevented objects with virtual base classes from ever
being collected or finalized.

* gc_cleanup now includes gc as a virtual base.  This was enabled by
the change in the definition of accessibility.

* I added support for operator new[].  Since most (all?) compilers
don't yet support operator new[], it is conditionalized on
-DOPERATOR_NEW_ARRAY.  The code is untested, but its trivial and looks
correct.

* The test program test_gc_c++ (later renamed test_cpp.cc)
tries to test for the C++-specific functionality not tested by the
other programs.
- Added <unistd.h> include to misc.c.  (Needed for ppcr.)
- Added PowerMac port. (Thanks to Patrick Beard again.)
- Fixed "srcdir"-related Makefile problems.  Changed things so
  that all externally visible include files always appear in the
  include subdirectory of the source.  Made gc.h directly
  includable from C++ code.  (These were at Per
  Bothner's suggestion.)
- Changed Intel code to also mark from ebp (Kevin Warne's
  suggestion).
- Renamed C++ related files so they could live in a FAT
  file system. (Charles Fiterman's suggestion.)
- Changed Windows NT Makefile to include C++ support in
  gc.lib.  Added C++ test as Makefile target.
  
Since version 4.3:
 - ASM_CLEAR_CODE was erroneously defined for HP
   PA machines, resulting in a compile error.
 - Fixed OS/2 Makefile to create a library.  (Thanks to
   Mark Boulter (mboulter@vnet.ibm.com)).
 - Gc_cleanup objects didn't work if they were created on
   the stack.  Fixed.
 - One copy of Gc_cpp.h in the distribution was out of 
   synch, and failed to document some known compiler
   problems with explicit destructor invocation.  Partially
   fixed.  There are probably other compilers on which
   gc_cleanup is miscompiled.
 - Fixed Makefile to pass C compiler flags to C++ compiler.
 - Added Mac fixes.
 - Fixed os_dep.c to work around what appears to be
   a new and different VirtualQuery bug under newer
   versions of win32S.
 - GC_non_gc_bytes was not correctly maintained by
   GC_free.  Fixed.  Thanks to James Clark (jjc@jclark.com).
 - Added GC_set_max_heap_size.
 - Changed allocation code to ignore blacklisting if it is preventing
   use of a very large block of memory.  This has the advantage
   that naive code allocating very large objects is much more
   likely to work.  The downside is you might no
   longer find out that such code should really use
   GC_malloc_ignore_off_page.
 - Changed GC_printf under win32 to close and reopen the file
   between calls.  FAT file systems otherwise make the log file
   useless for debugging.
 - Added GC_try_to_collect and GC_get_bytes_since_gc.  These
   allow starting an abortable collection during idle times. 
   This facility does not require special OS support.  (Thanks to
   Michael Spertus of Geodesic Systems for suggesting this.  It was
   actually an easy addition.  Kumar Srikantan previously added a similar
   facility to a now ancient version of the collector.  At the time
   this was much harder, and the result was less convincing.)
 - Added some support for the Borland development environment.  (Thanks
   to John Ellis and Michael Spertus.)
 - Removed a misfeature from checksums.c that caused unexpected 
   heap growth.  (Thanks to Scott Schwartz.)
 - Changed finalize.c to call WARN if it encounters a finalization cycle.
   WARN is defined in gc_priv.h to write a message, usually to stdout.
   In many environments, this may be inappropriate.
 - Renamed NO_PARAMS in gc.h to GC_NO_PARAMS, thus adhering to my own
   naming convention.
 - Added GC_set_warn_proc to intercept warnings.
 - Fixed Amiga port. (Thanks to Michel Schinz (schinz@alphanet.ch).)
 - Fixed a bug in mark.c that could result in an access to unmapped
   memory from GC_mark_from_mark_stack on machines with unaligned
   pointers.
 - Fixed a win32 specific performance bug that could result in scanning of
   objects allocated with the system malloc.
 - Added REDIRECT_MALLOC.

Since version 4.4:
 - Fixed many minor and one major README bugs. (Thanks to Franklin Chen
   (chen@adi.com) for pointing out many of them.)
 - Fixed ALPHA/OSF/1 dynamic library support. (Thanks to Jonathan Bachrach
   (jonathan@harlequin.com)).
 - Added incremental GC support (MPROTECT_VDB) for Linux (with some
   help from Bruno Haible).
 - Altered SPARC recognition tests in gc.h and config.h (mostly as
   suggested by Fergus Henderson).
 - Added basic incremental GC support for win32, as implemented by
   Windows NT and Windows 95.  GC_enable_incremental is a noop
   under win32s, which doesn't implement enough of the VM interface.
 - Added -DLARGE_CONFIG.
 - Fixed GC_..._ignore_off_page to also function without
   -DALL_INTERIOR_POINTERS.
 - (Hopefully) fixed RS/6000 port.  (Only the test was broken.)
 - Fixed a performance bug in the nonincremental collector running
   on machines supporting incremental collection with MPROTECT_VDB
   (e.g. SunOS 4, DEC AXP).  This turned into a correctness bug under
   win32s with win32 incremental collection.  (Not all memory protection
   was disabled.)
 - Fixed some ppcr related bit rot.
 - Caused dynamic libraries to be unregistered before reregistering.
   The old way turned out to be a performance bug on some machines.
 - GC_root_size was not properly maintained under MSWIN32.
 - Added -DNO_DEBUGGING and GC_dump.
 - Fixed a couple of bugs arising with SOLARIS_THREADS +
   REDIRECT_MALLOC.
 - Added NetBSD/M68K port.  (Thanks to Peter Seebach
   <seebs@taniemarie.solon.com>.)
 - Fixed a serious realloc bug.  For certain object sizes, the collector
   wouldn't scan the expanded part of the object.  (Thanks to Clay Spence
   (cds@peanut.sarnoff.com) for noticing the problem, and helping me to
   track it down.)
   
Since version 4.5:
 - Added Linux ELF support.  (Thanks to Arrigo Triulzi <arrigo@ic.ac.uk>.)
 - GC_base crashed if it was called before any other GC_ routines.
   This could happen if a gc_cleanup object was allocated outside the heap
   before any heap allocation.
 - The heap expansion heuristic was not stable if all objects had finalization
   enabled.  Fixed finalize.c to count memory in finalization queue and
   avoid explicit deallocation.  Changed alloc.c to also consider this count.
   (This is still not recommended.  It's expensive if nothing else.)  Thanks
   to John Ellis for pointing this out.
 - GC_malloc_uncollectable(0) was broken.  Thanks to Phong Vo for pointing
   this out.
 - The collector didn't compile under Linux 1.3.X.  (Thanks to Fred Gilham for
   pointing this out.)  The current workaround is ugly, but expected to be
   temporary.
 - Fixed a formatting problem for SPARC stack traces.
 - Fixed some '=='s in os_dep.c that should have been assignments.
   Fortunately these were in code that should never be executed anyway.
   (Thanks to Fergus Henderson.)
 - Fixed the heap block allocator to only drop blacklisted blocks in small
   chunks.  Made BL_LIMIT self adjusting.  (Both of these were in response
   to heap growth observed by Paul Graham.)
 - Fixed the Metrowerks/68K Mac code to also mark from a6.  (Thanks
   to Patrick Beard.)
 - Significantly updated README.debugging.
 - Fixed some problems with longjmps out of signal handlers, especially under
   Solaris.  Added a workaround for the fact that siglongjmp doesn't appear to
   do the right thing with -lthread under Solaris.
 - Added MSDOS/djgpp port.  (Thanks to Mitch Harris  (maharri@uiuc.edu).)
 - Added "make reserved_namespace" and "make user_namespace".  The
   first renames ALL "GC_xxx" identifiers as "_GC_xxx".  The second is the
   inverse transformation.  Note that doing this is guaranteed to break all
   clients written for the other names.
 - descriptor field for kind NORMAL in GC_obj_kinds with ADD_BYTE_AT_END
   defined should be -ALIGNMENT not WORDS_TO_BYTES(-1).  This is
   a serious bug on machines with pointer alignment of less than a word.
 - GC_ignore_self_finalize_mark_proc didn't handle pointers to very near the
   end of the object correctly.  Caused failures of the C++ test on a DEC Alpha
   with g++.
 - gc_inl.h still had problems.  Partially fixed.  Added warnings at the
   beginning to hopefully specify the remaining dangers.
 - Added DATAEND definition to config.h.
 - Fixed some of the .h file organization.  Fixed "make floppy".
 
Since version 4.6:
 - Fixed some compilation problems with -DCHECKSUMS (thanks to Ian Searle)
 - Updated some Mac specific files to synchronize with Patrick Beard.
 - Fixed a serious bug for machines with non-word-aligned pointers.
   (Thanks to Patrick Beard for pointing out the problem.  The collector
   should fail almost any conceivable test immediately on such machines.)

Since version 4.7:
 - Changed a "comment" in a MacOS specific part of mach-dep.c that caused
   gcc to fail on other platforms.

Since version 4.8
 - More README.debugging fixes.
 - Objects ready for finalization, but not finalized in the same GC
   cycle, could be prematurely collected.  This occasionally happened
   in test_cpp.
 - Too little memory was obtained from the system for very large
   objects.  That could cause a heap explosion if these objects were
   not contiguous (e.g. under PCR), and too much of them was blacklisted.
 - Due to an improper initialization, the collector was too hesitant to
   allocate blacklisted objects immediately after system startup.
 - Moved GC_arrays from the data into the bss segment by not explicitly
   initializing it to zero.  This significantly
   reduces the size of executables, and probably avoids some disk accesses
   on program startup.  It's conceivable that it might break a port that I
   didn't test.
 - Fixed EMX_MAKEFILE to reflect the gc_c++.h to gc_cpp.h renaming which
   occurred a while ago.

Since 4.9:
 - Fixed a typo around a call to GC_collect_or_expand in alloc.c.  It broke
   handling of out of memory.  (Thanks to Patrick Beard for noticing.)

Since 4.10:
 - Rationalized (hopefully) GC_try_to_collect in an incremental collection
   environment.  It appeared to not handle a call while a collection was in
   progress, and was otherwise too conservative.
 - Merged GC_reclaim_or_delete_all into GC_reclaim_all to get rid of some
   code.
 - Added Patrick Beard's Mac fixes, with substantial completely untested
   modifications.
 - Fixed the MPROTECT_VDB code to deal with large pages and imprecise
   fault addresses (as on an UltraSPARC running Solaris 2.5).  Note that this
   was not a problem in the default configuration, which uses PROC_VDB.
 - The DEC Alpha assembly code needed to restore $gp between calls.
   Thanks to Fergus Henderson for tracking this down and supplying a
   patch.
 - The write command for "de" was completely broken for large files.
   I used the easiest portable fix, which involved changing the semantics
   so that f.new is written instead of overwriting f.  That's safer anyway.
 - Added README.solaris2 with a discussion of the possible problems of
   mixing the collector's sbrk allocation with malloc/realloc.
 - Changed the data segment starting address for SGI machines.  The
   old code failed under IRIX6.
 - Required double word alignment for MIPS.
 - Various minor fixes to remove warnings.
 - Attempted to fix some Solaris threads problems reported by Zhiying Chen.
   In particular, the collector could try to fork a thread with the
   world stopped as part of GC_thr_init.  It also failed to deal with
   the case in which the original thread terminated before the whole
   process did.
 - Added -DNO_EXECUTE_PERMISSION.  This has a major performance impact
   on the incremental collector under Irix, and perhaps under other
   operating systems.
 - Added some code to support allocating the heap with mmap.  This may
   be preferable under some circumstances.
 - Integrated dynamic library support for HP.
   (Thanks to Knut Tvedten <knuttv@ifi.uio.no>.)
 - Integrated James Clark's win32 threads support, and made a number
   of changes to it, many of which were suggested by Pontus Rydin.
   This is still not 100% solid.
 - Integrated Alistair Crooks' support for UTS4 running on an Amdahl
   370-class machine.
 - Fixed a serious bug in explicitly typed allocation.  Objects requiring
   large descriptors where handled in a way that usually resulted in
   a segmentation fault in the marker.  (Thanks to Jeremy Fitzhardinge
   for helping to track this down.)
 - Added partial support for GNU win32 development.  (Thanks to Fergus
   Henderson.)
 - Added optional support for Java-style finalization semantics.  (Thanks
   to Patrick Bridges.)  This is recommended only for Java implementations.
 - GC_malloc_uncollectable faulted instead of returning 0 when out of
   memory.  (Thanks to dan@math.uiuc.edu for noticing.)
 - Calls to GC_base before the collector was initialized failed on a
   DEC Alpha.  (Thanks to Matthew Flatt.)
 - Added base pointer checking to GC_REGISTER_FINALIZER in debugging
   mode, at the suggestion of Jeremy Fitzhardinge.
 - GC_debug_realloc failed for uncollectable objects.  (Thanks to
   Jeremy Fitzhardinge.)
 - Explicitly typed allocation could crash if it ran out of memory.
   (Thanks to Jeremy Fitzhardinge.)
 - Added minimal support for a DEC Alpha running Linux.
 - Fixed a problem with allocation of objects whose size overflowed
   ptrdiff_t.  (This now fails unconditionally, as it should.)
 - Added the beginning of Irix pthread support.
 - Integrated Xiaokun Zhu's fixes for djgpp 2.01.
 - Added SGI-style STL allocator support (gc_alloc.h).
 - Fixed a serious bug in README.solaris2.  Multithreaded programs must include
   gc.h with SOLARIS_THREADS defined.
 - Changed GC_free so it actually deallocates uncollectable objects.
   (Thanks to Peter Chubb for pointing out the problem.)
 - Added Linux ELF support for dynamic libararies.  (Thanks again to
   Patrick Bridges.)
 - Changed the Borland cc configuration so that the assembler is not
   required.
 - Fixed a bug in the C++ test that caused it to fail in 64-bit
   environments.

Since 4.11:
 - Fixed ElfW definition in dyn_load.c. (Thanks to Fergus Henderson.)
   This prevented the dynamic library support from compiling on some
   older ELF Linux systems.
 - Fixed UTS4 port (which I apparently mangled during the integration)
   (Thanks to again to Alistair Crooks.)
 - "Make C++" failed on Suns with SC4.0, due to a problem with "bool".
   Fixed in gc_priv.h.
 - Added more pieces for GNU win32.  (Thanks to Timothy N. Newsham.)
   The current state of things should suffice for at least some
   applications.
 - Changed the out of memory retry count handling as suggested by
   Kenjiro Taura.  (This matters only if GC_max_retries > 0, which
   is no longer the default.)
 - If a /proc read failed repeatedly, GC_written_pages was not updated
   correctly.  (Thanks to Peter Chubb for diagnosing this.)
 - Under unlikely circumstances, the allocator could infinite loop in
   an out of memory situation.  (Thanks again to Kenjiro Taura for
   identifying the problem and supplying a fix.)
 - Fixed a syntactic error in the DJGPP code.  (Thanks to Fergus
   Henderson for finding this by inspection.)  Also fixed a test program
   problem with DJGPP (Thanks to Peter Monks.)
 - Atomic uncollectable objects were not treated correctly by the
   incremental collector.  This resulted in weird log statistics and
   occasional performance problems.  (Thanks to Peter Chubb for pointing
   this out.)
 - Fixed some problems resulting from compilers that dont define
   __STDC__.  In this case void * and char * were used inconsistently
   in some cases.  (Void * should not have been used at all.  If
   you have an ANSI superset compiler that does not define __STDC__,
   please compile with -D__STDC__=0. Thanks to Manuel Serrano and others
   for pointing out the problem.)
 - Fixed a compilation problem on Irix with -n32 and -DIRIX_THREADS.
   Also fixed some other IRIX_THREADS problems which may or may not have
   had observable symptoms.
 - Fixed an HP PA compilation problem in dyn_load.c.  (Thanks to
   Philippe Queinnec.)
 - SEGV fault handlers sometimes did not get reset correctly.  (Thanks
   to David Pickens.)
 - Added a fix for SOLARIS_THREADS on Intel.  (Thanks again to David
   Pickens.)  This probably needs more work to become functional.
 - Fixed struct sigcontext_struct in os_dep.c for compilation under
   Linux 2.1.X.	(Thanks to Fergus Henderson.)
 - Changed the DJGPP STACKBOTTOM and DATASTART values to those suggested
   by Kristian Kristensen.  These may still not be right, but it is
   it is likely to work more often than what was there before.  They may
   even be exactly right.
 - Added a #include <string.h> to test_cpp.cc.  This appears to help
   with HP/UX and gcc.  (Thanks to assar@sics.se.)
 - Version 4.11 failed to run in incremental mode on recent 64-bit Irix
   kernels.  This was a problem related to page unaligned heap segments.
   Changed the code to page align heap sections on all platforms.
   (I had mistakenly identified this as a kernel problem earlier.
   It was not.)
 - Version 4.11 did not make allocated storage executable, except on
   one or two platforms, due to a bug in a #if test.  (Thanks to Dave
   Grove for pointing this out.)
 - Added sparc_sunos4_mach_dep.s to support Sun's compilers under SunOS4.
 - Added GC_exclude_static_roots.
 - Fixed the object size mapping algorithm.  This shouldn't matter,
   but the old code was ugly.
 - Heap checking code could die if one of the allocated objects was
   larger than its base address.  (Unsigned underflow problem.  Thanks
   to Clay Spence for isolating the problem.)
 - Added RS6000 (AIX) dynamic library support and fixed STACK_BOTTOM.
   (Thanks to Fred Stearns.)
 - Added Fergus Henderson's patches for improved robustness with large
   heaps and lots of blacklisting.
 - Added Peter Chubb's changes to support Solaris Pthreads, to support
   MMAP allocation in Solaris, to allow Solaris to find dynamic libraries
   through /proc, to add malloc_typed_ignore_off_page, and a few other
   minor features and bug fixes.
 - The Solaris 2 port should not use sbrk.  I received confirmation from
   Sun that the use of sbrk and malloc in the same program is not
   supported.  The collector now defines USE_MMAP by default on Solaris.
 - Replaced the djgpp makefile with Gary Leavens' version.
 - Fixed MSWIN32 detection test.
 - Added Fergus Henderson's patches to allow putting the collector into
   a DLL under GNU win32.
 - Added Ivan V. Demakov's port to Watcom C on X86.
 - Added Ian Piumarta's Linux/PowerPC port.
 - On Brian Burton's suggestion added PointerFreeGC to the placement
   options in gc_cpp.h.  This is of course unsafe, and may be controversial.
   On the other hand, it seems to be needed often enough that it's worth
   adding as a standard facility.

Since 4.12:
 - Fixed a crucial bug in the Watcom port.  There was a redundant decl
   of GC_push_one in gc_priv.h.
 - Added FINALIZE_ON_DEMAND.
 - Fixed some pre-ANSI cc problems in test.c.
 - Removed getpagesize() use for Solaris.  It seems to be missing in one
   or two versions.
 - Fixed bool handling for SPARCCompiler version 4.2.
 - Fixed some files in include that had gotten unlinked from the main
   copy.
 - Some RS/6000 fixes (missing casts).  Thanks to Toralf Foerster.
 - Fixed several problems in GC_debug_realloc, affecting mostly the
   FIND_LEAK case.
 - GC_exclude_static_roots contained a buggy unsigned comparison to
   terminate a loop.  (Thanks to Wilson Ho.)
 - CORD_str failed if the substring occurred at the last possible position.
   (Only affects cord users.)
 - Fixed Linux code to deal with RedHat 5.0 and integrated Peter Bigot's
   os_dep.c code for dealing with various Linux versions.
 - Added workaround for Irix pthreads sigaction bug and possible signal
   misdirection problems.
Since alpha1:
 - Changed RS6000 STACKBOTTOM.
 - Integrated Patrick Beard's Mac changes.
 - Alpha1 didn't compile on Irix m.n, m < 6.
 - Replaced Makefile.dj with a new one from Gary Leavens.
 - Added Andrew Stitcher's changes to support SCO OpenServer.
 - Added PRINT_BLACK_LIST, to allow debugging of high densities of false
   pointers.
 - Added code to debug allocator to keep track of return address
   in GC_malloc caller, thus giving a bit more context.
 - Changed default behavior of large block allocator to more
   aggressively avoid fragmentation.  This is likely to slow down the
   collector when it succeeds at reducing space cost.
 - Integrated Fergus Henderson's CYGWIN32 changes.  They are untested,
   but needed for newer versions.
 - USE_MMAP had some serious bugs.  This caused the collector to fail
   consistently on Solaris with -DSMALL_CONFIG.
 - Added Linux threads support, thanks largely to Fergus Henderson.
Since alpha2:
 - Fixed more Linux threads problems.
 - Changed default GC_free_space_divisor to 3 with new large block allocation.
   (Thanks to Matthew Flatt for some measurements that suggest the old
   value sometimes favors space too much over time.)
 - More CYGWIN32 fixes.
 - Integrated Tyson-Dowd's Linux-M68K port.
 - Minor HP PA and DEC UNIX fixes from Fergus Henderson.
 - Integrated Christoffe Raffali's Linux-SPARC changes.
 - Allowed for one more GC fixup iteration after a full GC in incremental
   mode.  Some quick measurements suggested that this significantly
   reduces pause times even with smaller GC_RATE values.
 - Moved some more GC data structures into GC_arrays.  This decreases
   pause times and GC overhead, but makes debugging slightly less convenient.
 - Fixed namespace pollution problem ("excl_table").
 - Made GC_incremental a constant for -DSMALL_CONFIG, hopefully shrinking
   that slightly.
 - Added some win32 threads fixes.
 - Integrated Ivan Demakov and David Stes' Watcom fixes.
 - Various other minor fixes contributed by many people.
 - Renamed config.h to gcconfig.h, since config.h tends to be used for
   many other things.
 - Integrated Matthew Flatt's support for 68K MacOS "far globals".
 - Fixed up some of the dynamic library Makefile targets for consistency
   across platforms.
 - Fixed a USE_MMAP typo that caused out-of-memory handling to fail
   on Solaris.
 - Added code to test.c to test thread creation a bit more.
 - Integrated GC_win32_free_heap, as suggested by Ivan Demakov.
 - Fixed Solaris 2.7 stack base finding problem.  (This may actually
   have been done in an earlier alpha release.)
Since alpha3:
 - Fixed MSWIN32 recognition test, which interfered with cygwin.
 - Removed unnecessary gc_watcom.asm from distribution.  Removed
   some obsolete README.win32 text.
 - Added Alpha Linux incremental GC support.  (Thanks to Philipp Tomsich
   for code for retrieving the fault address in a signal handler.)
   Changed Linux signal handler context argument to be a pointer.
 - Took care of some new warnings generated by the 7.3 SGI compiler.
 - Integrated Phillip Musumeci's FreeBSD/ELF fixes.
 - -DIRIX_THREADS was broken with the -o32 ABI (typo in gc_priv.h>

Since 4.13:
 - Fixed GC_print_source_ptr to not use a prototype.
 - generalized CYGWIN test.
 - gc::new did the wrong thing with PointerFreeGC placement.
   (Thanks to Rauli Ruohonen.)
 - In the ALL_INTERIOR_POINTERS (default) case, some callee-save register
   values could fail to be scanned if the register was saved and
   reused in a GC frame.  This showed up in verbose mode with gctest
   compiled with an unreleased SGI compiler.  I vaguely recall an old
   bug report that may have been related.  The bug was probably quite old.
   (The problem was that the stack scanning could be deferred until
   after the relevant frame was overwritten, and the new save location
   might be outside the scanned area.  Fixed by more eager stack scanning.)
 - PRINT_BLACK_LIST had some problems.  A few source addresses were garbage.
 - Replaced Makefile.dj and added -I flags to cord make targets.
   (Thanks to Gary Leavens.)
 - GC_try_to_collect was broken with the nonincremental collector.
 - gc_cleanup destructors could pass the wrong address to
   GC_register_finalizer_ignore_self in the presence of multiple
   inheritance.  (Thanks to Darrell Schiebel.)
 - Changed PowerPC Linux stack finding code.

Since 4.14alpha1
 - -DSMALL_CONFIG did not work reliably with large (> 4K) pages.
   Recycling the mark stack during expansion could result in a size
   zero heap segment, which confused things.  (This was probably also an
   issue with the normal config and huge pages.)
 - Did more work to make sure that callee-save registers were scanned
   completely, even with the setjmp-based code.  Added USE_GENERIC_PUSH_REGS
   macro to facilitate testing on machines I have access to.
 - Added code to explicitly push register contents for win32 threads.
   This seems to be necessary.  (Thanks to Pierre de Rop.)

Since 4.14alpha2
 - changed STACKBOTTOM for DJGPP (Thanks to Salvador Eduardo Tropea).
 
Since 4.14
 - Reworked large block allocator.  Now uses multiple doubly linked free
   lists to approximate best fit.
 - Changed heap expansion heuristic.  Entirely free blocks are no longer
   counted towards the heap size.  This seems to have a major impact on
   heap size stability; the old version could expand the heap way too
   much in the presence of large block fragmentation.
 - added -DGC_ASSERTIONS and some simple assertions inside the collector.
   This is mainlyt for collector debugging.
 - added -DUSE_MUNMAP to allow the heap to shrink.  Suupported on only
   a few UNIX-like platforms for now.
 - added GC_dump_regions() for debugging of fragmentation issues.
 - Changed PowerPC pointer alignment under Linux to 4.  (This needs
   checking by someone who has one.  The suggestions came to me via a
   rather circuitous path.)
 - Changed the Linux/Alpha port to walk the data segment backwards until
   it encounters a SIGSEGV.  The old way to find the start of the data
   segment broke with a recent release.
 - cordxtra.c needed to call GC_REGISTER_FINALIZER instead of
   GC_register_finalizer, so that it would continue to work with GC_DEBUG.
 - allochblk sometimes cleared the wrong block for debugging purposes
   when it dropped blacklisted blocks.  This could result in spurious
   error reports with GC_DEBUG.
 - added MACOS X Server support.  (Thanks to Andrew Stone.)
 - Changed the Solaris threads code to ignore stack limits > 8 MB with
   a warning.  Empirically, it is not safe to access arbitrary pages
   in such large stacks.  And the dirty bit implementation does not
   guarantee that none of them will be accessed.
 - Integrated Martin Tauchmann's Amiga changes.
 - Integrated James Dominy's OpenBSD/SPARC port.

Since 5.0alpha1
 - Fixed bugs introduced in alpha1 (OpenBSD & large block initialization).
 - Added -DKEEP_BACK_PTRS and backptr.h interface.  (The implementation
   idea came from Al Demers.)

Since 5.0alpha2
 - Added some highly incomplete code to support a copied young generation.
   Comments on nursery.h are appreciated.
 - Changed -DFIND_LEAK, -DJAVA_FINALIZATION, and -DFINALIZE_ON_DEMAND,
   so the same effect could be obtained with a runtime switch.   This is
   a step towards standardizing on a single dynamic GC library.
 - Significantly changed the way leak detection is handled, as a consequence
   of the above.

Since 5.0 alpha3
 - Added protection fault handling patch for Linux/M68K from Fergus
   Henderson and Roman Hodek.
 - Removed the tests for SGI_SOURCE in new_gc_alloc.h.  This was causing that
   interface to fail on nonSGI platforms.
 - Changed the Linux stack finding code to use /proc, after changing it
   to use HEURISTIC1.  (Thanks to David Mossberger for pointing out the
   /proc hook.)
 - Added HP/UX incremental GC support and HP/UX 11 thread support.
   Thread support is currently still flakey.
 - Added basic Linux/IA64 support.
 - Integrated Anthony Green's PicoJava support.
 - Integrated Scott Ananian's StrongARM/NetBSD support.
 - Fixed some fairly serious performance bugs in the incremental
   collector.  These have probably been there essentially forever.
   (Mark bits were sometimes set before scanning dirty pages.
   The reclaim phase unnecessarily dirtied full small object pages.)
 - Changed the reclaim phase to ignore nearly full pages to avoid
   touching them.
 - Limited GC_black_list_spacing to roughly the heap growth increment.
 - Changed full collection triggering heuristic to decrease full GC
   frequency by default, but to explicitly trigger full GCs during
   heap growth.  This doesn't always improve things, but on average it's
   probably a win.
 - GC_debug_free(0, ...) failed.  Thanks to Fergus Henderson for the
   bug report and fix.

Since 5.0 alpha4
 - GC_malloc_explicitly_typed and friends sometimes failed to
   initialize first word.
 - Added allocation routines and support in the marker for mark descriptors
   in a type structure referenced by the first word of an object.  This was
   introduced to support gcj, but hopefully in a way that makes it
   generically useful.
 - Added GC_requested_heapsize, and inhibited collections in nonincremental
   mode if the actual used heap size is less than what was explicitly
   requested.
 - The Solaris pthreads version of GC_pthread_create didn't handle a NULL
   attribute pointer.  Solaris thread support used the wrong default thread
   stack size.  (Thanks to Melissa O'Neill for the patch.)
 - Changed PUSH_CONTENTS macro to no longer modify first parameter.
   This usually doesn't matter, but it was certainly an accident waiting
   to happen ...
 - Added GC_register_finalizer_no_order and friends to gc.h.  They're
   needed by Java implementations.
 - Integrated a fix for a win32 deadlock resulting from clock() calling
   malloc.  (Thanks to Chris Dodd.)
 - Integrated Hiroshi Kawashima's port to Linux/MIPS.  This was designed
   for a handheld platform, and may or may not be sufficient for other
   machines.
 - Fixed a va_arg problem with the %c specifier in cordprnt.c.  It appears
   that this was always broken, but recent versions of gcc are the first to
   report the (statically detectable) bug.
 - Added an attempt at a more general solution to dlopen races/deadlocks.
   GC_dlopen now temporarily disables collection.  Still not ideal, but ...
 - Added -DUSE_I686_PREFETCH, -DUSE_3DNOW_PREFETCH, and support for IA64
   prefetch instructions.  May improve performance measurably, but I'm not
   sure the code will run correctly on processors that don't support the
   instruction.  Won't build except with very recent gcc.
 - Added caching for header lookups in the marker.  This seems to result
   in a barely measurable performance gain.  Added support for interleaved
   lookups of two pointers, but unconfigured that since the performance
   gain is currently near zero, and it adds to code size.
 - Changed Linux DATA_START definition to check both data_start and
   __data_start, since nothing else seems to be portable.
 - Added -DUSE_LD_WRAP to optionally take advantage of the GNU ld function
   wrapping mechanism.  Probably currently useful only on Linux.
 - Moved some variables for the scratch allocator into GC_arrays, on
   Martin Hirzel's suggestion.
 - Fixed a win32 threads bug that caused the collector to not look for
   interior pointers from one of the thread stacks without
   ALL_INTERIOR_POINTERS.  (Thanks to Jeff Sturm.)
 - Added Mingw32 support.  (Thanks again to Jeff Sturm for the patch.)
 - Changed the alpha port to use the generic register scanning code instead
   of alpha_mach_dep.s.  Alpha_mach_dep.s doesn't look for pointers in fp
   registers, but gcc sometimes spills pointers there.  (Thanks to Manuel
   Serrano for helping me debug this by email.)  Changed the IA64 code to
   do something similar for similar reasons.

[5.0alpha5 doesn't really exist, but it may have escaped.]

Since 5.0alpha6:
 - -DREDIRECT_MALLOC was broken in alpha6. Fixed.
 - Cleaned up gc_ccp.h slightly, thus also causing the HP C++ compiler to
   accept it.
 - Removed accidental reference to dbg_mlc.c, which caused dbg_mlc.o to be
   linked into every executable.
 - Added PREFETCH to bitmap marker.  Changed it to use the header cache.
 - GC_push_marked sometimes pushed one object too many, resulting in a
   segmentation fault in GC_mark_from_mark_stack.  This was probably an old
   bug.  It finally showed up in gctest on win32.
 - Gc_priv.h erroneously #defined GC_incremental to be TRUE instead of FALSE
   when SMALL_CONFIG was defined.  This was no doubt a major performance bug for
   the default win32 configuration.
 - Removed -DSMALL_CONFIG from NT_MAKEFILE.  It seemed like an anchronism now
   that the average PC has 64MB or so.
 - Integrated Bryce McKinley's patches for linux threads and dynamic loading
   from the libgcj tree.  Turned on dynamic loading support for Linux/PPC.
 - Changed the stack finding code to use environ on HP/UX.  (Thanks
   to Gustavo Rodriguez-Rivera for the suggestion.)  This should probably
   be done on other platforms, too.  Since I can't test those, that'll
   wait until after 5.0.

Since 5.0alpha7:
 - Fixed threadlibs.c for linux threads.  -DUSE_LD_WRAP was broken and
   -ldl was omitted.  Fixed Linux stack finding code to handle
   -DUSE_LD_WRAP correctly.
 - Added MSWIN32 exception handler around marker, so that the collector
   can recover from root segments that are unmapped during the collection.
   This caused occasional failures under Windows 98, and may also be
   an issue under Windows NT/2000.

Since 5.0
 - Fixed a gc.h header bug which showed up under Irix.  (Thanks to
   Dan Sullivan.)
 - Fixed a typo in GC_double_descr in typd_mlc.c.
   This probably could result in objects described by array descriptors not
   getting traced correctly.  (Thanks to Ben Hutchings for pointing this out.)
 - The block nearly full tests in reclaim.c were not correct for 64 bit
   environments.  This could result in unnecessary heap growth under unlikely
   conditions.

Since 5.1
 - dyn_load.c declared GC_scratch_last_end_ptr as an extern even if it
   was defined as a macro.  This prevented the collector from building on
   Irix.
 - We quietly assumed that indirect mark descriptors were never 0.
   Our own typed allocation interface violated that.  This could result
   in segmentation faults in the marker with typed allocation.
 - Fixed a _DUSE_MUNMAP bug in the heap block allocation code.
   (Thanks to Ben Hutchings for the patch.)
 - Taught the collector about VC++ handling array operator new.
   (Thanks again to Ben Hutchings for the patch.)
 - The two copies of gc_hdrs.h had diverged.  Made one a link to the other
   again.

Since 5.2  (A few 5.2 patches are not in 6.0alpha1)
 - Fixed _end declaration for OSF1.
 - There were lots of spurious leak reports in leak detection mode, caused
   by the fact that some pages were not being swept, and hence unmarked
   objects weren't making it onto free lists.  (This bug dated back to 5.0.)
 - Fixed a typo in the liblinuxgc.so Makefile rule.
 - Added the GetExitCodeThread to Win32 GC_stop_world to (mostly) work
   around a Windows 95 GetOpenFileName problem.  (Thanks to Jacob Navia.)

Since 5.3
 - Fixed a typo that prevented compilation with -DUSE_3DNOW_PREFETCH.
   (Thanks to Shawn Wagner for actually testing this.)
 - Fixed GC_is_thread_stack in solaris_threads.c.  It forgot to return a value
   in the common case.  I wonder why nobody noticed?
 - Fixed another silly syntax problem in GC_double_descr.  (Thanks to
   Fergus Henderson for finding it.)
 - Fixed a GC_gcj_malloc bug: It tended to release the allocator lock twice.

Since 5.4  (A few 5.3 patches are not in 6.0alpha2)
 - Added HP/PA prefetch support.
 - Added -DDBG_HDRS_ALL and -DSHORT_DBG_HDRS to reduce the cost and improve
   the reliability of generating pointer backtrace information, e.g. in
   the Bigloo environment.
 - Added parallel marking support (-DPARALLEL_MARK).  This currently
   works only under IA32 and IA64 Linux, but it shouldn't be hard to adapt
   to other platforms.  This is intended to be a lighter-weight (less
   new code, probably not as scalable) solution than the work by Toshio Endo
   et al, at the University of Tokyo.  A number of their ideas were
   reused, though the code wasn't, and the underlying data structure
   is significantly different.  In particular, we keep the global mark
   stack as a single shared data structure, but most of the work is done
   on smaller thread-local mark stacks.
 - Changed GC_malloc_many to be cheaper, and to require less mutual exclusion
   with -DPARALLEL_MARK.
 - Added full support for thread local allocation under Linux
   (-DTHREAD_LOCAL_ALLOC).  This is a thin veneer on GC_malloc_many, and
   should be easily portable to other platforms, especially those that
   support pthreads.
 - CLEAR_DOUBLE was not always getting invoked when it should have been.
 - GC_gcj_malloc and friends used different out of memory handling than
   everything else, probably because I forgot about one when I implemented
   the other.  They now both call GC_oom_fn(), not GC_oom_action().
 - Integrated Jakub Jelinek's fixes for Linux/SPARC.
 - Moved GC_objfreelist, GC_aobjfreelist, and GC_words_allocd out of
   GC_arrays, and separately registered the first two as excluded roots.
   This makes code compiled with gc_inl.h less dependent on the
   collector version.  (It would be nice to remove the inclusion of
   gc_priv.h by gc_inl.h completely, but we're not there yet.  The
   locking definitions in gc_priv.h are still referenced.)
   This change was later coniditoned on SEPARATE_GLOBALS, which
   is not defined by default, since it involves a performance hit.
 - Register GC_obj_kinds separately as an excluded root region.  The
   attempt to register it with GC_arrays was usually failing.  (This wasn't
   serious, but seemed to generate some confusion.) 
 - Moved backptr.h to gc_backptr.h.

Since 6.0alpha1
 - Added USE_MARK_BYTES to reduce the need for compare-and-swap on platforms
   for which that's expensive.
 - Fixed a locking bug ib GC_gcj_malloc and some locking assertion problems.
 - Added a missing volatile to OR_WORD and renamed the parameter to
   GC_compare_and_swap so it's not a C++ reserved word.  (Thanks to
   Toshio Endo for pointing out both of those.)
 - Changed Linux dynamic library registration code to look at /proc/self/maps
   instead of the rld data structures when REDIRECT_MALLOC is defined.
   Otherwise some of the rld data data structures may be prematurely garbage
   collected.  (Thanks to Eric Benson for helping to track this down.)
 - Fixed USE_LD_WRAP a bit more, so it should now work without threads.
 - Renamed XXX_THREADS macros to GC_XXX_THREADS for namespace correctness.
   Tomporarily added some backward compatibility definitions.  Renamed
   USE_LD_WRAP to GC_USE_LD_WRAP.
 - Many MACOSX POWERPC changes, some additions to the gctest output, and
   a few minor generic bug fixes.  (Thanks to Dietmar Planitzer.)

Since 6.0 alpha2
 - Fixed the /proc/self/maps code to not seek, since that apparently is not
   reliable across all interesting kernels.
 - Fixed some compilation problems in the absence of PARALLEL_MARK
   (introduced in alpha2).
 - Fixed an algorithmic problem with PARALLEL_MARK.  If work needs to
   be given back to the main mark "stack", the BOTTOM entries of the local
   stack should be given away, not the top ones.  This has substantial
   performance impact, especially for > 2 processors, from what I can tell.
 - Extracted gc_lock.h from gc_priv.h.  This should eventually make it a
   bit easier to avoid including gc_priv.h in clients.
 - Moved all include files to include/ and removed duplicate links to the
   same file.  The old scheme was a bad idea because it was too easy to get the
   copies out of sync, and many systems don't support hard links.
   Unfortunately, it's likely that I broke some of the non-Unix Makefiles in
   the process, although I tried to update them appropriately.
 - Removed the partial support for a copied nursery.  It's not clear that
   this would be a tremendous win, since we don't consistently lose to
   generational copying collectors.  And it would significantly complicate
   many things.  May be reintroduced if/when it really turns out to win.
 - Removed references to IRIX_JDK_THREADS, since I believe there never
   were and never will be any clients.
 - Added some code to linux_threads.c to possibly support HPUX threads
   using the Linux code.  Unfortunately, it doesn't work yet, and is
   currently disabled.
 - Added support under Linux/X86 for saving the call chain, both in (debug)
   objects for client debugging, and in GC_arrays._last_stack for GC
   debugging.  This was previously supported only under Solaris.  It is
   not enabled by default under X86, since it requires that code be compiled
   to explicitly dave frame pointers on the call stack.  (With gcc this
   currently happens by default, but is often turned off explicitly.)
   To turn it on, define SAVE_CALL_CHAIN.
 
Since 6.0 alpha3
 - Moved up the detection of mostly full blocks to the initiatiation of the
   sweep phase.  This eliminates some lock conention in the PARALLEL_MARK case,
   as multiple threads try to look at mostly full blocks concurrently.
 - Restored the code in GC_malloc_many that grabs a prefix of the global
   free list.  This avoids the case in which every GC_malloc_many call
   tries and fails to allocate a new heap block, and the returns a single
   object from the global free list.
 - Some minor fixes in new_hblk.c.  (Attempted to build free lists in order
   of increasing addresses instead of decreasing addresses for cache performance
   reasons.  But this seems to be only a very minor gain with -DEAGER_SWEEP,
   and a loss in other cases.  So the change was backed out.)
 - Fixed some of the documentation.  (Thanks in large part to Fergus
   Henderson.)
 - Fixed the Linux USE_PROC_FOR_LIBRARIES code to deal with apps that perform
   large numbers of mmaps.  (Thanks to Eric Benson.)  Also fixed that code to
   deal with short reads.
 - Added GC_get_total_bytes(). 
 - Fixed leak detection mode to avoid spurious messages under linuxthreads.
   (This should also now be easy for the other supported threads packages.
   But the code is tricky enough that I'm hesitant to do it without being able
   to test.  Everything allocated in the GC thread support itself should be
   explicitly deallocated.)
 - Made it possible (with luck) to redirect malloc to GC_local_malloc.

Since 6.0 alpha4
 - Changed the definition of GC_pause in linux_threads.c to use a volatile
   asm.  Some versions of gcc apparently optimize away writes to local volatile
   variables.  This caused poor locking behaviour starting at about
   4 processors.
 - Added GC_start_blocking(), GC_end_blocking() calls and wrapper for sleep
   to linux_threads.c.
   The first two calls could be used to generally avoid sending GC signals to
   blocked threads, avoiding both premature wakeups and unnecessary overhead.
 - Fixed a serious bug in thread-local allocation.  At thread termination,
   GC_free could get called on small integers.  Changed the code for thread
   termination to more efficiently return left-over free-lists.
 - Integrated Kjetil Matheussen's BeOS support.
 - Rearranged the directory structure to create the doc and tests
   subdirectories.
 - Sort of integrated Eric Benson's patch for OSF1.  This provided basic
   OSF1 thread support by suitably extending hpux_irix_threads.c.  Based
   on earlier email conversations with David Butenhof, I suspect that it
   will be more reliable in the long run to base this on linux_threads.c
   instead.  Thus I attempted to patch up linux_threads.c based on Eric's code.
   The result is almost certainly broken, but hopefully close enough that
   someone with access to a machine can pick it up.
 - Integrated lots of minor changes from the NetBSD distribution.  (These
   were supplied by David Brownlee.  I'm not sure about the original
   authors.)
 - Hacked a bit more on the HP/UX thread-support in linux_threads.c.  It
   now appears to work in the absence of incremental collection.  Renamed
   hpux_irix_threads.c back to irix_threads.c, and removed the attempt to
   support HPUX there.
 - Changed gc.h to define _REENTRANT in cases in which it should already
   have been defined. It is still safer to also define it on the command
   line. 

Since 6.0alpha5:
 - Changed the definition of DATASTART on ALPHA and IA64, where data_start
   and __data_start are not defined by earlier versions of glibc.  This might
   need to be fixed on other platforms as well.
 - Changed the way the stack base and backing store base are found on IA64.
   This should now remain reliable on future kernels.  But since it relies
   on /proc, it will no longer work in the simulated NUE environment.
 - Made the call to random() in dbg_mlc.c with -DKEEP_BACK_PTRS dependent
   on the OS.  On non-Unix systems, rand() should be used instead.  Handled
   small RAND_MAX.  (Thanks to Peter Ross for pointing this out.)
 - Fixed the cord make rules to create the cord subdirectory, if necessary.
   (Thanks to Doug Moen.)
 - Changed fo_object_size calculation in finalize.c.  Turned finalization
   of nonheap object into a no-op.  Removed anachronism from GC_size()
   implementation.
 - Changed GC_push_dirty call in solaris_threads.c to GC_push_selected.
   It was missed in a previous renaming. (Thanks to Vladimir Tsichevski
   for pointing this out.)
 - Arranged to not not mask SIGABRT in linux_threads.c.  (Thanks to Bryce
   McKinlay.) 
 - Added GC_no_dls hook for applications that want to register their own
   roots.
 - Integrated Kjetil Matheussen's Amiga changes.
 - Added FREEBSD_STACKBOTTOM.  Changed the X86/FreeBSD port to use it.
   (Thanks to Matthew Flatt.)
 - Added pthread_detach interception for platforms supported by linux_threads.c
   and irix_threads.c.  Should also be added for Solaris?
 - Changed the USE_MMAP code to check for the case in which we got the
   high end of the address space, i.e. mem_ptr + mem_sz == 0.  It appears
   that this can happen under Solaris 7.  It seems to be allowed by what
   I would claim is an oversight in the mmap specification.  (Thanks to Toshio
   Endo for pointing out the problem.)
 - Cleanup of linux_threads.c.  Some code was originally cloned from
   irix_threads.c and now unnecessary.  Some comments were obviously wrong.
 - (Mostly) fixed a longstanding problem with setting of dirty bits from
   a signal handler.  In the presence of threads, dirty bits could get lost,
   since the etting of a bit in the bit vector was not atomic with respect
   to other updates.  The fix is 100% correct only for platforms for which
   GC_test_and_set is defined.  The goal is to make that all platforms with
   thread support.  Matters only if incremental GC and threads are both
   enabled.
 - made GC_all_interior_pointers (a.k.a. ALL_INTERIOR_POINTERS) an
   initialization time, instead of build-time option.  This is a 
   nontrivial, high risk change.  It should slow down the code measurably
   only if MERGE_SIZES is not defined, which is a very nonstandard
   configuration.   
 - Added doc/README.environment, and implemented what it describes.  This
   allows a number of additional configuration options to be set through
   the environment.  It documents a few previously undocumented options.
 - Integrated Eric Benson's leak testing improvements.
 - Removed the option to throw away the beginning of each page (DISCARD_WORDS).
   This became less and less useful as processors enforce stricter alignment.
   And it hadn't been tested in ages, and was thus probably broken anyway.

Since 6.0alpha6:
 - Added GC_finalizer_notifier.  Fixed GC_finalize_on_demand.  (The variable
   actually wasn't being tested at the right points.  The build-time flag
   was.)
 - Added Tom Tromey's S390 Linux patch.
 - Added code to push GC_finalize_now in GC_push_finalizer_structures.
   (Thanks to Matthew Flatt.)
 - Added GC_push_gc_structures() to push all GC internal roots.
 - Integrated some FreeBSD changes from Matthew Flatt.
 - It looks like USRSTACK is not always correctly defined under Solaris.
   Hacked gcconfig.h to attempt to work around the problem.  The result
   is not well tested.  (Thanks again to Matthew Flatt for pointing this
   out.  The gross hack is mine. - HB)
 - Added Ji-Yong Chung's win32 threads and C++ fixes.
 - Arranged for hpux_test_and_clear.s to no longer be needed or built.
   It was causing build problems with gas, and it's not clear this is
   better than the pthreads alternative on this platform.
 - Some MINGW32 fixes from Hubert Garavel.
 - Added Initial Hitachi SH4 port from Kaz Kojima.
 - Ported thread-local allocation and parallel mark code to HP/UX on PA_RISC.
 - Made include/gc_mark.h more public and separated out the really private
   pieces.  This is probably still not quite sufficient for clients that
   want to supply their own kind of type information.  But it's a start.
   This involved lots of identifier renaming to make it namespace clean.
 - Added GC_dont_precollect for clients that need complete control over
   the root set.
 - GC_is_visible didn't do the right thing with gcj objects.  (Not that
   many people are likely to care, but ...)
 - Don't redefine read with GC_USE_LD_WRAP.
 - Initial port to LINUX/HP_PA.  Incremental collection and threads are not
   yet supported.  (Incremental collection should work if you have the
   right kernel.  Threads may work with a sufficiently patched pthread
   library.)
 - Changed gcconfig.h to recognize __i386__ as an alternative to i386 in
   many places.  (Thanks to Benjamin Lerman.)
 - Made win32_threads.c more tolerant of detaching a thread that it didn't
   know about.  (Thanks to Paul Nash.)
 - Added Makefile.am and configure.in from gcc to the distribution, with
   minimal changes.  For the moment, those are just placeholders.  In the
   future, we're planning to switch to a GNU-style build environment for
   Un*x-like systems, though the old Makefile will remain as a backup.
 - Turned off STUBBORN_ALLOC by default, and added it back as a Makefile
   option.
 - Redistributed some functions between malloc.c and mallocx.c, so that
   simple statically linked apps no longer pull in mallocx.o.
 - Changed large object allocation to clear the first and last few words
   of each block before releassing the lock.  Otherwise the marker could see
   objects with nonsensical type descriptors.
 - Fixed a couple of subtle problems that could result in not recognizing
   interior pointers from the stack.  (I believe these were introduced
   in 6.0alpha6.)
 - GC_debug_free_inner called GC_free, which tried to reacquire the
   allocator lock, and hence deadlocked.  (DBG_HDRS_ALL probably never worked
   with threads?)
 - Fixed several problems with back traces.  Accidental references to a free
   list could cause the free list pointer to be overwritten by a back pointer.
   There seemed to be some problems with the encoding of root and finalizer
   references.
  
Since 6.0alpha7:
 - Changed GC_debug_malloc_replacement and GC_debug_realloc_replacement
   so that they compile under Irix.  (Thanks to Dave Love.)
 - Updated powerpc_macosx_mach_dep.s so that it works if the collector
   is in a dynamic library.  (Thanks to Andrew Begel.)
 - Transformed README.debugging into debugging.html, updating and
   expanding it in the process.  Added gcdescr.html and tree.html
   from the web site to the GC distribution.
 - Fixed several problems related to PRINT_BLACK_LIST. This involved
   restructuring some of the marker macros.
 - Fixed some problems with the sizing of objects with debug information.
   Finalization was broken KEEP_BACK_PTRS or PRINT_BLACK_LIST.  Reduced the
   object size with SHORT_DEBUG_HDRS by another word.
 - The "Needed to allocate blacklisted ..." warning had inadvertently
   been turned off by default, due to a buggy test in allchblk.c.  Turned
   it back on.
 - Removed the marker macros to deal with 2 pointers in interleaved fashion.
   They were messy and the performance improvement seemed minimal.  We'll
   leave such scheduling issues to the compiler.
 - Changed Linux/PowerPC test to also check for __powerpc__ in response
   to a discussion on the gcc mailing list.
 - On Matthew Flatt's suggestion removed the "static" from the jmp_buf
   declaration in GC_generic_push_regs.  This was causing problems in
   systems that register all of their own roots.  It looks far more correct
   to me without the "static" anyway. 
 - Fixed several problems with thread local allocation of pointerfree or
   typed objects.  The collector was reclaiming thread-local free lists, since
   it wasn't following the link fields.
 - There was apparently a long-standing race condition related to multithreaded
   incremental collection.  A collection could be started and a thread stopped
   between the memory unprotect system call and the setting of the
   corresponding dirt bit.  I believe this did not affect Solaris or PCR, which
   use a different dirty-bit implementation.  Fixed this by installing
   signal handlers with sigaction instead of signal, and disabling the thread
   suspend signal while in the write-protect handler.  (It is unclear
   whether this scenario ever actually occurred.  I found it while tracking
   down the following:)
 - Incremental collection did not cooperate correctly with the PARALLEL_MARK
   implementation of GC_malloc_many or the local_malloc primitves.  It still
   doesn't work well, but it shouldn't lose memory anymore.
 - Integrated some changes from the gcc source tree that I had previously
   missed.  (Thanks to Bryce McKinley for the reminder/diff.)
 - Added Makefile.direct as a copy of the default Makefile, which would
   normally be overwritten if configure is run.
 - Changed the gc.tar target in Makefile.direct to embed the version number
   in the gc directory name.  This will affect future tar file distributions.
 - Changed the Irix dynamic library finding code to no longer try to
   eliminate writable text segments under Irix6.x, since that is probably no
   longer necessary, and can apparently be unsafe on occasion.  (Thanks to
   Shiro Kawai for pointing this out.)
 - GC_cleanup with GC_DEBUG enabled passed a real object base address to
   GC_debug_register_finalizer_ignore_self, which expected a pointer past the
   debug header.  Call GC_register_finalizer_ignore_self instead, even with
   debugging enabled.  (Thanks to Jean-Daniel Fekete for catching this.)
 - The collector didn't build with call chain saving enabled but NARGS=0.
   (Thanks to Maarten Thibaut.)
 - Fixed up the GNU-style build files enough so that they work in some
   obvious cases.
 - Added initial port to Digital Mars compiler for win32. (Thanks to Walter
   Bright.)

Since 6.0alpha8:
 - added README.macros.
 - Made gc.mak a symbolic link to work around winzip's tendency to ignore
   hard links.
 - Simplified the setting of NEED_FIND_LIMIT in os_dep.c, possibly breaking
   it on untested platforms.
 - Integrated initial GNU HURD port. (Thanks to Chris Lingard and Igor
   Khavkine.)
 - A few more fixes for Digital Mars compiler (Walter Bright).
 - Fixed gcc version recognition.  Renamed OPERATOR_NEW_ARRAY to
   GC_OPERATOR_NEW_ARRAY.  Changed GC_OPERATOR_NEW_ARRAY to be the default.
   It can be overridden with -DGC_NO_OPERATOR_NEW_ARRAY.  (Thanks to
   Cesar Eduardo Barros.) 
 - Changed the byte size to free-list mapping in thread local allocation
   so that size 0 allocations are handled correctly.
 - Fixed Linux/MIPS stackbottom for new toolchain. (Thanks to Ryan Murray.)
 - Changed finalization registration to invoke GC_oom_fn when it runs out
   of memory.
 - Removed lvalue cast in finalize.c.  This caused some debug configurations
   not to build with some non-gcc compilers.

Since 6.0alpha9:
 - Two more bug fixes for KEEP_BACK_PTRS and DBG_HDRS_ALL.
 - Fixed a stack clearing problem that resulted in SIGILL with a
   misaligned stack pointer for multithreaded SPARC builds.
 - Integrated another HURD patch (thanks to Igor Khavkine).

Since 6.0:
 - Non-debug, atomic allocations could result in bogus smashed object
   reports with debugging on.  (Thanks to Patrick Doyle for the small
   test case.)
 - Fixed GC_get_register_stack_base (Itanium only) to work around a glibc
   2.2.4 bug.
 - Initial port to HP/UX on Itanium.  Thread support and both 32 and 64
   bit ABIs appear to work.  Parallel mark support doesn't yet, due to
   some inline assembly code issues.  Thread local allocation does appear
   to work.
 - ifdef'ed out glibc2.1/Itanium workaround.  I suspect nobody is using
   that combination anymore.
 - Added a patch to make new_gc_alloc.h usable with gcc3.0.  (Thanks to
   Dimitris Vyzovitis for the patch.)
 - Debugged 64-bit support on HP/UX PA-RISC.
 - Turned on dynamic loading support for FreeBSD/ELF.  (Thanks to Peter
   Housel.)
 - Unregistering of finalizers with debugging allocation was broken.
   (Thanks to Jani Kajala for the test case.)
 - Old finalizers were not returned correctly from GC_debug_register_finalizer.
 - Disabled MPROTECT_VDB for Linux/M68K based on a report that it doesn't work.
 - Cleaned up some statistics gathering code in reclaim.c (Thanks to Walter
   Bright.)
 - Added some support for OpenBSD/ELF/Linux.  (Thanks to Suzuki Toshiya.)
 - Added Jakub Jelinek's patch to use dl_iterate_phdr for dynamic library
   traversal to dyn_load.c.  Changed it to weakly reference dl_iterate_phdr,
   so that the old code is stilll used with old versions of glibc.
 - Cleaned up feature test macros for various threads packages and
   integrated (partially functional) FreeBSD threads code from Loren Rittle.
   It's likely that the cleanup broke something, since it touched lots of
   code.  It's also likelly that it fixed some unreported bugs in the
   less common thread implementations, since some of the original code
   didn't stand up to close scrutiny.  Support for the next pthreads
   implementation should be easier to add.
<<<<<<< HEAD
Since 6.0alpha1:
=======

Since 6.1alpha1:
>>>>>>> f3632431
 - No longer wrap read by default in multithreaded applications.  It was
   pointed out on the libgcj list that this holds the allocation lock for
   way too long if the read blocks.  For now, reads into the heap are
   broken with incremental collection.  It's possible to turn this back on
   if you make sure that read calls don't block (e.g. by calling select
   first).
 - Fix ifdef in Solaris_threads.h to refer to GC_SOLARIS_THREADS.
 - Added check for environment variable GC_IGNORE_GCJ_INFO.
 - Added printing of stop-the-world GC times if GC_PRINT_STATS environment
   variable is set.
 - The calloc definition in leak_detector.h was missing parentheses, and
<<<<<<< HEAD
   realloc was missing a second argument to GC_REALLOC.  (Thanks to Elrond.)
=======
   realloc was missing a second argument to GC_REALLOC.
   (Thanks to Elrond (elrond<at>samba-tng.org).)
>>>>>>> f3632431
 - Added GC_PRINT_BACK_HEIGHT environment variable and associated
   code, mostly in the new file backgraph.c.  See doc/README.environment.
 - Added -DUSE_GLOBAL_ALLOC to work around a Windows NT issue.  (Thanks to
   Jonathan Clark.)
 - Integrated port to NEC EWS4800 (MIPS-based workstation, with somewhat
   different address-space layout). This may help for other machines with
   holes in the data segment.  (Thanks to Hironori Sakamoto.)
 - Changed the order in which GC_push_roots and friends push things onto
   the mark stack.  GC_push_all calls need to come first, since we can't
<<<<<<< HEAD
   necessarily recovere if thos overflow the mark stack.  (Thanks to
   Matthew Flatt for tracking down the problem.)
=======
   necessarily recovere if those overflow the mark stack.  (Thanks to
   Matthew Flatt for tracking down the problem.)
 - Some minor cleanups to mostly support the Intel compiler on Linux/IA64.

Since 6.1 alpha2:
 - Minor cleanup on the gcconfig.h section for SPARC.
 - Minor fix to support Intel compiler for I386/Linux. (Thanks to Sven
   Hartrumpf.)
 - Added SPARC V9 (64-bit) support.  (Thanks to Jeff Sturm.)
 - Restructured the way in which we determine whether or not to keep
   call stacks for debug allocation.  By default SAVE_CALL_COUNT is
   now zero on all platforms.  Added SAVE_CALL_NARGS parameters.
   If possible, use execinfo.h to capture call stack.  (This should
   add support for a number of new platforms, though often at
   considerable runtime expense.)
 - Try to print symbolic information for call stacks.  On Linux, we
   do this with a combination of execinfo.h and running addr2line in
   a separate process.  This is both much more expensive and much more
   useful.  Amazingly, it seems to be fast enough for most purposes.
 - Redefined strdup if -DREDIRECT_MALLOC is given.
 - Changed incremental collector and MPROTECT_VDB implementation so that,
   under favorable conditions, pointerfree objects are not protected.
   Added GC_incremental_protection_needs() to determine ahead of time whether
   pointerfree objects may be protected.  Replaced GC_write_hint() with
   GC_remove_protection().
 - Added test for GC_ENABLE_INCREMENTAL environment variable.
 - Made GC_time_limit runtime configurable.  Added GC_PAUSE_TIME_TARGET
   environment variable.
 - Eliminated GC_page_sz, a duplicate of GC_page_size.
 - Caused the Solaris and Irix thread creation primitives to call
   GC_init_inner().
>>>>>>> f3632431
 
Since 6.1alpha3:
 - Fixed typo in sparc_mach_dep.S, preventing the 64-bit version from
   building.  Increased 64-bit heap size limit in test.c slightly, since
   a functional SPARC collector seems to slightly exceed the old limits.
   (Thanks again to Jeff Sturm.)
 - Use NPRGREG in solaris_threads.c, thus printing all registers if things
   go wrong.
 - Added GC_MARKERS environment variable to allow use of a single marker
   thread on an MP without confusing the lock implementation.
 - Collect much less aggressively in incremental mode with GC_TIME_UNLIMITED.
   This is really a purely generational mode, and we can afford to 
   postpone the collection until the heap is (nearly) full.
 - Remove read() wrapper for MPROTECT_VDB.  It was causing more harm than
   good.  It is often no longer needed if system calls avoid writing to
   pointerfull heap objects.
 - Fix MACOSX test in gcconfig.h. (Thanks to John Clements.)
 - Change GC_test_and_set so that it consistently has one argument.
   Add spaces to ::: in powerpc assembly code in gc_locks.h.
   (Thanks to Ryan Murray.)
 - Fixed a formatting error in dbg_mlc.c.  Added prototype to GC_abort()
   declaration.   (Thanks to Michael Smith.)
 - Removed "source" argument to GC_find_start().  Eliminate GC_FIND_START().
 - Added win32 recognition code in configure.in.  Changed some of the
   dllimport/export defines in gc.h.  (Thanks to Adam Megacz.)
 - GC_malloc_many didn't set hb_last_reclaimed when it called 
   GC_reclaim_generic.  (I'm not sure this matters much, but ...)
 - Allocating uncollectable objects with debug information sometimes
   allocated objects that were one byte too small, since uncollectable
   objects don't have the extra byte added at the end.  (Thanks to
   Wink Saville for pointing this out.)
 - Added a bit more assertion checking to make sure that gcj objects
   on free lists never have a nonzero second word.
 - Replaced BCC_MAKEFILE with an up-to-date one.  (Thanks to 
   Andre Leiradella.)
 - Upgraded libtool, cinfigure.in and some related files to hopefully
   support NetBSD/SPARC.  (Thanks to Adrian Bunk.)  Unfortunately,
   libtool 1.4.2 seemed to be buggy due to missing quotes in several
   "test" invocations.  Fixed those in the ltmain.sh script.
 - Some win32-specific patches, including the introduction of
   GC_CreateThread.  (Thanks to Adam Megacz.)
 - Merged in gcj changes from Anthony Green to support embedded systems.
 - Tried to consistently rename preprocessed assembly files with a capital
   .S extension.
 - Use alpha_mach_dep.S on ALPHA again.  It doesn't really matter, but this
   makes our distribution consistent with the gcc one, avoiding future merge
   problems.
 - Move GET_MEM definition into gcconfig.h.  Include gcconfig.h slightly
   later in gc_priv.h to avoid forward references to ptr_t.
 - Add some testing of local allocation to test.c.
 - Change definition of INVALID_QTID in specific.h.  The -1 value was used
   inconsistently, and too likely to collide with a valid stack address.
   Some general clean-up of specific.[ch].  Added assertions.  (Thanks
   to Michael Smith for tracking down an intermittent bug to this
   general area.  I'm not sure it has been squashed yet, however.)
 - On Pthread systems it was not safe to call GC_malloc() between fork()
   and exec().  According to the applicable standards, it doesn't appear
   to be safe to call malloc() or many other libc functions either, thus
   it's not clear this is fixable.  Added experimental support for
   -DHANDLE_FORK in linux_threads.c which tries to support it.  It may
   succeed if libc does the right thing.  I'm not sure whether it does.
   (Thanks to Kenneth Schalk for pointing out this issue.)
 - Documented thread local allocation primitives to require an
   explicit GC_init call.  GC_init_parallel is no longer declared to
   be a constructor function, since that isn't portable and often
   seems to lead to initialization order problems.
 - Changed gc_cpp.cc and gc_cpp.h in one more attempt to make them
   compatible with Visual C++ 6.  (Thanks to Wink Saville for the
   patch.)
 - Some more patches for Linux on HP PA-RISC.
 - Added include/gc_allocator.h.  It implements (hopefully) standard
   conforming (as opposed to SGI-style) allocators that allocate
   collectable (gc_allocator) or GC-traceable, but not collectable
   (traceable_allocator) objects.  This borrows heavily from libstc++,
   which borrows heavily from the SGI implementation, this part of
   which was written by Matt Austern.  Changed test_cpp.cc to very
   minimally test this.
 - On Linux/X86, retry mmap with a different start argument.  That should
   allow the collector to use more (closer to 3GB) of the address space.
   (Thanks to Jeffrey Mark Siskind for tracking this down.)
 - Force 64 bit alignment with GCJ support.  (Reflects Bryce McKinley's
   patch to the gcc tree.)
 - Refined the choice of sa_handler vs. sa_sigaction in GC_dirty_init
   to accomodate some glibc5 systems.  (Thanks to Dan Fandrich for the
   patch.)
 - Compensated for the fact that current versions of glibc set
   __libc_stack_end incorrectly on Linux/IA64 while initialization code
   is running.  This could cause the collector to miss 16 bytes of
   the memory stack if GC_malloc or friends where called before main().
 - Mostly integrated Takis Psarogiannakopoulos' port to DG/UX Inix 86.
   This will probably take another iteration to work, since his
   patch conflicted with the libtool upgrade. 
 - Added README.arm.cross containing some information about cross-
   compiling to an ARM processor from Margaret Fleck.

Since 6.1alpha4:
 - Added GC_finalizer_mem_freed, and changed some of the code that
   decided on heap expansion to look at it.  Memory explicitly
   deallocated by finalizers essentially needs to be counted as reclaimed
   by the GC.  Otherwise there are cases in which the heap can grow
   unboundedly.  (Thanks to Mark Reichert for the test case.)
 - Integrated Adam Megacz patches to not scan dynamic libraries if
   we are compiling with gcc on win32.  Otherwise we need structured
   exception handling to deal with asynchronously unmapped root
   segments, and gcc doesn't directly support that.
 - Integrated Anthony Green's patch to support Wine.
 - GC_OPERATOR_NEW_ARRAY was misspelled OPERATOR_NEW_ARRAY in several
   places, including gc_cpp.cc.  (Thanks to Wink Saville for pointing
   this out.)
 - Integrated Loren James Rittle's Alpha FreeBSD patches.  In
   response to Richard Henderson's suggestion, these also
   changed the declarations of symbols like _end on many platforms to
   that they wouldn't mistakenly be declared as short data symbols.
 - Integrated changes from the Debian distribution.  (Thanks to Ryan Murray
   for pointing these out.)  Fix C++ comments in POWERPC port.  Add ARM32
   incremental GC support.  Get rid of USE_GENERIC_PUSH_REGS for alpha/Linux,
   this time for real.  Use va_copy to get rid of cord printf problems
   (finally).
 - Close file descriptor used to count cpus.  Thanks to Jeff Sturm for
   pointing out the omission.
 - Don't just drop gcj free lists in GC_start_reclaim, since that can
   eventually cause the marker to see a bogus mark descriptor in the 
   dropped objects.  The usual symptom was a very intermittent segmentation
   fault in the marker.  This mattered only if one of the GC_gcj_malloc
   variants was used.  (Thanks to Michael Smith, Jeff Sturm, Bryce
   McKinley and Tom Tromey for helping to track this down.)
 - Fixed Linux and Solaris/64 SPARC configuration.  (Thanks to David Miller,
   Jeff Sturm, Tom Tromey, and Christian Joensson.)
 - Fixed a typo in strdup definition.  (Thanks to Gerard A Allan.)
 - Changed Makefile.direct to invoke $(CC) to assemble alpha_mach_dep.S.
   This is needed on Linux.  I'm not sure whether it's better or worse
   on Tru64.
 - Changed gc_cpp.h once more to declare operator new and friends only in
   a Microsoft environment.  This may need further fine tuning.  (Thanks to
   Johannes Schmidt for pointing out that the older code breaks on gcc3.0.4.)
 - Don't ever override strdup if it's already macro defined.  (Thanks to
   Adnan Ali for pointing out the problem.)
 - Changed gc_cpp.h yet again to also overload placement new.  Due to the
   C++ overloading rules, the other overloaded new operations otherwise hide
   placement new, which causes many STL uses to break.  (Thanks to Reza
   Shahidi for reporting this, and to Matt Austern for proposing a fix.)
 - Integrated cygwin pthreads support from Dan Bonachea.
 - Turn on DYNAMIC_LOADING for NetBSD.  (Thanks to Krister Walfridsson.)
 - Changed printing code to print more complete GC times.
 - Applied Mark Mitchell's Irix patch to correct some bitrot.
 - Clarified which object-printing routines in dbg_mlc.c should hold
   the allocation lock.  Restructured the code to allow reasonable object
   printing with -DREDIRECT_MALLOC.
 - Fix the Linux mmap code to always start with 0x1000 as the initial hint.
   Minor patches for 64-bit AIX, particularly to STACKBOTTOM.
   (Thanks again to Jeffrey Mark Siskind.)
 - Renamed "SUSPENDED" flag for Solaris threads support to avoid a conflict
   with a system header. (Thanks to Philp Brown.)
 - Cause win32_threads.c to handle an out of range stack pointer correctly,
   though currently with a warning.  (Thanks to Jonathan Clark for
   observing that win32 applications may temporarily use the stack
   pointer for other purposes, and suggesting a fix.  Unfortunately, it's
   not clear that there is a complete solution to this problem.)

Since 6.1alpha5:
 - Added GC_MAXIMUM_HEAP_SIZE environment variable.
 - Fix configure.in for MIPS/LINUX. (Thanks to H.J. Lu.)
 - Double page hash table size for -DLARGE_CONFIG.
 - Integrated Bo Thorsen's X86-64 support.
 - STACKBOTTOM definition for LINUX/MIPS was partially changed back.
   (Thanks to H.J. Lu and Hiroshi Kawashima for resolving this.)
 - Replaced all occurrences of LINUX_DATA_START in gcconfig.h with
   SEARCH_FOR_DATA_START.  It doesn't hurt to falll back to a search.
   And __data_start doesn't seem to get defined correctly of the GC
   library is loaded with LD_PRELOAD, e.g. for leak detection.
 - If the GC_find_leak environment variable is set, do a
   atexit(GC_gcollect) to give us at least one chance to detect leaks.
   This may report some very benign leaks, but ...
 - Addeded REDIRECT_FREE.  It's necessary if we want leak detection with
   LD_PRELOAD.
 - Defer printing of leaked objects, as for smashed objects.
 - Fixed process and descriptor leak in GC_print_callers.  Try for
   line number even if we got function name.)
 - Ported parallel GC support and thread local allocation to Alpha.
   Not yet well-tested.
 - Added GC_DUMP_REGULARLY and added finalization statistics to GC_dump().
 - Fixed Makefile.am to mention alpha_mach_dep.S instead of the defunct
   alpha_mach_dep.s.  (Thanks to Fergus Henderson.)
 - Incorporated a change to new_gc_alloc.h, suggested by Johannes Schmidt,
   which should make it work with gcc3.1.  (I would still like to encourage
   use of gc_allocator.h instead.) 
 - Use alpha_mach_dep.S only on Linux.  (It's not clear that this is
   optimal, but it otherwise didn't build on Tru64.  Thanks to Fergus
   Henderson.)
 - Added ifdef to guard free() in os_dep.c.  Otherwise we get a
   compilation error on Irix.  (Thanks to Dai Sato.)
 - Added an experimental version of GC_memalign to mallocx.c.  This can't
   always work, since we don't handle alignment requests in the hblk-level
   allocator, and we can't handle arbitrary pointer displacements unless
   GC_all_interior_pointers is enabled.  But it should work for alignment
   requests up to HBLKSIZE.  This is not yet documented in the standard
   places.
 - Finally debugged the OSF1/Tru64 thread support.  This needs more testing,
   since I needed to add a somewhat unconvincing workaround for signal
   delivery issues that I don't yet completely understand.  But it does
   pass my tests, even in parallel GC mode.  Incremental GC support is
   disabled if thread support is enabled, due to the signal issues.
 - Eliminated name-space-incorrect definition of _cdecl from gc_cpp.h.
 - Added GC_debug_malloc_replacement and GC_debug_realloc_replacement
   declarations to gc.h.  On IA64, this is required for REDIRECT_MALLOC
   to work correctly with these.
 - Fixed Linux USE_PROC_FOR_LIBRARIES to work with a 64-bit /proc format.

To do:
 - --enable-redirect-malloc is mostly untested and known not to work
   on some platforms. 
 - The win32 collector ends up tracing some (most?) objects allocated with
   the system allocator, in spite if the fact that it tries not to.
   This costs time and space, though it remains correct.
   We need a way to identify memory regions used by the system malloc(),
   or an alternate way to locate dll data areas.  A very partial
   workaround is to use GC_malloc_atomic_uncollectable() instead of
   the system malloc() for most allocation.
 - There seem to be outstanding issues on Solaris/X86, possibly with
   finding the data segment starting address.  Information/patches would
   be appreciated.
 - Very large root set sizes (> 16 MB or so) could cause the collector
   to abort with an unexpected mark stack overflow.  (Thanks again to
   Peter Chubb.)  NOT YET FIXED.  Workaround is to increase the initial
   size.
 - The SGI version of the collector marks from mmapped pages, even
   if they are not part of dynamic library static data areas.  This
   causes performance problems with some SGI libraries that use mmap
   as a bitmap allocator.  NOT YET FIXED.  It may be possible to turn
   off DYNAMIC_LOADING in the collector as a workaround.  It may also
   be possible to conditionally intercept mmap and use GC_exclude_static_roots.
   The real fix is to walk rld data structures, which looks possible.
 - Incremental collector should handle large objects better.  Currently,
   it looks like the whole object is treated as dirty if any part of it
   is.
 <|MERGE_RESOLUTION|>--- conflicted
+++ resolved
@@ -1413,12 +1413,8 @@
    less common thread implementations, since some of the original code
    didn't stand up to close scrutiny.  Support for the next pthreads
    implementation should be easier to add.
-<<<<<<< HEAD
-Since 6.0alpha1:
-=======
 
 Since 6.1alpha1:
->>>>>>> f3632431
  - No longer wrap read by default in multithreaded applications.  It was
    pointed out on the libgcj list that this holds the allocation lock for
    way too long if the read blocks.  For now, reads into the heap are
@@ -1430,12 +1426,8 @@
  - Added printing of stop-the-world GC times if GC_PRINT_STATS environment
    variable is set.
  - The calloc definition in leak_detector.h was missing parentheses, and
-<<<<<<< HEAD
-   realloc was missing a second argument to GC_REALLOC.  (Thanks to Elrond.)
-=======
    realloc was missing a second argument to GC_REALLOC.
    (Thanks to Elrond (elrond<at>samba-tng.org).)
->>>>>>> f3632431
  - Added GC_PRINT_BACK_HEIGHT environment variable and associated
    code, mostly in the new file backgraph.c.  See doc/README.environment.
  - Added -DUSE_GLOBAL_ALLOC to work around a Windows NT issue.  (Thanks to
@@ -1445,10 +1437,6 @@
    holes in the data segment.  (Thanks to Hironori Sakamoto.)
  - Changed the order in which GC_push_roots and friends push things onto
    the mark stack.  GC_push_all calls need to come first, since we can't
-<<<<<<< HEAD
-   necessarily recovere if thos overflow the mark stack.  (Thanks to
-   Matthew Flatt for tracking down the problem.)
-=======
    necessarily recovere if those overflow the mark stack.  (Thanks to
    Matthew Flatt for tracking down the problem.)
  - Some minor cleanups to mostly support the Intel compiler on Linux/IA64.
@@ -1480,7 +1468,6 @@
  - Eliminated GC_page_sz, a duplicate of GC_page_size.
  - Caused the Solaris and Irix thread creation primitives to call
    GC_init_inner().
->>>>>>> f3632431
  
 Since 6.1alpha3:
  - Fixed typo in sparc_mach_dep.S, preventing the 64-bit version from
