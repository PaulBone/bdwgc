The collector has at various times been compiled under Windows 95 & NT,
with the original Microsoft SDK, with Visual C++ 2.0, 4.0, and 6, with
the GNU win32 environment, with Borland 4.5,  with Watcom C, and recently
with the Digital Mars compiler.  It is likely that some of these have been
broken in the meantime.  Patches are appreciated.

It runs under both win32s and win32, but with different semantics.
Under win32, all writable pages outside of the heaps and stack are
scanned for roots.  Thus the collector sees pointers in DLL data
segments.  Under win32s, only the main data segment is scanned.
(The main data segment should always be scanned.  Under some
versions of win32s, other regions may also be scanned.)
Thus all accessible objects should be accessible from local variables
or variables in the main data segment.  Alternatively, other data
segments (e.g. in DLLs) may be registered with the collector by
calling GC_init() and then GC_register_root_section(a), where
a is the address of some variable inside the data segment.  (Duplicate
registrations are ignored, but not terribly quickly.)

(There are two reasons for this.  We didn't want to see many 16:16
pointers.  And the VirtualQuery call has different semantics under
the two systems, and under different versions of win32s.)

Win32 applications compiled with some flavor of gcc currently behave
like win32s applications, in that dynamic library data segments are
not scanned.  (Gcc does not directly support Microsoft's "structured
exception handling".  It turns out that use of this feature is
unavoidable if you scan arbirtray memory segments obtained from
VirtualQuery.)

The collector test program "gctest" is linked as a GUI application,
but does not open any windows.  Its output appears in the file
"gc.log".  It may be started from the file manager.  The hour glass
cursor may appear as long as it's running.  If it is started from the
command line, it will usually run in the background.  Wait a few
minutes (a few seconds on a modern machine) before you check the output.
You should see either a failure indication or a "Collector appears to
work" message.

The cord test program has not been ported (but should port
easily).  A toy editor (cord/de.exe) based on cords (heavyweight
strings represented as trees) has been ported and is included.
It runs fine under either win32 or win32S.  It serves as an example
of a true Windows application, except that it was written by a
nonexpert Windows programmer.  (There are some peculiarities
in the way files are displayed.  The <cr> is displayed explicitly
for standard DOS text files.  As in the UNIX version, control
characters are displayed explicitly, but in this case as red text.
This may be suboptimal for some tastes and/or sets of default
window colors.)

In general -DREDIRECT_MALLOC is unlikely to work unless the
application is completely statically linked.

The collector normally allocates memory from the OS with VirtualAlloc.
This appears to cause problems under Windows NT and Windows 2000 (but
not Windows 95/98) if the memory is later passed to CreateDIBitmap.
To work around this problem, build the collector with -DUSE_GLOBAL_ALLOC.
This is currently incompatible with -DUSE_MUNMAP.  (Thanks to Jonathan
<<<<<<< HEAD
Clark for tracking this down.)
=======
Clark for tracking this down.  There's some chance this may be fixed
in 6.1alpha4, since we now separate heap sections with an unused page.)
>>>>>>> f3632431

For Microsoft development tools, rename NT_MAKEFILE as
MAKEFILE.  (Make sure that the CPU environment variable is defined
to be i386.)  In order to use the gc_cpp.h C++ interface, all
client code should include gc_cpp.h.

Clients may need to define GC_NOT_DLL before including gc.h, if the
collector was built as a static library (as it normally is in the
absence of thread support).

For GNU-win32, use the regular makefile, possibly after uncommenting
the line "include Makefile.DLLs".  The latter should be necessary only
if you want to package the collector as a DLL.  The GNU-win32 port is
believed to work only for b18, not b19, probably due to linker changes
in b19.  This is probably fixable with a different definition of
DATASTART and DATAEND in gcconfig.h.

For Borland tools, use BCC_MAKEFILE.  Note that
Borland's compiler defaults to 1 byte alignment in structures (-a1),
whereas Visual C++ appears to default to 8 byte alignment (/Zp8).
The garbage collector in its default configuration EXPECTS AT
LEAST 4 BYTE ALIGNMENT.  Thus the BORLAND DEFAULT MUST
BE OVERRIDDEN.  (In my opinion, it should usually be anyway.
I expect that -a1 introduces major performance penalties on a
486 or Pentium.)  Note that this changes structure layouts.  (As a last
resort, gcconfig.h can be changed to allow 1 byte alignment.  But
this has significant negative performance implications.)
The Makefile is set up to assume Borland 4.5.  If you have another
version, change the line near the top.  By default, it does not
require the assembler.  If you do have the assembler, I recommend
removing the -DUSE_GENERIC.

There is some support for incremental collection.  This is
currently pretty simple-minded.  Pages are protected.  Protection
faults are caught by a handler installed at the bottom of the handler
stack.  This is both slow and interacts poorly with a debugger.
Whenever possible, I recommend adding a call to
GC_enable_incremental at the last possible moment, after most
debugging is complete.  Unlike the UNIX versions, no system
calls are wrapped by the collector itself.  It may be necessary
to wrap ReadFile calls that use a buffer in the heap, so that the
call does not encounter a protection fault while it's running.
(As usual, none of this is an issue unless GC_enable_incremental
is called.)

Note that incremental collection is disabled with -DSMALL_CONFIG.

James Clark has contributed the necessary code to support win32 threads.
Use NT_THREADS_MAKEFILE (a.k.a gc.mak) instead of NT_MAKEFILE
to build this version.  Note that this requires some files whose names
are more than 8 + 3 characters long.  Thus you should unpack the tar file
so that long file names are preserved.  To build the garbage collector
test with VC++ from the command line, use

nmake /F ".\gc.mak" CFG="gctest - Win32 Release"

This requires that the subdirectory gctest\Release exist.
The test program and DLL will reside in the Release directory.

This version relies on the collector residing in a dll.

This version currently supports incremental collection only if it is
enabled before any additional threads are created.
Version 4.13 attempts to fix some of the earlier problems, but there
may be other issues.  If you need solid support for win32 threads, you
might check with Geodesic Systems.  Their collector must be licensed,
but they have invested far more time in win32-specific issues.

Hans

Ivan V. Demakov's README for the Watcom port:

The collector has been compiled with Watcom C 10.6 and 11.0.
It runs under win32, win32s, and even under msdos with dos4gw
dos-extender. It should also run under OS/2, though this isn't
tested. Under win32 the collector can be built either as dll
or as static library.

Note that all compilations were done under Windows 95 or NT.
For unknown reason compiling under Windows 3.11 for NT (one
attempt has been made) leads to broken executables.

Incremental collection is not supported.

cord is not ported.

Before compiling you may need to edit WCC_MAKEFILE to set target
platform, library type (dynamic or static), calling conventions, and
optimization options.

To compile the collector and testing programs use the command:
    wmake -f WCC_MAKEFILE

All programs using gc should be compiled with 4-byte alignment.
For further explanations on this see comments about Borland.

If gc compiled as dll, the macro ``GC_DLL'' should be defined before
including "gc.h" (for example, with -DGC_DLL compiler option). It's
important, otherwise resulting programs will not run.

Ivan Demakov (email: ivan@tgrad.nsk.su)

<|MERGE_RESOLUTION|>--- conflicted
+++ resolved
@@ -57,12 +57,8 @@
 not Windows 95/98) if the memory is later passed to CreateDIBitmap.
 To work around this problem, build the collector with -DUSE_GLOBAL_ALLOC.
 This is currently incompatible with -DUSE_MUNMAP.  (Thanks to Jonathan
-<<<<<<< HEAD
-Clark for tracking this down.)
-=======
 Clark for tracking this down.  There's some chance this may be fixed
 in 6.1alpha4, since we now separate heap sections with an unused page.)
->>>>>>> f3632431
 
 For Microsoft development tools, rename NT_MAKEFILE as
 MAKEFILE.  (Make sure that the CPU environment variable is defined
