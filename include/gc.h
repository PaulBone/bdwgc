/*
 * Copyright 1988, 1989 Hans-J. Boehm, Alan J. Demers
 * Copyright (c) 1991-1995 by Xerox Corporation.  All rights reserved.
 * Copyright 1996-1999 by Silicon Graphics.  All rights reserved.
 * Copyright 1999 by Hewlett-Packard Company.  All rights reserved.
 * Copyright (C) 2007 Free Software Foundation, Inc
 * Copyright (c) 2000-2011 by Hewlett-Packard Development Company.
 *
 * THIS MATERIAL IS PROVIDED AS IS, WITH ABSOLUTELY NO WARRANTY EXPRESSED
 * OR IMPLIED.  ANY USE IS AT YOUR OWN RISK.
 *
 * Permission is hereby granted to use or copy this program
 * for any purpose,  provided the above notices are retained on all copies.
 * Permission to modify the code and to distribute modified code is granted,
 * provided the above notices are retained, and a notice that the code was
 * modified is included with the above copyright notice.
 */

/*
 * Note that this defines a large number of tuning hooks, which can
 * safely be ignored in nearly all cases.  For normal use it suffices
 * to call only GC_MALLOC and perhaps GC_REALLOC.
 * For better performance, also look at GC_MALLOC_ATOMIC, and
 * GC_enable_incremental.  If you need an action to be performed
 * immediately before an object is collected, look at GC_register_finalizer.
 * If you are using Solaris threads, look at the end of this file.
 * Everything else is best ignored unless you encounter performance
 * problems.
 */

#ifndef GC_H
#define GC_H

#include "gc_version.h"
        /* Define version numbers here to allow test on build machine   */
        /* for cross-builds.  Note that this defines the header         */
        /* version number, which may or may not match that of the       */
        /* dynamic library.  GC_get_version() can be used to obtain     */
        /* the latter.                                                  */

#include "gc_config_macros.h"

#ifdef __cplusplus
  extern "C" {
#endif

typedef void * GC_PTR;  /* preserved only for backward compatibility    */

/* Define word and signed_word to be unsigned and signed types of the   */
/* size as char * or void *.  There seems to be no way to do this       */
/* even semi-portably.  The following is probably no better/worse       */
/* than almost anything else.                                           */
/* The ANSI standard suggests that size_t and ptrdiff_t might be        */
/* better choices.  But those had incorrect definitions on some older   */
/* systems.  Notably "typedef int size_t" is WRONG.                     */
#ifdef _WIN64
# ifdef __int64
    typedef unsigned __int64 GC_word;
    typedef __int64 GC_signed_word;
# else
    typedef unsigned long long GC_word;
    typedef long long GC_signed_word;
# endif
#else
  typedef unsigned long GC_word;
  typedef long GC_signed_word;
#endif

/* Get the GC library version. The returned value is a constant in the  */
/* form: ((version_major<<16) | (version_minor<<8) | alpha_version).    */
GC_API unsigned GC_CALL GC_get_version(void);

/* Public read-only variables */
/* The supplied getter functions are preferred for new code.            */

GC_API GC_word GC_gc_no;/* Counter incremented per collection.          */
                        /* Includes empty GCs at startup.               */
GC_API GC_word GC_CALL GC_get_gc_no(void);
                        /* GC_get_gc_no() is unsynchronized, so         */
                        /* it requires GC_call_with_alloc_lock() to     */
                        /* avoid data races on multiprocessors.         */

#ifdef GC_THREADS
  GC_API int GC_parallel;
                        /* GC is parallelized for performance on        */
                        /* multiprocessors.  Currently set only         */
                        /* implicitly if collector is built with        */
                        /* PARALLEL_MARK defined and if either:         */
                        /*  Env variable GC_NPROC is set to > 1, or     */
                        /*  GC_NPROC is not set and this is an MP.      */
                        /* If GC_parallel is set, incremental           */
                        /* collection is only partially functional,     */
                        /* and may not be desirable. This getter does   */
                        /* not use or need synchronization (i.e.        */
                        /* acquiring the GC lock).                      */
  GC_API int GC_CALL GC_get_parallel(void);
#endif


/* Public R/W variables */
/* The supplied setter and getter functions are preferred for new code. */

typedef void * (GC_CALLBACK * GC_oom_func)(size_t /* bytes_requested */);
GC_API GC_oom_func GC_oom_fn;
                        /* When there is insufficient memory to satisfy */
                        /* an allocation request, we return             */
                        /* (*GC_oom_fn)(size).  By default this just    */
                        /* returns NULL.                                */
                        /* If it returns, it must return 0 or a valid   */
                        /* pointer to a previously allocated heap       */
                        /* object.  GC_oom_fn must not be 0.            */
                        /* Both the supplied setter and the getter      */
                        /* acquire the GC lock (to avoid data races).   */
GC_API void GC_CALL GC_set_oom_fn(GC_oom_func);
GC_API GC_oom_func GC_CALL GC_get_oom_fn(void);

GC_API int GC_find_leak;
                        /* Do not actually garbage collect, but simply  */
                        /* report inaccessible memory that was not      */
                        /* deallocated with GC_free.  Initial value     */
                        /* is determined by FIND_LEAK macro.            */
                        /* The value should not typically be modified   */
                        /* after GC initialization (and, thus, it does  */
                        /* not use or need synchronization).            */
GC_API void GC_CALL GC_set_find_leak(int);
GC_API int GC_CALL GC_get_find_leak(void);

GC_API int GC_all_interior_pointers;
                        /* Arrange for pointers to object interiors to  */
                        /* be recognized as valid.  Typically should    */
                        /* not be changed after GC initialization (in   */
                        /* case of calling it after the GC is           */
                        /* initialized, the setter acquires the GC lock */
                        /* (to avoid data races).  The initial value    */
                        /* depends on whether the GC is built with      */
                        /* ALL_INTERIOR_POINTERS macro defined or not.  */
                        /* Unless DONT_ADD_BYTE_AT_END is defined, this */
                        /* also affects whether sizes are increased by  */
                        /* at least a byte to allow "off the end"       */
                        /* pointer recognition.  Must be only 0 or 1.   */
GC_API void GC_CALL GC_set_all_interior_pointers(int);
GC_API int GC_CALL GC_get_all_interior_pointers(void);

GC_API int GC_finalize_on_demand;
                        /* If nonzero, finalizers will only be run in   */
                        /* response to an explicit GC_invoke_finalizers */
                        /* call.  The default is determined by whether  */
                        /* the FINALIZE_ON_DEMAND macro is defined      */
                        /* when the collector is built.                 */
                        /* The setter and getter are unsynchronized.    */
GC_API void GC_CALL GC_set_finalize_on_demand(int);
GC_API int GC_CALL GC_get_finalize_on_demand(void);

GC_API int GC_java_finalization;
                        /* Mark objects reachable from finalizable      */
                        /* objects in a separate post-pass.  This makes */
                        /* it a bit safer to use non-topologically-     */
                        /* ordered finalization.  Default value is      */
                        /* determined by JAVA_FINALIZATION macro.       */
                        /* Enables register_finalizer_unreachable to    */
                        /* work correctly.                              */
                        /* The setter and getter are unsynchronized.    */
GC_API void GC_CALL GC_set_java_finalization(int);
GC_API int GC_CALL GC_get_java_finalization(void);

typedef void (GC_CALLBACK * GC_finalizer_notifier_proc)(void);
GC_API GC_finalizer_notifier_proc GC_finalizer_notifier;
                        /* Invoked by the collector when there are      */
                        /* objects to be finalized.  Invoked at most    */
                        /* once per GC cycle.  Never invoked unless     */
                        /* GC_finalize_on_demand is set.                */
                        /* Typically this will notify a finalization    */
                        /* thread, which will call GC_invoke_finalizers */
                        /* in response.  May be 0 (means no notifier).  */
                        /* Both the supplied setter and the getter      */
                        /* acquire the GC lock (to avoid data races).   */
GC_API void GC_CALL GC_set_finalizer_notifier(GC_finalizer_notifier_proc);
GC_API GC_finalizer_notifier_proc GC_CALL GC_get_finalizer_notifier(void);

GC_API int GC_dont_gc;  /* != 0 ==> Don't collect.  In versions 6.2a1+, */
                        /* this overrides explicit GC_gcollect() calls. */
                        /* Used as a counter, so that nested enabling   */
                        /* and disabling work correctly.  Should        */
                        /* normally be updated with GC_enable() and     */
                        /* GC_disable() calls.  Direct assignment to    */
                        /* GC_dont_gc is deprecated.  To check whether  */
                        /* GC is disabled, GC_is_disabled() is          */
                        /* preferred for new code.                      */

GC_API int GC_dont_expand;
                        /* Don't expand the heap unless explicitly      */
                        /* requested or forced to.  The setter and      */
                        /* getter are unsynchronized.                   */
GC_API void GC_CALL GC_set_dont_expand(int);
GC_API int GC_CALL GC_get_dont_expand(void);

GC_API int GC_use_entire_heap;
                /* Causes the non-incremental collector to use the      */
                /* entire heap before collecting.  This was the only    */
                /* option for GC versions < 5.0.  This sometimes        */
                /* results in more large block fragmentation, since     */
                /* very large blocks will tend to get broken up         */
                /* during each GC cycle.  It is likely to result in a   */
                /* larger working set, but lower collection             */
                /* frequencies, and hence fewer instructions executed   */
                /* in the collector.                                    */

GC_API int GC_full_freq;    /* Number of partial collections between    */
                            /* full collections.  Matters only if       */
                            /* GC_incremental is set.                   */
                            /* Full collections are also triggered if   */
                            /* the collector detects a substantial      */
                            /* increase in the number of in-use heap    */
                            /* blocks.  Values in the tens are now      */
                            /* perfectly reasonable, unlike for         */
                            /* earlier GC versions.                     */
                        /* The setter and getter are unsynchronized, so */
                        /* GC_call_with_alloc_lock() is required to     */
                        /* avoid data races (if the value is modified   */
                        /* after the GC is put to multi-threaded mode). */
GC_API void GC_CALL GC_set_full_freq(int);
GC_API int GC_CALL GC_get_full_freq(void);

GC_API GC_word GC_non_gc_bytes;
                        /* Bytes not considered candidates for          */
                        /* collection.  Used only to control scheduling */
                        /* of collections.  Updated by                  */
                        /* GC_malloc_uncollectable and GC_free.         */
                        /* Wizards only.                                */
                        /* The setter and getter are unsynchronized, so */
                        /* GC_call_with_alloc_lock() is required to     */
                        /* avoid data races (if the value is modified   */
                        /* after the GC is put to multi-threaded mode). */
GC_API void GC_CALL GC_set_non_gc_bytes(GC_word);
GC_API GC_word GC_CALL GC_get_non_gc_bytes(void);

GC_API int GC_no_dls;
                        /* Don't register dynamic library data segments. */
                        /* Wizards only.  Should be used only if the     */
                        /* application explicitly registers all roots.   */
                        /* (In some environments like Microsoft Windows  */
                        /* and Apple's Darwin, this may also prevent     */
                        /* registration of the main data segment as part */
                        /* of the root set.)                             */
                        /* The setter and getter are unsynchronized.     */
GC_API void GC_CALL GC_set_no_dls(int);
GC_API int GC_CALL GC_get_no_dls(void);

GC_API GC_word GC_free_space_divisor;
                        /* We try to make sure that we allocate at      */
                        /* least N/GC_free_space_divisor bytes between  */
                        /* collections, where N is twice the number     */
                        /* of traced bytes, plus the number of untraced */
                        /* bytes (bytes in "atomic" objects), plus      */
                        /* a rough estimate of the root set size.       */
                        /* N approximates GC tracing work per GC.       */
                        /* Initially, GC_free_space_divisor = 3.        */
                        /* Increasing its value will use less space     */
                        /* but more collection time.  Decreasing it     */
                        /* will appreciably decrease collection time    */
                        /* at the expense of space.                     */
                        /* The setter and getter are unsynchronized, so */
                        /* GC_call_with_alloc_lock() is required to     */
                        /* avoid data races (if the value is modified   */
                        /* after the GC is put to multi-threaded mode). */
GC_API void GC_CALL GC_set_free_space_divisor(GC_word);
GC_API GC_word GC_CALL GC_get_free_space_divisor(void);

GC_API GC_word GC_max_retries;
                        /* The maximum number of GCs attempted before   */
                        /* reporting out of memory after heap           */
                        /* expansion fails.  Initially 0.               */
                        /* The setter and getter are unsynchronized, so */
                        /* GC_call_with_alloc_lock() is required to     */
                        /* avoid data races (if the value is modified   */
                        /* after the GC is put to multi-threaded mode). */
GC_API void GC_CALL GC_set_max_retries(GC_word);
GC_API GC_word GC_CALL GC_get_max_retries(void);


GC_API char *GC_stackbottom;    /* Cool end of user stack.              */
                                /* May be set in the client prior to    */
                                /* calling any GC_ routines.  This      */
                                /* avoids some overhead, and            */
                                /* potentially some signals that can    */
                                /* confuse debuggers.  Otherwise the    */
                                /* collector attempts to set it         */
                                /* automatically.                       */
                                /* For multi-threaded code, this is the */
                                /* cold end of the stack for the        */
                                /* primordial thread.  Portable clients */
                                /* should use GC_get_stack_base(),      */
                                /* GC_call_with_gc_active() and         */
                                /* GC_register_my_thread() instead.     */

GC_API int GC_dont_precollect;  /* Don't collect as part of GC          */
                                /* initialization.  Should be set only  */
                                /* if the client wants a chance to      */
                                /* manually initialize the root set     */
                                /* before the first collection.         */
                                /* Interferes with blacklisting.        */
                                /* Wizards only.  The setter and getter */
                                /* are unsynchronized (and no external  */
                                /* locking is needed since the value is */
                                /* accessed at GC initialization only). */
GC_API void GC_CALL GC_set_dont_precollect(int);
GC_API int GC_CALL GC_get_dont_precollect(void);

GC_API unsigned long GC_time_limit;
                               /* If incremental collection is enabled, */
                               /* We try to terminate collections       */
                               /* after this many milliseconds.  Not a  */
                               /* hard time bound.  Setting this to     */
                               /* GC_TIME_UNLIMITED will essentially    */
                               /* disable incremental collection while  */
                               /* leaving generational collection       */
                               /* enabled.                              */
#define GC_TIME_UNLIMITED 999999
                               /* Setting GC_time_limit to this value   */
                               /* will disable the "pause time exceeded"*/
                               /* tests.                                */
                        /* The setter and getter are unsynchronized, so */
                        /* GC_call_with_alloc_lock() is required to     */
                        /* avoid data races (if the value is modified   */
                        /* after the GC is put to multi-threaded mode). */
GC_API void GC_CALL GC_set_time_limit(unsigned long);
GC_API unsigned long GC_CALL GC_get_time_limit(void);

/* Public procedures */

/* Set whether the GC will allocate executable memory pages or not.     */
/* A non-zero argument instructs the collector to allocate memory with  */
/* the executable flag on.  Must be called before the collector is      */
/* initialized.  May have no effect on some platforms.  The default     */
/* value is controlled by NO_EXECUTE_PERMISSION macro (if present then  */
/* the flag is off).  Portable clients should have                      */
/* GC_set_pages_executable(1) call (before GC_INIT) provided they are   */
/* going to execute code on any of the GC-allocated memory objects.     */
GC_API void GC_CALL GC_set_pages_executable(int);

/* Returns non-zero value if the GC is set to the allocate-executable   */
/* mode.  The mode could be changed by GC_set_pages_executable (before  */
/* GC_INIT) unless the former has no effect on the platform.  Does not  */
/* use or need synchronization (i.e. acquiring the allocator lock).     */
GC_API int GC_CALL GC_get_pages_executable(void);

/* Overrides the default handle-fork mode.  Non-zero value means GC     */
/* should install proper pthread_atfork handlers.  Has effect only if   */
/* called before GC_INIT.  Clients should invoke GC_set_handle_fork(1)  */
/* only if going to use fork with GC functions called in the forked     */
/* child.  (Note that such client and atfork handlers activities are    */
/* not fully POSIX-compliant.)                                          */
GC_API void GC_CALL GC_set_handle_fork(int);

/* Initialize the collector.  Portable clients should call GC_INIT()    */
/* from the main program instead.                                       */
GC_API void GC_CALL GC_init(void);

/* General purpose allocation routines, with roughly malloc calling     */
/* conv.  The atomic versions promise that no relevant pointers are     */
/* contained in the object.  The non-atomic versions guarantee that the */
/* new object is cleared.  GC_malloc_stubborn promises that no changes  */
/* to the object will occur after GC_end_stubborn_change has been       */
/* called on the result of GC_malloc_stubborn.  GC_malloc_uncollectable */
/* allocates an object that is scanned for pointers to collectable      */
/* objects, but is not itself collectable.  The object is scanned even  */
/* if it does not appear to be reachable.  GC_malloc_uncollectable and  */
/* GC_free called on the resulting object implicitly update             */
/* GC_non_gc_bytes appropriately.                                       */
/* Note that the GC_malloc_stubborn support doesn't really exist        */
/* anymore.  MANUAL_VDB provides comparable functionality.              */
GC_API void * GC_CALL GC_malloc(size_t /* size_in_bytes */)
                        GC_ATTR_MALLOC GC_ATTR_ALLOC_SIZE(1);
GC_API void * GC_CALL GC_malloc_atomic(size_t /* size_in_bytes */)
                        GC_ATTR_MALLOC GC_ATTR_ALLOC_SIZE(1);
GC_API char * GC_CALL GC_strdup(const char *) GC_ATTR_MALLOC;
GC_API char * GC_CALL GC_strndup(const char *, size_t) GC_ATTR_MALLOC;
GC_API void * GC_CALL GC_malloc_uncollectable(size_t /* size_in_bytes */)
                        GC_ATTR_MALLOC GC_ATTR_ALLOC_SIZE(1);
GC_API void * GC_CALL GC_malloc_stubborn(size_t /* size_in_bytes */)
                        GC_ATTR_MALLOC GC_ATTR_ALLOC_SIZE(1);

/* GC_memalign() is not well tested.                                    */
GC_API void * GC_CALL GC_memalign(size_t /* align */, size_t /* lb */)
                        GC_ATTR_MALLOC GC_ATTR_ALLOC_SIZE(2);
GC_API int GC_CALL GC_posix_memalign(void ** /* memptr */, size_t /* align */,
                        size_t /* lb */);

/* Explicitly deallocate an object.  Dangerous if used incorrectly.     */
/* Requires a pointer to the base of an object.                         */
/* If the argument is stubborn, it should not be changeable when freed. */
/* An object should not be enabled for finalization when it is          */
/* explicitly deallocated.                                              */
/* GC_free(0) is a no-op, as required by ANSI C for free.               */
GC_API void GC_CALL GC_free(void *);

/* Stubborn objects may be changed only if the collector is explicitly  */
/* informed.  The collector is implicitly informed of coming change     */
/* when such an object is first allocated.  The following routines      */
/* inform the collector that an object will no longer be changed, or    */
/* that it will once again be changed.  Only non-NULL pointer stores    */
/* into the object are considered to be changes.  The argument to       */
/* GC_end_stubborn_change must be exactly the value returned by         */
/* GC_malloc_stubborn or passed to GC_change_stubborn.  (In the second  */
/* case, it may be an interior pointer within 512 bytes of the          */
/* beginning of the objects.)  There is a performance penalty for       */
/* allowing more than one stubborn object to be changed at once, but it */
/* is acceptable to do so.  The same applies to dropping stubborn       */
/* objects that are still changeable.                                   */
GC_API void GC_CALL GC_change_stubborn(void *);
GC_API void GC_CALL GC_end_stubborn_change(void *);

/* Return a pointer to the base (lowest address) of an object given     */
/* a pointer to a location within the object.                           */
/* I.e., map an interior pointer to the corresponding base pointer.     */
/* Note that with debugging allocation, this returns a pointer to the   */
/* actual base of the object, i.e. the debug information, not to        */
/* the base of the user object.                                         */
/* Return 0 if displaced_pointer doesn't point to within a valid        */
/* object.                                                              */
/* Note that a deallocated object in the garbage collected heap         */
/* may be considered valid, even if it has been deallocated with        */
/* GC_free.                                                             */
GC_API void * GC_CALL GC_base(void * /* displaced_pointer */);

/* Given a pointer to the base of an object, return its size in bytes.  */
/* The returned size may be slightly larger than what was originally    */
/* requested.                                                           */
GC_API size_t GC_CALL GC_size(const void * /* object_addr */);

/* For compatibility with C library.  This is occasionally faster than  */
/* a malloc followed by a bcopy.  But if you rely on that, either here  */
/* or with the standard C library, your code is broken.  In my          */
/* opinion, it shouldn't have been invented, but now we're stuck. -HB   */
/* The resulting object has the same kind as the original.              */
/* If the argument is stubborn, the result will have changes enabled.   */
/* It is an error to have changes enabled for the original object.      */
/* Follows ANSI conventions for NULL old_object.                        */
GC_API void * GC_CALL GC_realloc(void * /* old_object */,
                                 size_t /* new_size_in_bytes */)
                        /* 'realloc' attr */ GC_ATTR_ALLOC_SIZE(2);

/* Explicitly increase the heap size.   */
/* Returns 0 on failure, 1 on success.  */
GC_API int GC_CALL GC_expand_hp(size_t /* number_of_bytes */);

/* Limit the heap size to n bytes.  Useful when you're debugging,       */
/* especially on systems that don't handle running out of memory well.  */
/* n == 0 ==> unbounded.  This is the default.  This setter function is */
/* unsynchronized (so it might require GC_call_with_alloc_lock to avoid */
/* data races).                                                         */
GC_API void GC_CALL GC_set_max_heap_size(GC_word /* n */);

/* Inform the collector that a certain section of statically allocated  */
/* memory contains no pointers to garbage collected memory.  Thus it    */
/* need not be scanned.  This is sometimes important if the application */
/* maps large read/write files into the address space, which could be   */
/* mistaken for dynamic library data segments on some systems.          */
/* The section (referred to by low_address) must be pointer-aligned.    */
/* low_address must not be greater than high_address_plus_1.            */
GC_API void GC_CALL GC_exclude_static_roots(void * /* low_address */,
                                        void * /* high_address_plus_1 */);

/* Clear the set of root segments.  Wizards only.                       */
GC_API void GC_CALL GC_clear_roots(void);

/* Add a root segment.  Wizards only.                                   */
/* Both segment start and end are not needed to be pointer-aligned.     */
/* low_address must not be greater than high_address_plus_1.            */
GC_API void GC_CALL GC_add_roots(void * /* low_address */,
                                 void * /* high_address_plus_1 */);

/* Remove a root segment.  Wizards only.                                */
/* May be unimplemented on some platforms.                              */
GC_API void GC_CALL GC_remove_roots(void * /* low_address */,
                                    void * /* high_address_plus_1 */);

/* Add a displacement to the set of those considered valid by the       */
/* collector.  GC_register_displacement(n) means that if p was returned */
/* by GC_malloc, then (char *)p + n will be considered to be a valid    */
/* pointer to p.  N must be small and less than the size of p.          */
/* (All pointers to the interior of objects from the stack are          */
/* considered valid in any case.  This applies to heap objects and      */
/* static data.)                                                        */
/* Preferably, this should be called before any other GC procedures.    */
/* Calling it later adds to the probability of excess memory            */
/* retention.                                                           */
/* This is a no-op if the collector has recognition of                  */
/* arbitrary interior pointers enabled, which is now the default.       */
GC_API void GC_CALL GC_register_displacement(size_t /* n */);

/* The following version should be used if any debugging allocation is  */
/* being done.                                                          */
GC_API void GC_CALL GC_debug_register_displacement(size_t /* n */);

/* Explicitly trigger a full, world-stop collection.    */
GC_API void GC_CALL GC_gcollect(void);

/* Same as above but ignores the default stop_func setting and tries to */
/* unmap as much memory as possible (regardless of the corresponding    */
/* switch setting).  The recommended usage: on receiving a system       */
/* low-memory event; before retrying a system call failed because of    */
/* the system is running out of resources.                              */
GC_API void GC_CALL GC_gcollect_and_unmap(void);

/* Trigger a full world-stopped collection.  Abort the collection if    */
/* and when stop_func returns a nonzero value.  Stop_func will be       */
/* called frequently, and should be reasonably fast.  (stop_func is     */
/* called with the allocation lock held and the world might be stopped; */
/* it's not allowed for stop_func to manipulate pointers to the garbage */
/* collected heap or call most of GC functions.)  This works even       */
/* if virtual dirty bits, and hence incremental collection is not       */
/* available for this architecture.  Collections can be aborted faster  */
/* than normal pause times for incremental collection.  However,        */
/* aborted collections do no useful work; the next collection needs     */
/* to start from the beginning.  stop_func must not be 0.               */
/* GC_try_to_collect() returns 0 if the collection was aborted (or the  */
/* collections are disabled), 1 if it succeeded.                        */
typedef int (GC_CALLBACK * GC_stop_func)(void);
GC_API int GC_CALL GC_try_to_collect(GC_stop_func /* stop_func */);

/* Set and get the default stop_func.  The default stop_func is used by */
/* GC_gcollect() and by implicitly trigged collections (except for the  */
/* case when handling out of memory).  Must not be 0.                   */
/* Both the setter and getter acquire the GC lock to avoid data races.  */
GC_API void GC_CALL GC_set_stop_func(GC_stop_func /* stop_func */);
GC_API GC_stop_func GC_CALL GC_get_stop_func(void);

/* Return the number of bytes in the heap.  Excludes collector private  */
/* data structures.  Excludes the unmapped memory (returned to the OS). */
/* Includes empty blocks and fragmentation loss.  Includes some pages   */
/* that were allocated but never written.                               */
/* This is an unsynchronized getter, so it should be called typically   */
/* with the GC lock held to avoid data races on multiprocessors (the    */
/* alternative is to use GC_get_heap_usage_safe API call instead).      */
/* This getter remains lock-free (unsynchronized) for compatibility     */
/* reason since some existing clients call it from a GC callback        */
/* holding the allocator lock.  (This API function and the following    */
/* four ones bellow were made thread-safe in GC v7.2alpha1 and          */
/* reverted back in v7.2alpha7 for the reason described.)               */
GC_API size_t GC_CALL GC_get_heap_size(void);

/* Return a lower bound on the number of free bytes in the heap         */
/* (excluding the unmapped memory space).  This is an unsynchronized    */
/* getter (see GC_get_heap_size comment regarding thread-safety).       */
GC_API size_t GC_CALL GC_get_free_bytes(void);

/* Return the size (in bytes) of the unmapped memory (which is returned */
/* to the OS but could be remapped back by the collector later unless   */
/* the OS runs out of system/virtual memory). This is an unsynchronized */
/* getter (see GC_get_heap_size comment regarding thread-safety).       */
GC_API size_t GC_CALL GC_get_unmapped_bytes(void);

/* Return the number of bytes allocated since the last collection.      */
/* This is an unsynchronized getter (see GC_get_heap_size comment       */
/* regarding thread-safety).                                            */
GC_API size_t GC_CALL GC_get_bytes_since_gc(void);

/* Return the total number of bytes allocated in this process.          */
/* Never decreases, except due to wrapping.  This is an unsynchronized  */
/* getter (see GC_get_heap_size comment regarding thread-safety).       */
GC_API size_t GC_CALL GC_get_total_bytes(void);

/* Return the heap usage information.  This is a thread-safe (atomic)   */
/* alternative for the five above getters.   (This function acquires    */
/* the allocator lock thus preventing data racing and returning the     */
/* consistent result.)  Passing NULL pointer is allowed for any         */
/* argument.  Returned (filled in) values are of word type.             */
/* (This API function was introduced in GC v7.2alpha7 at the same time  */
/* when GC_get_heap_size and the friends were made lock-free again.)    */
GC_API void GC_CALL GC_get_heap_usage_safe(GC_word * /* pheap_size */,
                                           GC_word * /* pfree_bytes */,
                                           GC_word * /* punmapped_bytes */,
                                           GC_word * /* pbytes_since_gc */,
                                           GC_word * /* ptotal_bytes */);

/* Disable garbage collection.  Even GC_gcollect calls will be          */
/* ineffective.                                                         */
GC_API void GC_CALL GC_disable(void);

/* Return non-zero (TRUE) if and only if garbage collection is disabled */
/* (i.e., GC_dont_gc value is non-zero).  Does not acquire the lock.    */
GC_API int GC_CALL GC_is_disabled(void);

/* Re-enable garbage collection.  GC_disable() and GC_enable() calls    */
/* nest.  Garbage collection is enabled if the number of calls to both  */
/* both functions is equal.                                             */
GC_API void GC_CALL GC_enable(void);

/* Enable incremental/generational collection.  Not advisable unless    */
/* dirty bits are available or most heap objects are pointer-free       */
/* (atomic) or immutable.  Don't use in leak finding mode.  Ignored if  */
/* GC_dont_gc is non-zero.  Only the generational piece of this is      */
/* functional if GC_parallel is TRUE or if GC_time_limit is             */
/* GC_TIME_UNLIMITED.  Causes thread-local variant of GC_gcj_malloc()   */
/* to revert to locked allocation.  Must be called before any such      */
/* GC_gcj_malloc() calls.  For best performance, should be called as    */
/* early as possible.  On some platforms, calling it later may have     */
/* adverse effects.                                                     */
/* Safe to call before GC_INIT().  Includes a  GC_init() call.          */
GC_API void GC_CALL GC_enable_incremental(void);

/* Does incremental mode write-protect pages?  Returns zero or  */
/* more of the following, or'ed together:                       */
#define GC_PROTECTS_POINTER_HEAP  1 /* May protect non-atomic objs.     */
#define GC_PROTECTS_PTRFREE_HEAP  2
#define GC_PROTECTS_STATIC_DATA   4 /* Currently never.                 */
#define GC_PROTECTS_STACK         8 /* Probably impractical.            */

#define GC_PROTECTS_NONE 0
GC_API int GC_CALL GC_incremental_protection_needs(void);

/* Perform some garbage collection work, if appropriate.        */
/* Return 0 if there is no more work to be done.                */
/* Typically performs an amount of work corresponding roughly   */
/* to marking from one page.  May do more work if further       */
/* progress requires it, e.g. if incremental collection is      */
/* disabled.  It is reasonable to call this in a wait loop      */
/* until it returns 0.                                          */
GC_API int GC_CALL GC_collect_a_little(void);

/* Allocate an object of size lb bytes.  The client guarantees that     */
/* as long as the object is live, it will be referenced by a pointer    */
/* that points to somewhere within the first 256 bytes of the object.   */
/* (This should normally be declared volatile to prevent the compiler   */
/* from invalidating this assertion.)  This routine is only useful      */
/* if a large array is being allocated.  It reduces the chance of       */
/* accidentally retaining such an array as a result of scanning an      */
/* integer that happens to be an address inside the array.  (Actually,  */
/* it reduces the chance of the allocator not finding space for such    */
/* an array, since it will try hard to avoid introducing such a false   */
/* reference.)  On a SunOS 4.X or MS Windows system this is recommended */
<<<<<<< HEAD
/* for arrays likely to be larger than 100K or so.  For other systems,	*/
/* or if the collector is not configured to recognize all interior	*/
/* pointers, the threshold is normally much higher.			*/
GC_API void * GC_malloc_ignore_off_page(size_t lb);
GC_API void * GC_malloc_atomic_ignore_off_page(size_t lb);

#if defined(__sgi) && !defined(__GNUC__) && _COMPILER_VERSION >= 720
#   define GC_ADD_CALLER
#   define GC_RETURN_ADDR (GC_word)__return_address
#endif

#if defined(__linux__) || defined(__GLIBC__)
# include <features.h>
# if (__GLIBC__ == 2 && __GLIBC_MINOR__ >= 1 || __GLIBC__ > 2) \
     && !defined(__ia64__) && !defined(__UCLIBC__)
#   ifndef GC_HAVE_BUILTIN_BACKTRACE
#     define GC_HAVE_BUILTIN_BACKTRACE
#   endif
# endif
# if defined(__i386__) || defined(__x86_64__)
#   define GC_CAN_SAVE_CALL_STACKS
# endif
#endif

#if defined(_MSC_VER) && _MSC_VER >= 1200 /* version 12.0+ (MSVC 6.0+)  */ \
    && !defined(_AMD64_)
# ifndef GC_HAVE_NO_BUILTIN_BACKTRACE
#   define GC_HAVE_BUILTIN_BACKTRACE
# endif
#endif

#if defined(GC_HAVE_BUILTIN_BACKTRACE) && !defined(GC_CAN_SAVE_CALL_STACKS)
# define GC_CAN_SAVE_CALL_STACKS
#endif

#if defined(__sparc__)
#   define GC_CAN_SAVE_CALL_STACKS
#endif

/* If we're on an a platform on which we can't save call stacks, but	*/
/* gcc is normally used, we go ahead and define GC_ADD_CALLER.  	*/
/* We make this decision independent of whether gcc is actually being	*/
/* used, in order to keep the interface consistent, and allow mixing	*/
/* of compilers.							*/
/* This may also be desirable if it is possible but expensive to	*/
/* retrieve the call chain.						*/
#if (defined(__linux__) || defined(__NetBSD__) || defined(__OpenBSD__) \
     || defined(__FreeBSD__) || defined(__DragonFly__)) & !defined(GC_CAN_SAVE_CALL_STACKS)
# define GC_ADD_CALLER
# if __GNUC__ >= 3 || (__GNUC__ == 2 && __GNUC_MINOR__ >= 95) 
    /* gcc knows how to retrieve return address, but we don't know */
    /* how to generate call stacks.				   */
#   define GC_RETURN_ADDR (GC_word)__builtin_return_address(0)
#   define GC_RETURN_ADDR_PARENT (GC_word)__builtin_return_address(1)
# else
    /* Just pass 0 for gcc compatibility. */
#   define GC_RETURN_ADDR 0
# endif
#endif
=======
/* for arrays likely to be larger than 100K or so.  For other systems,  */
/* or if the collector is not configured to recognize all interior      */
/* pointers, the threshold is normally much higher.                     */
GC_API void * GC_CALL GC_malloc_ignore_off_page(size_t /* lb */)
                        GC_ATTR_MALLOC GC_ATTR_ALLOC_SIZE(1);
GC_API void * GC_CALL GC_malloc_atomic_ignore_off_page(size_t /* lb */)
                        GC_ATTR_MALLOC GC_ATTR_ALLOC_SIZE(1);
>>>>>>> 28e6e4fd

#ifdef GC_ADD_CALLER
# define GC_EXTRAS GC_RETURN_ADDR, __FILE__, __LINE__
# define GC_EXTRA_PARAMS GC_word ra, const char * s, int i
#else
# define GC_EXTRAS __FILE__, __LINE__
# define GC_EXTRA_PARAMS const char * s, int i
#endif

/* The following is only defined if the library has been suitably       */
/* compiled:                                                            */
GC_API void * GC_CALL GC_malloc_atomic_uncollectable(
                                                size_t /* size_in_bytes */)
                        GC_ATTR_MALLOC GC_ATTR_ALLOC_SIZE(1);
GC_API void * GC_CALL GC_debug_malloc_atomic_uncollectable(size_t,
                                                           GC_EXTRA_PARAMS)
                        GC_ATTR_MALLOC GC_ATTR_ALLOC_SIZE(1);

/* Debugging (annotated) allocation.  GC_gcollect will check            */
/* objects allocated in this way for overwrites, etc.                   */
GC_API void * GC_CALL GC_debug_malloc(size_t /* size_in_bytes */,
                                      GC_EXTRA_PARAMS)
                        GC_ATTR_MALLOC GC_ATTR_ALLOC_SIZE(1);
GC_API void * GC_CALL GC_debug_malloc_atomic(size_t /* size_in_bytes */,
                                             GC_EXTRA_PARAMS)
                        GC_ATTR_MALLOC GC_ATTR_ALLOC_SIZE(1);
GC_API char * GC_CALL GC_debug_strdup(const char *,
                                      GC_EXTRA_PARAMS) GC_ATTR_MALLOC;
GC_API char * GC_CALL GC_debug_strndup(const char *, size_t,
                                       GC_EXTRA_PARAMS) GC_ATTR_MALLOC;
GC_API void * GC_CALL GC_debug_malloc_uncollectable(
                        size_t /* size_in_bytes */, GC_EXTRA_PARAMS)
                        GC_ATTR_MALLOC GC_ATTR_ALLOC_SIZE(1);
GC_API void * GC_CALL GC_debug_malloc_stubborn(size_t /* size_in_bytes */,
                                               GC_EXTRA_PARAMS)
                        GC_ATTR_MALLOC GC_ATTR_ALLOC_SIZE(1);
GC_API void * GC_CALL GC_debug_malloc_ignore_off_page(
                        size_t /* size_in_bytes */, GC_EXTRA_PARAMS)
                        GC_ATTR_MALLOC GC_ATTR_ALLOC_SIZE(1);
GC_API void * GC_CALL GC_debug_malloc_atomic_ignore_off_page(
                        size_t /* size_in_bytes */, GC_EXTRA_PARAMS)
                        GC_ATTR_MALLOC GC_ATTR_ALLOC_SIZE(1);
GC_API void GC_CALL GC_debug_free(void *);
GC_API void * GC_CALL GC_debug_realloc(void * /* old_object */,
                        size_t /* new_size_in_bytes */, GC_EXTRA_PARAMS)
                        /* 'realloc' attr */ GC_ATTR_ALLOC_SIZE(2);
GC_API void GC_CALL GC_debug_change_stubborn(void *);
GC_API void GC_CALL GC_debug_end_stubborn_change(void *);

/* Routines that allocate objects with debug information (like the      */
/* above), but just fill in dummy file and line number information.     */
/* Thus they can serve as drop-in malloc/realloc replacements.  This    */
/* can be useful for two reasons:                                       */
/* 1) It allows the collector to be built with DBG_HDRS_ALL defined     */
/*    even if some allocation calls come from 3rd party libraries       */
/*    that can't be recompiled.                                         */
/* 2) On some platforms, the file and line information is redundant,    */
/*    since it can be reconstructed from a stack trace.  On such        */
/*    platforms it may be more convenient not to recompile, e.g. for    */
/*    leak detection.  This can be accomplished by instructing the      */
/*    linker to replace malloc/realloc with these.                      */
GC_API void * GC_CALL GC_debug_malloc_replacement(size_t /* size_in_bytes */)
                        GC_ATTR_MALLOC GC_ATTR_ALLOC_SIZE(1);
GC_API void * GC_CALL GC_debug_realloc_replacement(void * /* object_addr */,
                                                   size_t /* size_in_bytes */)
                        /* 'realloc' attr */ GC_ATTR_ALLOC_SIZE(2);

#ifdef GC_DEBUG_REPLACEMENT
# define GC_MALLOC(sz) GC_debug_malloc_replacement(sz)
# define GC_REALLOC(old, sz) GC_debug_realloc_replacement(old, sz)
#elif defined(GC_DEBUG)
# define GC_MALLOC(sz) GC_debug_malloc(sz, GC_EXTRAS)
# define GC_REALLOC(old, sz) GC_debug_realloc(old, sz, GC_EXTRAS)
#else
# define GC_MALLOC(sz) GC_malloc(sz)
# define GC_REALLOC(old, sz) GC_realloc(old, sz)
#endif /* !GC_DEBUG_REPLACEMENT && !GC_DEBUG */

#ifdef GC_DEBUG
# define GC_MALLOC_ATOMIC(sz) GC_debug_malloc_atomic(sz, GC_EXTRAS)
# define GC_STRDUP(s) GC_debug_strdup(s, GC_EXTRAS)
# define GC_STRNDUP(s, sz) GC_debug_strndup(s, sz, GC_EXTRAS)
# define GC_MALLOC_ATOMIC_UNCOLLECTABLE(sz) \
                        GC_debug_malloc_atomic_uncollectable(sz, GC_EXTRAS)
# define GC_MALLOC_UNCOLLECTABLE(sz) \
                        GC_debug_malloc_uncollectable(sz, GC_EXTRAS)
# define GC_MALLOC_IGNORE_OFF_PAGE(sz) \
                        GC_debug_malloc_ignore_off_page(sz, GC_EXTRAS)
# define GC_MALLOC_ATOMIC_IGNORE_OFF_PAGE(sz) \
                        GC_debug_malloc_atomic_ignore_off_page(sz, GC_EXTRAS)
# define GC_FREE(p) GC_debug_free(p)
# define GC_REGISTER_FINALIZER(p, f, d, of, od) \
      GC_debug_register_finalizer(p, f, d, of, od)
# define GC_REGISTER_FINALIZER_IGNORE_SELF(p, f, d, of, od) \
      GC_debug_register_finalizer_ignore_self(p, f, d, of, od)
# define GC_REGISTER_FINALIZER_NO_ORDER(p, f, d, of, od) \
      GC_debug_register_finalizer_no_order(p, f, d, of, od)
# define GC_REGISTER_FINALIZER_UNREACHABLE(p, f, d, of, od) \
      GC_debug_register_finalizer_unreachable(p, f, d, of, od)
# define GC_MALLOC_STUBBORN(sz) GC_debug_malloc_stubborn(sz, GC_EXTRAS)
# define GC_CHANGE_STUBBORN(p) GC_debug_change_stubborn(p)
# define GC_END_STUBBORN_CHANGE(p) GC_debug_end_stubborn_change(p)
# define GC_GENERAL_REGISTER_DISAPPEARING_LINK(link, obj) \
      GC_general_register_disappearing_link(link, GC_base(obj))
# define GC_REGISTER_DISPLACEMENT(n) GC_debug_register_displacement(n)
#else
# define GC_MALLOC_ATOMIC(sz) GC_malloc_atomic(sz)
# define GC_STRDUP(s) GC_strdup(s)
# define GC_STRNDUP(s, sz) GC_strndup(s, sz)
# define GC_MALLOC_ATOMIC_UNCOLLECTABLE(sz) GC_malloc_atomic_uncollectable(sz)
# define GC_MALLOC_UNCOLLECTABLE(sz) GC_malloc_uncollectable(sz)
# define GC_MALLOC_IGNORE_OFF_PAGE(sz) \
                        GC_malloc_ignore_off_page(sz)
# define GC_MALLOC_ATOMIC_IGNORE_OFF_PAGE(sz) \
                        GC_malloc_atomic_ignore_off_page(sz)
# define GC_FREE(p) GC_free(p)
# define GC_REGISTER_FINALIZER(p, f, d, of, od) \
      GC_register_finalizer(p, f, d, of, od)
# define GC_REGISTER_FINALIZER_IGNORE_SELF(p, f, d, of, od) \
      GC_register_finalizer_ignore_self(p, f, d, of, od)
# define GC_REGISTER_FINALIZER_NO_ORDER(p, f, d, of, od) \
      GC_register_finalizer_no_order(p, f, d, of, od)
# define GC_REGISTER_FINALIZER_UNREACHABLE(p, f, d, of, od) \
      GC_register_finalizer_unreachable(p, f, d, of, od)
# define GC_MALLOC_STUBBORN(sz) GC_malloc_stubborn(sz)
# define GC_CHANGE_STUBBORN(p) GC_change_stubborn(p)
# define GC_END_STUBBORN_CHANGE(p) GC_end_stubborn_change(p)
# define GC_GENERAL_REGISTER_DISAPPEARING_LINK(link, obj) \
      GC_general_register_disappearing_link(link, obj)
# define GC_REGISTER_DISPLACEMENT(n) GC_register_displacement(n)
#endif /* !GC_DEBUG */

/* The following are included because they are often convenient, and    */
/* reduce the chance for a misspecified size argument.  But calls may   */
/* expand to something syntactically incorrect if t is a complicated    */
/* type expression.  Note that, unlike C++ new operator, these ones     */
/* may return NULL (if out of memory).                                  */
#define GC_NEW(t)               ((t*)GC_MALLOC(sizeof(t)))
#define GC_NEW_ATOMIC(t)        ((t*)GC_MALLOC_ATOMIC(sizeof(t)))
#define GC_NEW_STUBBORN(t)      ((t*)GC_MALLOC_STUBBORN(sizeof(t)))
#define GC_NEW_UNCOLLECTABLE(t) ((t*)GC_MALLOC_UNCOLLECTABLE(sizeof(t)))

#ifdef GC_REQUIRE_WCSDUP
  /* This might be unavailable on some targets (or not needed). */
  /* wchar_t should be defined in stddef.h */
  GC_API wchar_t * GC_CALL GC_wcsdup(const wchar_t *) GC_ATTR_MALLOC;
  GC_API wchar_t * GC_CALL GC_debug_wcsdup(const wchar_t *,
                                           GC_EXTRA_PARAMS) GC_ATTR_MALLOC;
# ifdef GC_DEBUG
#   define GC_WCSDUP(s) GC_debug_wcsdup(s, GC_EXTRAS)
# else
#   define GC_WCSDUP(s) GC_wcsdup(s)
# endif
#endif /* GC_REQUIRE_WCSDUP */

/* Finalization.  Some of these primitives are grossly unsafe.          */
/* The idea is to make them both cheap, and sufficient to build         */
/* a safer layer, closer to Modula-3, Java, or PCedar finalization.     */
/* The interface represents my conclusions from a long discussion       */
/* with Alan Demers, Dan Greene, Carl Hauser, Barry Hayes,              */
/* Christian Jacobi, and Russ Atkinson.  It's not perfect, and          */
/* probably nobody else agrees with it.     Hans-J. Boehm  3/13/92      */
typedef void (GC_CALLBACK * GC_finalization_proc)(void * /* obj */,
                                                  void * /* client_data */);

GC_API void GC_CALL GC_register_finalizer(void * /* obj */,
                        GC_finalization_proc /* fn */, void * /* cd */,
                        GC_finalization_proc * /* ofn */, void ** /* ocd */);
GC_API void GC_CALL GC_debug_register_finalizer(void * /* obj */,
                        GC_finalization_proc /* fn */, void * /* cd */,
                        GC_finalization_proc * /* ofn */, void ** /* ocd */);
        /* When obj is no longer accessible, invoke             */
        /* (*fn)(obj, cd).  If a and b are inaccessible, and    */
        /* a points to b (after disappearing links have been    */
        /* made to disappear), then only a will be              */
        /* finalized.  (If this does not create any new         */
        /* pointers to b, then b will be finalized after the    */
        /* next collection.)  Any finalizable object that       */
        /* is reachable from itself by following one or more    */
        /* pointers will not be finalized (or collected).       */
        /* Thus cycles involving finalizable objects should     */
        /* be avoided, or broken by disappearing links.         */
        /* All but the last finalizer registered for an object  */
        /* is ignored.                                          */
        /* Finalization may be removed by passing 0 as fn.      */
        /* Finalizers are implicitly unregistered when they are */
        /* enqueued for finalization (i.e. become ready to be   */
        /* finalized).                                          */
        /* The old finalizer and client data are stored in      */
        /* *ofn and *ocd.  (ofn and/or ocd may be NULL.         */
        /* The allocation lock is held while *ofn and *ocd are  */
        /* updated.  In case of error (no memory to register    */
        /* new finalizer), *ofn and *ocd remain unchanged.)     */
        /* Fn is never invoked on an accessible object,         */
        /* provided hidden pointers are converted to real       */
        /* pointers only if the allocation lock is held, and    */
        /* such conversions are not performed by finalization   */
        /* routines.                                            */
        /* If GC_register_finalizer is aborted as a result of   */
        /* a signal, the object may be left with no             */
        /* finalization, even if neither the old nor new        */
        /* finalizer were NULL.                                 */
        /* Obj should be the starting address of an object      */
        /* allocated by GC_malloc or friends. Obj may also be   */
        /* NULL or point to something outside GC heap (in this  */
        /* case, fn is ignored, *ofn and *ocd are set to NULL). */
        /* Note that any garbage collectable object referenced  */
        /* by cd will be considered accessible until the        */
        /* finalizer is invoked.                                */

/* Another versions of the above follow.  It ignores            */
/* self-cycles, i.e. pointers from a finalizable object to      */
/* itself.  There is a stylistic argument that this is wrong,   */
/* but it's unavoidable for C++, since the compiler may         */
/* silently introduce these.  It's also benign in that specific */
/* case.  And it helps if finalizable objects are split to      */
/* avoid cycles.                                                */
/* Note that cd will still be viewed as accessible, even if it  */
/* refers to the object itself.                                 */
GC_API void GC_CALL GC_register_finalizer_ignore_self(void * /* obj */,
                        GC_finalization_proc /* fn */, void * /* cd */,
                        GC_finalization_proc * /* ofn */, void ** /* ocd */);
GC_API void GC_CALL GC_debug_register_finalizer_ignore_self(void * /* obj */,
                        GC_finalization_proc /* fn */, void * /* cd */,
                        GC_finalization_proc * /* ofn */, void ** /* ocd */);

/* Another version of the above.  It ignores all cycles.        */
/* It should probably only be used by Java implementations.     */
/* Note that cd will still be viewed as accessible, even if it  */
/* refers to the object itself.                                 */
GC_API void GC_CALL GC_register_finalizer_no_order(void * /* obj */,
                        GC_finalization_proc /* fn */, void * /* cd */,
                        GC_finalization_proc * /* ofn */, void ** /* ocd */);
GC_API void GC_CALL GC_debug_register_finalizer_no_order(void * /* obj */,
                        GC_finalization_proc /* fn */, void * /* cd */,
                        GC_finalization_proc * /* ofn */, void ** /* ocd */);

/* This is a special finalizer that is useful when an object's  */
/* finalizer must be run when the object is known to be no      */
/* longer reachable, not even from other finalizable objects.   */
/* It behaves like "normal" finalization, except that the       */
/* finalizer is not run while the object is reachable from      */
/* other objects specifying unordered finalization.             */
/* Effectively it allows an object referenced, possibly         */
/* indirectly, from an unordered finalizable object to override */
/* the unordered finalization request.                          */
/* This can be used in combination with finalizer_no_order so   */
/* as to release resources that must not be released while an   */
/* object can still be brought back to life by other            */
/* finalizers.                                                  */
/* Only works if GC_java_finalization is set.  Probably only    */
/* of interest when implementing a language that requires       */
/* unordered finalization (e.g. Java, C#).                      */
GC_API void GC_CALL GC_register_finalizer_unreachable(void * /* obj */,
                        GC_finalization_proc /* fn */, void * /* cd */,
                        GC_finalization_proc * /* ofn */, void ** /* ocd */);
GC_API void GC_CALL GC_debug_register_finalizer_unreachable(void * /* obj */,
                        GC_finalization_proc /* fn */, void * /* cd */,
                        GC_finalization_proc * /* ofn */, void ** /* ocd */);

#define GC_NO_MEMORY 2  /* Failure due to lack of memory.       */

/* The following routine may be used to break cycles between    */
/* finalizable objects, thus causing cyclic finalizable         */
/* objects to be finalized in the correct order.  Standard      */
/* use involves calling GC_register_disappearing_link(&p),      */
/* where p is a pointer that is not followed by finalization    */
/* code, and should not be considered in determining            */
/* finalization order.                                          */
GC_API int GC_CALL GC_register_disappearing_link(void ** /* link */);
        /* Link should point to a field of a heap allocated     */
        /* object obj.  *link will be cleared when obj is       */
        /* found to be inaccessible.  This happens BEFORE any   */
        /* finalization code is invoked, and BEFORE any         */
        /* decisions about finalization order are made.         */
        /* This is useful in telling the finalizer that         */
        /* some pointers are not essential for proper           */
        /* finalization.  This may avoid finalization cycles.   */
        /* Note that obj may be resurrected by another          */
        /* finalizer, and thus the clearing of *link may        */
        /* be visible to non-finalization code.                 */
        /* There's an argument that an arbitrary action should  */
        /* be allowed here, instead of just clearing a pointer. */
        /* But this causes problems if that action alters, or   */
        /* examines connectivity.  Returns GC_DUPLICATE if link */
        /* was already registered, GC_SUCCESS if registration   */
        /* succeeded, GC_NO_MEMORY if it failed for lack of     */
        /* memory, and GC_oom_fn did not handle the problem.    */
        /* Only exists for backward compatibility.  See below:  */

GC_API int GC_CALL GC_general_register_disappearing_link(void ** /* link */,
                                                         void * /* obj */);
        /* A slight generalization of the above. *link is       */
        /* cleared when obj first becomes inaccessible.  This   */
        /* can be used to implement weak pointers easily and    */
        /* safely. Typically link will point to a location      */
        /* holding a disguised pointer to obj.  (A pointer      */
        /* inside an "atomic" object is effectively disguised.) */
        /* In this way, weak pointers are broken before any     */
        /* object reachable from them gets finalized.           */
        /* Each link may be registered only with one obj value, */
        /* i.e. all objects but the last one (link registered   */
        /* with) are ignored.  This was added after a long      */
        /* email discussion with John Ellis.                    */
        /* link must be non-NULL (and be properly aligned).     */
        /* obj must be a pointer to the first word of an object */
        /* allocated by GC_malloc or friends.  It is unsafe to  */
        /* explicitly deallocate the object containing link.    */
        /* Explicit deallocation of obj may or may not cause    */
        /* link to eventually be cleared.                       */
        /* This function can be used to implement certain types */
        /* of weak pointers.  Note, however, this generally     */
        /* requires that the allocation lock is held (see       */
        /* GC_call_with_alloc_lock() below) when the disguised  */
        /* pointer is accessed.  Otherwise a strong pointer     */
        /* could be recreated between the time the collector    */
        /* decides to reclaim the object and the link is        */
        /* cleared.  Returns GC_SUCCESS if registration         */
        /* succeeded (a new link is registered), GC_DUPLICATE   */
        /* if link was already registered (with some object),   */
        /* GC_NO_MEMORY if registration failed for lack of      */
        /* memory (and GC_oom_fn did not handle the problem).   */

GC_API int GC_CALL GC_unregister_disappearing_link(void ** /* link */);
        /* Undoes a registration by either of the above two     */
        /* routines.  Returns 0 if link was not actually        */
        /* registered (otherwise returns 1).                    */

/* Returns !=0 if GC_invoke_finalizers has something to do.     */
GC_API int GC_CALL GC_should_invoke_finalizers(void);

GC_API int GC_CALL GC_invoke_finalizers(void);
        /* Run finalizers for all objects that are ready to     */
        /* be finalized.  Return the number of finalizers       */
        /* that were run.  Normally this is also called         */
        /* implicitly during some allocations.  If              */
        /* GC_finalize_on_demand is nonzero, it must be called  */
        /* explicitly.                                          */

/* Explicitly tell the collector that an object is reachable    */
/* at a particular program point.  This prevents the argument   */
/* pointer from being optimized away, even it is otherwise no   */
/* longer needed.  It should have no visible effect in the      */
/* absence of finalizers or disappearing links.  But it may be  */
/* needed to prevent finalizers from running while the          */
/* associated external resource is still in use.                */
/* The function is sometimes called keep_alive in other         */
/* settings.                                                    */
#if defined(__GNUC__) && !defined(__INTEL_COMPILER)
# define GC_reachable_here(ptr) \
                __asm__ __volatile__(" " : : "X"(ptr) : "memory")
#else
  GC_API void GC_CALL GC_noop1(GC_word);
# define GC_reachable_here(ptr) GC_noop1((GC_word)(ptr))
#endif

/* GC_set_warn_proc can be used to redirect or filter warning messages. */
/* p may not be a NULL pointer.  Both the setter and the getter acquire */
/* the GC lock (to avoid data races).                                   */
typedef void (GC_CALLBACK * GC_warn_proc)(char * /* msg */,
                                          GC_word /* arg */);
GC_API void GC_CALL GC_set_warn_proc(GC_warn_proc /* p */);
/* GC_get_warn_proc returns the current warn_proc.                      */
GC_API GC_warn_proc GC_CALL GC_get_warn_proc(void);

/* GC_ignore_warn_proc may be used as an argument for GC_set_warn_proc  */
/* to suppress all warnings (unless statistics printing is turned on).  */
GC_API void GC_CALLBACK GC_ignore_warn_proc(char *, GC_word);

/* The following is intended to be used by a higher level       */
/* (e.g. Java-like) finalization facility.  It is expected      */
/* that finalization code will arrange for hidden pointers to   */
/* disappear.  Otherwise objects can be accessed after they     */
/* have been collected.                                         */
/* Note that putting pointers in atomic objects or in           */
/* non-pointer slots of "typed" objects is equivalent to        */
/* disguising them in this way, and may have other advantages.  */
typedef GC_word GC_hidden_pointer;
#define GC_HIDE_POINTER(p) (~(GC_hidden_pointer)(p))
/* Converting a hidden pointer to a real pointer requires verifying     */
/* that the object still exists.  This involves acquiring the           */
/* allocator lock to avoid a race with the collector.                   */
#define GC_REVEAL_POINTER(p) ((void *)GC_HIDE_POINTER(p))

#if defined(I_HIDE_POINTERS) || defined(GC_I_HIDE_POINTERS)
  /* This exists only for compatibility (the GC-prefixed symbols are    */
  /* preferred for new code).                                           */
# define HIDE_POINTER(p) GC_HIDE_POINTER(p)
# define REVEAL_POINTER(p) GC_REVEAL_POINTER(p)
#endif

typedef void * (GC_CALLBACK * GC_fn_type)(void * /* client_data */);
GC_API void * GC_CALL GC_call_with_alloc_lock(GC_fn_type /* fn */,
                                                void * /* client_data */);

/* These routines are intended to explicitly notify the collector       */
/* of new threads.  Often this is unnecessary because thread creation   */
/* is implicitly intercepted by the collector, using header-file        */
/* defines, or linker-based interception.  In the long run the intent   */
/* is to always make redundant registration safe.  In the short run,    */
/* this is being implemented a platform at a time.                      */
/* The interface is complicated by the fact that we probably will not   */
/* ever be able to automatically determine the stack base for thread    */
/* stacks on all platforms.                                             */

/* Structure representing the base of a thread stack.  On most          */
/* platforms this contains just a single address.                       */
struct GC_stack_base {
  void * mem_base; /* Base of memory stack. */
# if defined(__ia64) || defined(__ia64__) || defined(_M_IA64)
    void * reg_base; /* Base of separate register stack. */
# endif
};

typedef void * (GC_CALLBACK * GC_stack_base_func)(
                struct GC_stack_base * /* sb */, void * /* arg */);

/* Call a function with a stack base structure corresponding to         */
/* somewhere in the GC_call_with_stack_base frame.  This often can      */
/* be used to provide a sufficiently accurate stack base.  And we       */
/* implement it everywhere.                                             */
GC_API void * GC_CALL GC_call_with_stack_base(GC_stack_base_func /* fn */,
                                              void * /* arg */);

#define GC_SUCCESS 0
#define GC_DUPLICATE 1          /* Was already registered.              */
#define GC_NO_THREADS 2         /* No thread support in GC.             */
        /* GC_NO_THREADS is not returned by any GC function anymore.    */
#define GC_UNIMPLEMENTED 3 /* Not yet implemented on this platform.     */

#if defined(GC_DARWIN_THREADS) || defined(GC_WIN32_THREADS)
  /* Use implicit thread registration and processing (via Win32 DllMain */
  /* or Darwin task_threads).  Deprecated.  Must be called before       */
  /* GC_INIT() and other GC routines.  Should be avoided if             */
  /* GC_pthread_create, GC_beginthreadex (or GC_CreateThread) could be  */
  /* called instead.  Disables parallelized GC on Win32.                */
  GC_API void GC_CALL GC_use_threads_discovery(void);
#endif

#ifdef GC_THREADS
  /* Return the signal number (constant) used by the garbage collector  */
  /* to suspend threads on POSIX systems.  Return -1 otherwise.         */
  GC_API int GC_CALL GC_get_suspend_signal(void);

  /* Explicitly enable GC_register_my_thread() invocation.              */
  /* Done implicitly if a GC thread-creation function is called (or     */
  /* implicit thread registration is activated).  Otherwise, it must    */
  /* be called from the main (or any previously registered) thread      */
  /* between the collector initialization and the first explicit        */
  /* registering of a thread (it should be called as late as possible). */
  GC_API void GC_CALL GC_allow_register_threads(void);

  /* Register the current thread, with the indicated stack base, as     */
  /* a new thread whose stack(s) should be traced by the GC.  If it     */
  /* is not implicitly called by the GC, this must be called before a   */
  /* thread can allocate garbage collected memory, or assign pointers   */
  /* to the garbage collected heap.  Once registered, a thread will be  */
  /* stopped during garbage collections.                                */
  /* This call must be previously enabled (see above).                  */
  /* This should never be called from the main thread, where it is      */
  /* always done implicitly.  This is normally done implicitly if GC_   */
  /* functions are called to create the thread, e.g. by including gc.h  */
  /* (which redefines some system functions) before calling the system  */
  /* thread creation function.  Nonetheless, thread cleanup routines    */
  /* (eg., pthread key destructor) typically require manual thread      */
  /* registering (and unregistering) if pointers to GC-allocated        */
  /* objects are manipulated inside.                                    */
  /* It is also always done implicitly on some platforms if             */
  /* GC_use_threads_discovery() is called at start-up.  Except for the  */
  /* latter case, the explicit call is normally required for threads    */
  /* created by third-party libraries.                                  */
  /* A manually registered thread requires manual unregistering.        */
  GC_API int GC_CALL GC_register_my_thread(const struct GC_stack_base *);

  /* Unregister the current thread.  Only an explicitly registered      */
  /* thread (i.e. for which GC_register_my_thread() returns GC_SUCCESS) */
  /* is allowed (and required) to call this function.  (As a special    */
  /* exception, it is also allowed to once unregister the main thread.) */
  /* The thread may no longer allocate garbage collected memory or      */
  /* manipulate pointers to the garbage collected heap after making     */
  /* this call.  Specifically, if it wants to return or otherwise       */
  /* communicate a pointer to the garbage-collected heap to another     */
  /* thread, it must do this before calling GC_unregister_my_thread,    */
  /* most probably by saving it in a global data structure.  Must not   */
  /* be called inside a GC callback function (except for                */
  /* GC_call_with_stack_base() one).                                    */
  GC_API int GC_CALL GC_unregister_my_thread(void);
#endif /* GC_THREADS */

/* Wrapper for functions that are likely to block (or, at least, do not */
/* allocate garbage collected memory and/or manipulate pointers to the  */
/* garbage collected heap) for an appreciable length of time.  While fn */
/* is running, the collector is said to be in the "inactive" state for  */
/* the current thread (this means that the thread is not suspended and  */
/* the thread's stack frames "belonging" to the functions in the        */
/* "inactive" state are not scanned during garbage collections).  It is */
/* allowed for fn to call GC_call_with_gc_active() (even recursively),  */
/* thus temporarily toggling the collector's state back to "active".    */
GC_API void * GC_CALL GC_do_blocking(GC_fn_type /* fn */,
                                     void * /* client_data */);

/* Call a function switching to the "active" state of the collector for */
/* the current thread (i.e. the user function is allowed to call any    */
/* GC function and/or manipulate pointers to the garbage collected      */
/* heap).  GC_call_with_gc_active() has the functionality opposite to   */
/* GC_do_blocking() one.  It is assumed that the collector is already   */
/* initialized and the current thread is registered.  fn may toggle     */
/* the collector thread's state temporarily to "inactive" one by using  */
/* GC_do_blocking.  GC_call_with_gc_active() often can be used to       */
/* provide a sufficiently accurate stack base.                          */
GC_API void * GC_CALL GC_call_with_gc_active(GC_fn_type /* fn */,
                                             void * /* client_data */);

/* Attempt to fill in the GC_stack_base structure with the stack base   */
/* for this thread.  This appears to be required to implement anything  */
/* like the JNI AttachCurrentThread in an environment in which new      */
/* threads are not automatically registered with the collector.         */
/* It is also unfortunately hard to implement well on many platforms.   */
/* Returns GC_SUCCESS or GC_UNIMPLEMENTED.  This function acquires the  */
/* GC lock on some platforms.                                           */
GC_API int GC_CALL GC_get_stack_base(struct GC_stack_base *);

/* The following routines are primarily intended for use with a         */
/* preprocessor which inserts calls to check C pointer arithmetic.      */
/* They indicate failure by invoking the corresponding _print_proc.     */

/* Check that p and q point to the same object.                 */
/* Fail conspicuously if they don't.                            */
/* Returns the first argument.                                  */
/* Succeeds if neither p nor q points to the heap.              */
/* May succeed if both p and q point to between heap objects.   */
GC_API void * GC_CALL GC_same_obj(void * /* p */, void * /* q */);

/* Checked pointer pre- and post- increment operations.  Note that      */
/* the second argument is in units of bytes, not multiples of the       */
/* object size.  This should either be invoked from a macro, or the     */
/* call should be automatically generated.                              */
GC_API void * GC_CALL GC_pre_incr(void **, ptrdiff_t /* how_much */);
GC_API void * GC_CALL GC_post_incr(void **, ptrdiff_t /* how_much */);

/* Check that p is visible                                              */
/* to the collector as a possibly pointer containing location.          */
/* If it isn't fail conspicuously.                                      */
/* Returns the argument in all cases.  May erroneously succeed          */
/* in hard cases.  (This is intended for debugging use with             */
/* untyped allocations.  The idea is that it should be possible, though */
/* slow, to add such a call to all indirect pointer stores.)            */
/* Currently useless for multi-threaded worlds.                         */
GC_API void * GC_CALL GC_is_visible(void * /* p */);

/* Check that if p is a pointer to a heap page, then it points to       */
/* a valid displacement within a heap object.                           */
/* Fail conspicuously if this property does not hold.                   */
/* Uninteresting with GC_all_interior_pointers.                         */
/* Always returns its argument.                                         */
GC_API void * GC_CALL GC_is_valid_displacement(void * /* p */);

/* Explicitly dump the GC state.  This is most often called from the    */
/* debugger, or by setting the GC_DUMP_REGULARLY environment variable,  */
/* but it may be useful to call it from client code during debugging.   */
/* Defined only if the library has been compiled without NO_DEBUGGING.  */
GC_API void GC_CALL GC_dump(void);

/* Safer, but slow, pointer addition.  Probably useful mainly with      */
/* a preprocessor.  Useful only for heap pointers.                      */
/* Only the macros without trailing digits are meant to be used         */
/* by clients.  These are designed to model the available C pointer     */
/* arithmetic expressions.                                              */
/* Even then, these are probably more useful as                         */
/* documentation than as part of the API.                               */
/* Note that GC_PTR_ADD evaluates the first argument more than once.    */
#if defined(GC_DEBUG) && defined(__GNUC__)
# define GC_PTR_ADD3(x, n, type_of_result) \
        ((type_of_result)GC_same_obj((x)+(n), (x)))
# define GC_PRE_INCR3(x, n, type_of_result) \
        ((type_of_result)GC_pre_incr((void **)(&(x)), (n)*sizeof(*x)))
# define GC_POST_INCR3(x, n, type_of_result) \
        ((type_of_result)GC_post_incr((void **)(&(x)), (n)*sizeof(*x)))
# define GC_PTR_ADD(x, n) GC_PTR_ADD3(x, n, typeof(x))
# define GC_PRE_INCR(x, n) GC_PRE_INCR3(x, n, typeof(x))
# define GC_POST_INCR(x) GC_POST_INCR3(x, 1, typeof(x))
# define GC_POST_DECR(x) GC_POST_INCR3(x, -1, typeof(x))
#else /* !GC_DEBUG || !__GNUC__ */
  /* We can't do this right without typeof, which ANSI decided was not    */
  /* sufficiently useful.  Without it we resort to the non-debug version. */
  /* FIXME: This should eventually support C++0x decltype.                */
# define GC_PTR_ADD(x, n) ((x)+(n))
# define GC_PRE_INCR(x, n) ((x) += (n))
# define GC_POST_INCR(x) ((x)++)
# define GC_POST_DECR(x) ((x)--)
#endif /* !GC_DEBUG || !__GNUC__ */

/* Safer assignment of a pointer to a non-stack location.       */
#ifdef GC_DEBUG
# define GC_PTR_STORE(p, q) \
        (*(void **)GC_is_visible(p) = GC_is_valid_displacement(q))
#else
# define GC_PTR_STORE(p, q) (*(p) = (q))
#endif

/* Functions called to report pointer checking errors */
GC_API void (GC_CALLBACK * GC_same_obj_print_proc)(void * /* p */,
                                                   void * /* q */);
GC_API void (GC_CALLBACK * GC_is_valid_displacement_print_proc)(void *);
GC_API void (GC_CALLBACK * GC_is_visible_print_proc)(void *);

#ifdef GC_PTHREADS
  /* For pthread support, we generally need to intercept a number of    */
  /* thread library calls.  We do that here by macro defining them.     */
# include "gc_pthread_redirects.h"
#endif

/* This returns a list of objects, linked through their first word.     */
/* Its use can greatly reduce lock contention problems, since the       */
/* allocation lock can be acquired and released many fewer times.       */
GC_API void * GC_CALL GC_malloc_many(size_t /* lb */);
#define GC_NEXT(p) (*(void * *)(p))     /* Retrieve the next element    */
                                        /* in returned list.            */

/* A filter function to control the scanning of dynamic libraries.      */
/* If implemented, called by GC before registering a dynamic library    */
/* (discovered by GC) section as a static data root (called only as     */
/* a last reason not to register).  The filename of the library, the    */
/* address and the length of the memory region (section) are passed.    */
/* This routine should return nonzero if that region should be scanned. */
/* Always called with the allocation lock held.  Depending on the       */
/* platform, might be called with the "world" stopped.                  */
typedef int (GC_CALLBACK * GC_has_static_roots_func)(
                                        const char * /* dlpi_name */,
                                        void * /* section_start */,
                                        size_t /* section_size */);

/* Register a new callback (a user-supplied filter) to control the      */
/* scanning of dynamic libraries.  Replaces any previously registered   */
/* callback.  May be 0 (means no filtering).  May be unused on some     */
/* platforms (if the filtering is unimplemented or inappropriate).      */
GC_API void GC_CALL GC_register_has_static_roots_callback(
                                        GC_has_static_roots_func);

#if defined(GC_WIN32_THREADS) && !defined(GC_PTHREADS)

# ifndef GC_NO_THREAD_DECLS

#   ifdef __cplusplus
      } /* Including windows.h in an extern "C" context no longer works. */
#   endif

#   if !defined(_WIN32_WCE) && !defined(__CEGCC__)
#     include <process.h> /* For _beginthreadex, _endthreadex */
#   endif

#   include <windows.h>

#   ifdef __cplusplus
      extern "C" {
#   endif

#   ifdef GC_UNDERSCORE_STDCALL
      /* Explicitly prefix exported/imported WINAPI (__stdcall) symbols */
      /* with '_' (underscore).  Might be useful if MinGW/x86 is used.  */
#     define GC_CreateThread _GC_CreateThread
#     define GC_ExitThread _GC_ExitThread
#   endif

    /* All threads must be created using GC_CreateThread or             */
    /* GC_beginthreadex, or must explicitly call GC_register_my_thread  */
    /* (and call GC_unregister_my_thread before thread termination), so */
    /* that they will be recorded in the thread table.  For backward    */
    /* compatibility, it is possible to build the GC with GC_DLL        */
    /* defined, and to call GC_use_threads_discovery.  This implicitly  */
    /* registers all created threads, but appears to be less robust.    */
    /* Currently the collector expects all threads to fall through and  */
    /* terminate normally, or call GC_endthreadex() or GC_ExitThread,   */
    /* so that the thread is properly unregistered.                     */
    GC_API HANDLE WINAPI GC_CreateThread(
                LPSECURITY_ATTRIBUTES /* lpThreadAttributes */,
                DWORD /* dwStackSize */,
                LPTHREAD_START_ROUTINE /* lpStartAddress */,
                LPVOID /* lpParameter */, DWORD /* dwCreationFlags */,
                LPDWORD /* lpThreadId */);

#   ifndef DECLSPEC_NORETURN
      /* Typically defined in winnt.h. */
#     define DECLSPEC_NORETURN /* empty */
#   endif

    GC_API DECLSPEC_NORETURN void WINAPI GC_ExitThread(
                                                DWORD /* dwExitCode */);

#   if !defined(_WIN32_WCE) && !defined(__CEGCC__)
#     if !defined(_UINTPTR_T) && !defined(_UINTPTR_T_DEFINED) \
                && !defined(UINTPTR_MAX)
        typedef GC_word GC_uintptr_t;
#     else
        typedef uintptr_t GC_uintptr_t;
#     endif

      GC_API GC_uintptr_t GC_CALL GC_beginthreadex(
                        void * /* security */, unsigned /* stack_size */,
                        unsigned (__stdcall *)(void *),
                        void * /* arglist */, unsigned /* initflag */,
                        unsigned * /* thrdaddr */);

      /* Note: _endthreadex() is not currently marked as no-return in   */
      /* VC++ and MinGW headers, so we don't mark it neither.           */
      GC_API void GC_CALL GC_endthreadex(unsigned /* retval */);
#   endif /* !_WIN32_WCE */

# endif /* !GC_NO_THREAD_DECLS */

# ifdef GC_WINMAIN_REDIRECT
    /* win32_threads.c implements the real WinMain(), which will start  */
    /* a new thread to call GC_WinMain() after initializing the garbage */
    /* collector.                                                       */
#   define WinMain GC_WinMain
# endif

  /* For compatibility only. */
# define GC_use_DllMain GC_use_threads_discovery

# ifndef GC_NO_THREAD_REDIRECTS
#   define CreateThread GC_CreateThread
#   define ExitThread GC_ExitThread
#   undef _beginthreadex
#   define _beginthreadex GC_beginthreadex
#   undef _endthreadex
#   define _endthreadex GC_endthreadex
/* #define _beginthread { > "Please use _beginthreadex instead of _beginthread" < } */
# endif /* !GC_NO_THREAD_REDIRECTS */

#endif /* GC_WIN32_THREADS */

/* Public setter and getter for switching "unmap as much as possible"   */
/* mode on(1) and off(0).  Has no effect unless unmapping is turned on. */
/* Has no effect on implicitly-initiated garbage collections.  Initial  */
/* value is controlled by GC_FORCE_UNMAP_ON_GCOLLECT.  The setter and   */
/* getter are unsynchronized.                                           */
GC_API void GC_CALL GC_set_force_unmap_on_gcollect(int);
GC_API int GC_CALL GC_get_force_unmap_on_gcollect(void);

/* Fully portable code should call GC_INIT() from the main program      */
/* before making any other GC_ calls.  On most platforms this is a      */
/* no-op and the collector self-initializes.  But a number of           */
/* platforms make that too hard.                                        */
/* A GC_INIT call is required if the collector is built with            */
/* THREAD_LOCAL_ALLOC defined and the initial allocation call is not    */
/* to GC_malloc() or GC_malloc_atomic().                                */

#ifdef __CYGWIN32__
  /* Similarly gnu-win32 DLLs need explicit initialization from the     */
  /* main program, as does AIX.                                         */
  extern int _data_start__[], _data_end__[], _bss_start__[], _bss_end__[];
# define GC_DATASTART (_data_start__ < _bss_start__ ? \
                       (void *)_data_start__ : (void *)_bss_start__)
# define GC_DATAEND (_data_end__ > _bss_end__ ? \
                     (void *)_data_end__ : (void *)_bss_end__)
# define GC_INIT_CONF_ROOTS GC_add_roots(GC_DATASTART, GC_DATAEND); \
                                 GC_gcollect() /* For blacklisting. */
        /* Required at least if GC is in a DLL.  And doesn't hurt. */
#elif defined(_AIX)
  extern int _data[], _end[];
# define GC_DATASTART ((void *)((ulong)_data))
# define GC_DATAEND ((void *)((ulong)_end))
# define GC_INIT_CONF_ROOTS GC_add_roots(GC_DATASTART, GC_DATAEND)
#else
# define GC_INIT_CONF_ROOTS /* empty */
#endif

#ifdef GC_DONT_EXPAND
  /* Set GC_dont_expand to TRUE at start-up */
# define GC_INIT_CONF_DONT_EXPAND GC_set_dont_expand(1)
#else
# define GC_INIT_CONF_DONT_EXPAND /* empty */
#endif

#ifdef GC_FORCE_UNMAP_ON_GCOLLECT
  /* Turn on "unmap as much as possible on explicit GC" mode at start-up */
# define GC_INIT_CONF_FORCE_UNMAP_ON_GCOLLECT \
                GC_set_force_unmap_on_gcollect(1)
#else
# define GC_INIT_CONF_FORCE_UNMAP_ON_GCOLLECT /* empty */
#endif

#ifdef GC_MAX_RETRIES
  /* Set GC_max_retries to the desired value at start-up */
# define GC_INIT_CONF_MAX_RETRIES GC_set_max_retries(GC_MAX_RETRIES)
#else
# define GC_INIT_CONF_MAX_RETRIES /* empty */
#endif

#ifdef GC_FREE_SPACE_DIVISOR
  /* Set GC_free_space_divisor to the desired value at start-up */
# define GC_INIT_CONF_FREE_SPACE_DIVISOR \
                GC_set_free_space_divisor(GC_FREE_SPACE_DIVISOR)
#else
# define GC_INIT_CONF_FREE_SPACE_DIVISOR /* empty */
#endif

#ifdef GC_FULL_FREQ
  /* Set GC_full_freq to the desired value at start-up */
# define GC_INIT_CONF_FULL_FREQ GC_set_full_freq(GC_FULL_FREQ)
#else
# define GC_INIT_CONF_FULL_FREQ /* empty */
#endif

#ifdef GC_TIME_LIMIT
  /* Set GC_time_limit to the desired value at start-up */
# define GC_INIT_CONF_TIME_LIMIT GC_set_time_limit(GC_TIME_LIMIT)
#else
# define GC_INIT_CONF_TIME_LIMIT /* empty */
#endif

#ifdef GC_MAXIMUM_HEAP_SIZE
  /* Limit the heap size to the desired value (useful for debugging).   */
  /* The limit could be overridden either at the program start-up by    */
  /* the similar environment variable or anytime later by the           */
  /* corresponding API function call.                                   */
# define GC_INIT_CONF_MAXIMUM_HEAP_SIZE \
                GC_set_max_heap_size(GC_MAXIMUM_HEAP_SIZE)
#else
# define GC_INIT_CONF_MAXIMUM_HEAP_SIZE /* empty */
#endif

#ifdef GC_IGNORE_WARN
  /* Turn off all warnings at start-up (after GC initialization) */
# define GC_INIT_CONF_IGNORE_WARN GC_set_warn_proc(GC_ignore_warn_proc)
#else
# define GC_INIT_CONF_IGNORE_WARN /* empty */
#endif

#ifdef GC_INITIAL_HEAP_SIZE
  /* Set heap size to the desired value at start-up */
# define GC_INIT_CONF_INITIAL_HEAP_SIZE \
                { size_t heap_size = GC_get_heap_size(); \
                  if (heap_size < (GC_INITIAL_HEAP_SIZE)) \
                    (void)GC_expand_hp((GC_INITIAL_HEAP_SIZE) - heap_size); }
#else
# define GC_INIT_CONF_INITIAL_HEAP_SIZE /* empty */
#endif

/* Portable clients should call this at the program start-up.  More     */
/* over, some platforms require this call to be done strictly from the  */
/* primordial thread.                                                   */
#define GC_INIT() { GC_INIT_CONF_DONT_EXPAND; /* pre-init */ \
                    GC_INIT_CONF_FORCE_UNMAP_ON_GCOLLECT; \
                    GC_INIT_CONF_MAX_RETRIES; \
                    GC_INIT_CONF_FREE_SPACE_DIVISOR; \
                    GC_INIT_CONF_FULL_FREQ; \
                    GC_INIT_CONF_TIME_LIMIT; \
                    GC_INIT_CONF_MAXIMUM_HEAP_SIZE; \
                    GC_init(); /* real GC initialization */ \
                    GC_INIT_CONF_ROOTS; /* post-init */ \
                    GC_INIT_CONF_IGNORE_WARN; \
                    GC_INIT_CONF_INITIAL_HEAP_SIZE; }

/* win32S may not free all resources on process exit.   */
/* This explicitly deallocates the heap.                */
GC_API void GC_CALL GC_win32_free_heap(void);

#if defined(_AMIGA) && !defined(GC_AMIGA_MAKINGLIB)
  /* Allocation really goes through GC_amiga_allocwrapper_do    */
# include "gc_amiga_redirects.h"
#endif

#ifdef __cplusplus
  }  /* end of extern "C" */
#endif

#endif /* GC_H */<|MERGE_RESOLUTION|>--- conflicted
+++ resolved
@@ -630,67 +630,6 @@
 /* it reduces the chance of the allocator not finding space for such    */
 /* an array, since it will try hard to avoid introducing such a false   */
 /* reference.)  On a SunOS 4.X or MS Windows system this is recommended */
-<<<<<<< HEAD
-/* for arrays likely to be larger than 100K or so.  For other systems,	*/
-/* or if the collector is not configured to recognize all interior	*/
-/* pointers, the threshold is normally much higher.			*/
-GC_API void * GC_malloc_ignore_off_page(size_t lb);
-GC_API void * GC_malloc_atomic_ignore_off_page(size_t lb);
-
-#if defined(__sgi) && !defined(__GNUC__) && _COMPILER_VERSION >= 720
-#   define GC_ADD_CALLER
-#   define GC_RETURN_ADDR (GC_word)__return_address
-#endif
-
-#if defined(__linux__) || defined(__GLIBC__)
-# include <features.h>
-# if (__GLIBC__ == 2 && __GLIBC_MINOR__ >= 1 || __GLIBC__ > 2) \
-     && !defined(__ia64__) && !defined(__UCLIBC__)
-#   ifndef GC_HAVE_BUILTIN_BACKTRACE
-#     define GC_HAVE_BUILTIN_BACKTRACE
-#   endif
-# endif
-# if defined(__i386__) || defined(__x86_64__)
-#   define GC_CAN_SAVE_CALL_STACKS
-# endif
-#endif
-
-#if defined(_MSC_VER) && _MSC_VER >= 1200 /* version 12.0+ (MSVC 6.0+)  */ \
-    && !defined(_AMD64_)
-# ifndef GC_HAVE_NO_BUILTIN_BACKTRACE
-#   define GC_HAVE_BUILTIN_BACKTRACE
-# endif
-#endif
-
-#if defined(GC_HAVE_BUILTIN_BACKTRACE) && !defined(GC_CAN_SAVE_CALL_STACKS)
-# define GC_CAN_SAVE_CALL_STACKS
-#endif
-
-#if defined(__sparc__)
-#   define GC_CAN_SAVE_CALL_STACKS
-#endif
-
-/* If we're on an a platform on which we can't save call stacks, but	*/
-/* gcc is normally used, we go ahead and define GC_ADD_CALLER.  	*/
-/* We make this decision independent of whether gcc is actually being	*/
-/* used, in order to keep the interface consistent, and allow mixing	*/
-/* of compilers.							*/
-/* This may also be desirable if it is possible but expensive to	*/
-/* retrieve the call chain.						*/
-#if (defined(__linux__) || defined(__NetBSD__) || defined(__OpenBSD__) \
-     || defined(__FreeBSD__) || defined(__DragonFly__)) & !defined(GC_CAN_SAVE_CALL_STACKS)
-# define GC_ADD_CALLER
-# if __GNUC__ >= 3 || (__GNUC__ == 2 && __GNUC_MINOR__ >= 95) 
-    /* gcc knows how to retrieve return address, but we don't know */
-    /* how to generate call stacks.				   */
-#   define GC_RETURN_ADDR (GC_word)__builtin_return_address(0)
-#   define GC_RETURN_ADDR_PARENT (GC_word)__builtin_return_address(1)
-# else
-    /* Just pass 0 for gcc compatibility. */
-#   define GC_RETURN_ADDR 0
-# endif
-#endif
-=======
 /* for arrays likely to be larger than 100K or so.  For other systems,  */
 /* or if the collector is not configured to recognize all interior      */
 /* pointers, the threshold is normally much higher.                     */
@@ -698,7 +637,6 @@
                         GC_ATTR_MALLOC GC_ATTR_ALLOC_SIZE(1);
 GC_API void * GC_CALL GC_malloc_atomic_ignore_off_page(size_t /* lb */)
                         GC_ATTR_MALLOC GC_ATTR_ALLOC_SIZE(1);
->>>>>>> 28e6e4fd
 
 #ifdef GC_ADD_CALLER
 # define GC_EXTRAS GC_RETURN_ADDR, __FILE__, __LINE__
