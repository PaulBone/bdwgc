/*
 * Copyright 1988, 1989 Hans-J. Boehm, Alan J. Demers
 * Copyright (c) 1991-1995 by Xerox Corporation.  All rights reserved.
 * Copyright 1996-1999 by Silicon Graphics.  All rights reserved.
 * Copyright 1999 by Hewlett-Packard Company.  All rights reserved.
 * Copyright (C) 2007 Free Software Foundation, Inc
 * Copyright (c) 2000-2011 by Hewlett-Packard Development Company.
 *
 * THIS MATERIAL IS PROVIDED AS IS, WITH ABSOLUTELY NO WARRANTY EXPRESSED
 * OR IMPLIED.  ANY USE IS AT YOUR OWN RISK.
 *
 * Permission is hereby granted to use or copy this program
 * for any purpose,  provided the above notices are retained on all copies.
 * Permission to modify the code and to distribute modified code is granted,
 * provided the above notices are retained, and a notice that the code was
 * modified is included with the above copyright notice.
 */

/*
 * Note that this defines a large number of tuning hooks, which can
 * safely be ignored in nearly all cases.  For normal use it suffices
 * to call only GC_MALLOC and perhaps GC_REALLOC.
 * For better performance, also look at GC_MALLOC_ATOMIC, and
 * GC_enable_incremental.  If you need an action to be performed
 * immediately before an object is collected, look at GC_register_finalizer.
 * If you are using Solaris threads, look at the end of this file.
 * Everything else is best ignored unless you encounter performance
 * problems.
 */

#define REDIRECT_MALLOC		GC_MALLOC_UNCOLLECTABLE
#define REDIRECT_FREE		GC_FREE
#define REDIRECT_REALLOC	GC_REALLOC

// the only mode that i support atm
//  so hardcode it here, no point in making it configurable
#define GC_DLL
#define GC_WIN32_THREADS
// lets provide the equivalent of system's malloc()
// this is useful if we force-include the gc but hack other libs
//  to be a bit more gc-aware
#define ATOMIC_UNCOLLECTABLE

// help debug mixed up preproc symbols
#if (defined(WIN64) && !defined(_WIN64))
#pragma message("Warning: Expecting _WIN64 for x64 targets! Notice the leading underscore!")
#endif

#ifndef GC_H
#define GC_H

#include "gc_version.h"
        /* Define version numbers here to allow test on build machine   */
        /* for cross-builds.  Note that this defines the header         */
        /* version number, which may or may not match that of the       */
        /* dynamic library.  GC_get_version() can be used to obtain     */
        /* the latter.                                                  */

#include "gc_config_macros.h"

#ifdef __cplusplus
  extern "C" {
#endif


/* Define word and signed_word to be unsigned and signed types of the   */
/* size as char * or void *.  There seems to be no way to do this       */
/* even semi-portably.  The following is probably no better/worse       */
/* than almost anything else.                                           */
/* The ANSI standard suggests that size_t and ptrdiff_t might be        */
/* better choices.  But those had incorrect definitions on some older   */
/* systems.  Notably "typedef int size_t" is WRONG.                     */
#ifdef _WIN64
# ifdef __int64
    typedef unsigned __int64 GC_word;
    typedef __int64 GC_signed_word;
# else
    typedef unsigned long long GC_word;
    typedef long long GC_signed_word;
# endif
#else
  typedef unsigned long GC_word;
  typedef long GC_signed_word;
#endif

/* Get the GC library version. The returned value is in the form:       */
/* ((version_major<<16) | (version_minor<<8) | alpha_version).          */
GC_API unsigned GC_CALL GC_get_version(void);

/* Public read-only variables */
/* The supplied getter functions are preferred for new code.            */

GC_API GC_word GC_gc_no;/* Counter incremented per collection.          */
                        /* Includes empty GCs at startup.               */
GC_API GC_word GC_CALL GC_get_gc_no(void);
                        /* GC_get_gc_no() uses no synchronization, so   */
                        /* it requires GC_call_with_alloc_lock() to     */
                        /* avoid data races on multiprocessors.         */

#ifdef GC_THREADS
  GC_API int GC_parallel;
                        /* GC is parallelized for performance on        */
                        /* multiprocessors.  Currently set only         */
                        /* implicitly if collector is built with        */
                        /* PARALLEL_MARK defined and if either:         */
                        /*  Env variable GC_NPROC is set to > 1, or     */
                        /*  GC_NPROC is not set and this is an MP.      */
                        /* If GC_parallel is set, incremental           */
                        /* collection is only partially functional,     */
                        /* and may not be desirable.                    */
  GC_API int GC_CALL GC_get_parallel(void);
#endif


/* Public R/W variables */
/* The supplied setter and getter functions are preferred for new code. */

typedef void * (GC_CALLBACK * GC_oom_func)(size_t /* bytes_requested */);
GC_API GC_oom_func GC_oom_fn;
                        /* When there is insufficient memory to satisfy */
                        /* an allocation request, we return             */
                        /* (*GC_oom_fn)(size).  By default this just    */
                        /* returns NULL.                                */
                        /* If it returns, it must return 0 or a valid   */
                        /* pointer to a previously allocated heap       */
                        /* object.  GC_oom_fn must not be 0.            */
                        /* Both the supplied setter and the getter      */
                        /* acquire the GC lock (to avoid data races).   */
GC_API void GC_CALL GC_set_oom_fn(GC_oom_func);
GC_API GC_oom_func GC_CALL GC_get_oom_fn(void);

GC_API int GC_find_leak;
                        /* Do not actually garbage collect, but simply  */
                        /* report inaccessible memory that was not      */
                        /* deallocated with GC_free.  Initial value     */
                        /* is determined by FIND_LEAK macro.            */
                        /* The value should not typically be modified   */
                        /* after GC initialization.                     */
GC_API void GC_CALL GC_set_find_leak(int);
GC_API int GC_CALL GC_get_find_leak(void);

GC_API int GC_all_interior_pointers;
                        /* Arrange for pointers to object interiors to  */
                        /* be recognized as valid.  May not be changed  */
                        /* after GC initialization.  The initial value  */
                        /* depends on whether the GC is built with      */
                        /* ALL_INTERIOR_POINTERS macro defined or not.  */
                        /* Unless DONT_ADD_BYTE_AT_END is defined, this */
                        /* also affects whether sizes are increased by  */
                        /* at least a byte to allow "off the end"       */
                        /* pointer recognition.                         */
                        /* MUST BE 0 or 1.                              */
GC_API void GC_CALL GC_set_all_interior_pointers(int);
GC_API int GC_CALL GC_get_all_interior_pointers(void);

GC_API int GC_finalize_on_demand;
                        /* If nonzero, finalizers will only be run in   */
                        /* response to an explicit GC_invoke_finalizers */
                        /* call.  The default is determined by whether  */
                        /* the FINALIZE_ON_DEMAND macro is defined      */
                        /* when the collector is built.                 */
                        /* The setter and getter are unsynchronized.    */
GC_API void GC_CALL GC_set_finalize_on_demand(int);
GC_API int GC_CALL GC_get_finalize_on_demand(void);

GC_API int GC_java_finalization;
                        /* Mark objects reachable from finalizable      */
                        /* objects in a separate post-pass.  This makes */
                        /* it a bit safer to use non-topologically-     */
                        /* ordered finalization.  Default value is      */
                        /* determined by JAVA_FINALIZATION macro.       */
                        /* Enables register_finalizer_unreachable to    */
                        /* work correctly.                              */
                        /* The setter and getter are unsynchronized.    */
GC_API void GC_CALL GC_set_java_finalization(int);
GC_API int GC_CALL GC_get_java_finalization(void);

typedef void (GC_CALLBACK * GC_finalizer_notifier_proc)(void);
GC_API GC_finalizer_notifier_proc GC_finalizer_notifier;
                        /* Invoked by the collector when there are      */
                        /* objects to be finalized.  Invoked at most    */
                        /* once per GC cycle.  Never invoked unless     */
                        /* GC_finalize_on_demand is set.                */
                        /* Typically this will notify a finalization    */
                        /* thread, which will call GC_invoke_finalizers */
                        /* in response.  May be 0 (means no notifier).  */
                        /* Both the supplied setter and the getter      */
                        /* acquire the GC lock (to avoid data races).   */
GC_API void GC_CALL GC_set_finalizer_notifier(GC_finalizer_notifier_proc);
GC_API GC_finalizer_notifier_proc GC_CALL GC_get_finalizer_notifier(void);

GC_API int GC_dont_gc;  /* != 0 ==> Don't collect.  In versions 6.2a1+, */
                        /* this overrides explicit GC_gcollect() calls. */
                        /* Used as a counter, so that nested enabling   */
                        /* and disabling work correctly.  Should        */
                        /* normally be updated with GC_enable() and     */
                        /* GC_disable() calls.                          */
                        /* Direct assignment to GC_dont_gc is           */
                        /* deprecated.                                  */

GC_API int GC_dont_expand;
                        /* Don't expand the heap unless explicitly      */
                        /* requested or forced to.  The setter and      */
                        /* getter are unsynchronized.                   */
GC_API void GC_CALL GC_set_dont_expand(int);
GC_API int GC_CALL GC_get_dont_expand(void);

GC_API int GC_use_entire_heap;
                /* Causes the non-incremental collector to use the      */
                /* entire heap before collecting.  This was the only    */
                /* option for GC versions < 5.0.  This sometimes        */
                /* results in more large block fragmentation, since     */
                /* very large blocks will tend to get broken up         */
                /* during each GC cycle.  It is likely to result in a   */
                /* larger working set, but lower collection             */
                /* frequencies, and hence fewer instructions executed   */
                /* in the collector.                                    */

GC_API int GC_full_freq;    /* Number of partial collections between    */
                            /* full collections.  Matters only if       */
                            /* GC_incremental is set.                   */
                            /* Full collections are also triggered if   */
                            /* the collector detects a substantial      */
                            /* increase in the number of in-use heap    */
                            /* blocks.  Values in the tens are now      */
                            /* perfectly reasonable, unlike for         */
                            /* earlier GC versions.                     */
                        /* The setter and getter are unsynchronized, so */
                        /* GC_call_with_alloc_lock() is required to     */
                        /* avoid data races (if the value is modified   */
                        /* after the GC is put to multi-threaded mode). */
GC_API void GC_CALL GC_set_full_freq(int);
GC_API int GC_CALL GC_get_full_freq(void);

GC_API GC_word GC_non_gc_bytes;
                        /* Bytes not considered candidates for          */
                        /* collection.  Used only to control scheduling */
                        /* of collections.  Updated by                  */
                        /* GC_malloc_uncollectable and GC_free.         */
                        /* Wizards only.                                */
                        /* The setter and getter are unsynchronized, so */
                        /* GC_call_with_alloc_lock() is required to     */
                        /* avoid data races (if the value is modified   */
                        /* after the GC is put to multi-threaded mode). */
GC_API void GC_CALL GC_set_non_gc_bytes(GC_word);
GC_API GC_word GC_CALL GC_get_non_gc_bytes(void);

GC_API int GC_no_dls;
                        /* Don't register dynamic library data segments. */
                        /* Wizards only.  Should be used only if the     */
                        /* application explicitly registers all roots.   */
                        /* (In some environments like Microsoft Windows  */
                        /* and Apple's Darwin, this may also prevent     */
                        /* registration of the main data segment as part */
                        /* of the root set.)                             */
                        /* The setter and getter are unsynchronized.     */
GC_API void GC_CALL GC_set_no_dls(int);
GC_API int GC_CALL GC_get_no_dls(void);

GC_API GC_word GC_free_space_divisor;
                        /* We try to make sure that we allocate at      */
                        /* least N/GC_free_space_divisor bytes between  */
                        /* collections, where N is twice the number     */
                        /* of traced bytes, plus the number of untraced */
                        /* bytes (bytes in "atomic" objects), plus      */
                        /* a rough estimate of the root set size.       */
                        /* N approximates GC tracing work per GC.       */
                        /* Initially, GC_free_space_divisor = 3.        */
                        /* Increasing its value will use less space     */
                        /* but more collection time.  Decreasing it     */
                        /* will appreciably decrease collection time    */
                        /* at the expense of space.                     */
                        /* The setter and getter are unsynchronized, so */
                        /* GC_call_with_alloc_lock() is required to     */
                        /* avoid data races (if the value is modified   */
                        /* after the GC is put to multi-threaded mode). */
GC_API void GC_CALL GC_set_free_space_divisor(GC_word);
GC_API GC_word GC_CALL GC_get_free_space_divisor(void);

GC_API GC_word GC_max_retries;
                        /* The maximum number of GCs attempted before   */
                        /* reporting out of memory after heap           */
                        /* expansion fails.  Initially 0.               */
                        /* The setter and getter are unsynchronized, so */
                        /* GC_call_with_alloc_lock() is required to     */
                        /* avoid data races (if the value is modified   */
                        /* after the GC is put to multi-threaded mode). */
GC_API void GC_CALL GC_set_max_retries(GC_word);
GC_API GC_word GC_CALL GC_get_max_retries(void);


GC_API char *GC_stackbottom;    /* Cool end of user stack.              */
                                /* May be set in the client prior to    */
                                /* calling any GC_ routines.  This      */
                                /* avoids some overhead, and            */
                                /* potentially some signals that can    */
                                /* confuse debuggers.  Otherwise the    */
                                /* collector attempts to set it         */
                                /* automatically.                       */
                                /* For multi-threaded code, this is the */
                                /* cold end of the stack for the        */
                                /* primordial thread.                   */

GC_API int GC_dont_precollect;  /* Don't collect as part of GC          */
                                /* initialization.  Should be set only  */
                                /* if the client wants a chance to      */
                                /* manually initialize the root set     */
                                /* before the first collection.         */
                                /* Interferes with blacklisting.        */
                                /* Wizards only.                        */
GC_API void GC_CALL GC_set_dont_precollect(int);
GC_API int GC_CALL GC_get_dont_precollect(void);

GC_API unsigned long GC_time_limit;
                               /* If incremental collection is enabled, */
                               /* We try to terminate collections       */
                               /* after this many milliseconds.  Not a  */
                               /* hard time bound.  Setting this to     */
                               /* GC_TIME_UNLIMITED will essentially    */
                               /* disable incremental collection while  */
                               /* leaving generational collection       */
                               /* enabled.                              */
#define GC_TIME_UNLIMITED 999999
                               /* Setting GC_time_limit to this value   */
                               /* will disable the "pause time exceeded"*/
                               /* tests.                                */
                        /* The setter and getter are unsynchronized, so */
                        /* GC_call_with_alloc_lock() is required to     */
                        /* avoid data races (if the value is modified   */
                        /* after the GC is put to multi-threaded mode). */
GC_API void GC_CALL GC_set_time_limit(unsigned long);
GC_API unsigned long GC_CALL GC_get_time_limit(void);

/* Public procedures */

/* Set whether the GC will allocate executable memory pages or not.     */
/* A non-zero argument instructs the collector to allocate memory with  */
/* the executable flag on.  Must be called before the collector is      */
/* initialized.  May have no effect on some platforms.  The default     */
/* value is controlled by NO_EXECUTE_PERMISSION macro (if present then  */
/* the flag is off).  Portable clients should have                      */
/* GC_set_pages_executable(1) call (before GC_INIT) provided they are   */
/* going to execute code on any of the GC-allocated memory objects.     */
GC_API void GC_CALL GC_set_pages_executable(int);

/* Returns non-zero value if the GC is set to the allocate-executable   */
/* mode.  The mode could be changed by GC_set_pages_executable() unless */
/* the latter has no effect on the platform.                            */
GC_API int GC_CALL GC_get_pages_executable(void);

/* Initialize the collector.  Portable clients should call GC_INIT()    */
/* from the main program instead.                                       */
GC_API void GC_CALL GC_init(void);

/* General purpose allocation routines, with roughly malloc calling     */
/* conv.  The atomic versions promise that no relevant pointers are     */
/* contained in the object.  The non-atomic versions guarantee that the */
/* new object is cleared.  GC_malloc_stubborn promises that no changes  */
/* to the object will occur after GC_end_stubborn_change has been       */
/* called on the result of GC_malloc_stubborn.  GC_malloc_uncollectable */
/* allocates an object that is scanned for pointers to collectable      */
/* objects, but is not itself collectable.  The object is scanned even  */
/* if it does not appear to be reachable.  GC_malloc_uncollectable and  */
/* GC_free called on the resulting object implicitly update             */
/* GC_non_gc_bytes appropriately.                                       */
/* Note that the GC_malloc_stubborn support doesn't really exist        */
/* anymore.  MANUAL_VDB provides comparable functionality.              */
GC_API void * GC_CALL GC_malloc(size_t /* size_in_bytes */)
                        GC_ATTR_MALLOC GC_ATTR_ALLOC_SIZE(1);
GC_API void * GC_CALL GC_malloc_atomic(size_t /* size_in_bytes */)
                        GC_ATTR_MALLOC GC_ATTR_ALLOC_SIZE(1);
GC_API char * GC_CALL GC_strdup(const char *) GC_ATTR_MALLOC;
GC_API char * GC_CALL GC_strndup(const char *, size_t) GC_ATTR_MALLOC;
GC_API void * GC_CALL GC_malloc_uncollectable(size_t /* size_in_bytes */)
                        GC_ATTR_MALLOC GC_ATTR_ALLOC_SIZE(1);
GC_API void * GC_CALL GC_malloc_stubborn(size_t /* size_in_bytes */)
                        GC_ATTR_MALLOC GC_ATTR_ALLOC_SIZE(1);

/* GC_memalign() is not well tested.                                    */
GC_API void * GC_CALL GC_memalign(size_t /* align */, size_t /* lb */)
                        GC_ATTR_MALLOC GC_ATTR_ALLOC_SIZE(2);
GC_API int GC_CALL GC_posix_memalign(void ** /* memptr */, size_t /* align */,
                        size_t /* lb */);

/* The following is only defined if the library has been suitably       */
/* compiled:                                                            */
GC_API void * GC_CALL GC_malloc_atomic_uncollectable(
                                                size_t /* size_in_bytes */)
                        GC_ATTR_MALLOC GC_ATTR_ALLOC_SIZE(1);

/* Explicitly deallocate an object.  Dangerous if used incorrectly.     */
/* Requires a pointer to the base of an object.                         */
/* If the argument is stubborn, it should not be changeable when freed. */
/* An object should not be enabled for finalization when it is          */
/* explicitly deallocated.                                              */
/* GC_free(0) is a no-op, as required by ANSI C for free.               */
GC_API void GC_CALL GC_free(void *);

/* Stubborn objects may be changed only if the collector is explicitly  */
/* informed.  The collector is implicitly informed of coming change     */
/* when such an object is first allocated.  The following routines      */
/* inform the collector that an object will no longer be changed, or    */
/* that it will once again be changed.  Only non-NULL pointer stores    */
/* into the object are considered to be changes.  The argument to       */
/* GC_end_stubborn_change must be exactly the value returned by         */
/* GC_malloc_stubborn or passed to GC_change_stubborn.  (In the second  */
/* case, it may be an interior pointer within 512 bytes of the          */
/* beginning of the objects.)  There is a performance penalty for       */
/* allowing more than one stubborn object to be changed at once, but it */
/* is acceptable to do so.  The same applies to dropping stubborn       */
/* objects that are still changeable.                                   */
GC_API void GC_CALL GC_change_stubborn(void *);
GC_API void GC_CALL GC_end_stubborn_change(void *);

/* Return a pointer to the base (lowest address) of an object given     */
/* a pointer to a location within the object.                           */
/* I.e. map an interior pointer to the corresponding bas pointer.       */
/* Note that with debugging allocation, this returns a pointer to the   */
/* actual base of the object, i.e. the debug information, not to        */
/* the base of the user object.                                         */
/* Return 0 if displaced_pointer doesn't point to within a valid        */
/* object.                                                              */
/* Note that a deallocated object in the garbage collected heap         */
/* may be considered valid, even if it has been deallocated with        */
/* GC_free.                                                             */
GC_API void * GC_CALL GC_base(void * /* displaced_pointer */);

/* Given a pointer to the base of an object, return its size in bytes.  */
/* The returned size may be slightly larger than what was originally    */
/* requested.                                                           */
GC_API size_t GC_CALL GC_size(const void * /* object_addr */);

/* For compatibility with C library.  This is occasionally faster than  */
/* a malloc followed by a bcopy.  But if you rely on that, either here  */
/* or with the standard C library, your code is broken.  In my          */
/* opinion, it shouldn't have been invented, but now we're stuck. -HB   */
/* The resulting object has the same kind as the original.              */
/* If the argument is stubborn, the result will have changes enabled.   */
/* It is an error to have changes enabled for the original object.      */
/* Follows ANSI conventions for NULL old_object.                        */
GC_API void * GC_CALL GC_realloc(void * /* old_object */,
                                 size_t /* new_size_in_bytes */)
                        /* 'realloc' attr */ GC_ATTR_ALLOC_SIZE(2);

/* Explicitly increase the heap size.   */
/* Returns 0 on failure, 1 on success.  */
GC_API int GC_CALL GC_expand_hp(size_t /* number_of_bytes */);

/* Limit the heap size to n bytes.  Useful when you're debugging,       */
/* especially on systems that don't handle running out of memory well.  */
/* n == 0 ==> unbounded.  This is the default.                          */
GC_API void GC_CALL GC_set_max_heap_size(GC_word /* n */);

/* Inform the collector that a certain section of statically allocated  */
/* memory contains no pointers to garbage collected memory.  Thus it    */
/* need not be scanned.  This is sometimes important if the application */
/* maps large read/write files into the address space, which could be   */
/* mistaken for dynamic library data segments on some systems.          */
/* The section (referred to by low_address) must be pointer-aligned.    */
/* low_address must not be greater than high_address_plus_1.            */
GC_API void GC_CALL GC_exclude_static_roots(void * /* low_address */,
                                        void * /* high_address_plus_1 */);

/* Clear the set of root segments.  Wizards only.                       */
GC_API void GC_CALL GC_clear_roots(void);

/* Add a root segment.  Wizards only.                                   */
/* The segment (referred to by low_address) must be pointer-aligned.    */
/* low_address must not be greater than high_address_plus_1.            */
GC_API void GC_CALL GC_add_roots(void * /* low_address */,
                                 void * /* high_address_plus_1 */);

/* Remove a root segment.  Wizards only.                                */
/* May be unimplemented on some platforms.                              */
GC_API void GC_CALL GC_remove_roots(void * /* low_address */,
                                    void * /* high_address_plus_1 */);

/* Add a displacement to the set of those considered valid by the       */
/* collector.  GC_register_displacement(n) means that if p was returned */
/* by GC_malloc, then (char *)p + n will be considered to be a valid    */
/* pointer to p.  N must be small and less than the size of p.          */
/* (All pointers to the interior of objects from the stack are          */
/* considered valid in any case.  This applies to heap objects and      */
/* static data.)                                                        */
/* Preferably, this should be called before any other GC procedures.    */
/* Calling it later adds to the probability of excess memory            */
/* retention.                                                           */
/* This is a no-op if the collector has recognition of                  */
/* arbitrary interior pointers enabled, which is now the default.       */
GC_API void GC_CALL GC_register_displacement(size_t /* n */);

/* The following version should be used if any debugging allocation is  */
/* being done.                                                          */
GC_API void GC_CALL GC_debug_register_displacement(size_t /* n */);

/* Explicitly trigger a full, world-stop collection.    */
GC_API void GC_CALL GC_gcollect(void);

/* Same as above but ignores the default stop_func setting and tries to */
/* unmap as much memory as possible (regardless of the corresponding    */
/* switch setting).  The recommended usage: on receiving a system       */
/* low-memory event; before retrying a system call failed because of    */
/* the system is running out of resources.                              */
GC_API void GC_CALL GC_gcollect_and_unmap(void);

/* Trigger a full world-stopped collection.  Abort the collection if    */
/* and when stop_func returns a nonzero value.  Stop_func will be       */
/* called frequently, and should be reasonably fast.  (stop_func is     */
/* called with the allocation lock held and the world might be stopped; */
/* it's not allowed for stop_func to manipulate pointers to the garbage */
/* collected heap or call most of GC functions.)  This works even       */
/* if virtual dirty bits, and hence incremental collection is not       */
/* available for this architecture.  Collections can be aborted faster  */
/* than normal pause times for incremental collection.  However,        */
/* aborted collections do no useful work; the next collection needs     */
/* to start from the beginning.  stop_func must not be 0.               */
/* GC_try_to_collect() returns 0 if the collection was aborted (or the  */
/* collections are disabled), 1 if it succeeded.                        */
typedef int (GC_CALLBACK * GC_stop_func)(void);
GC_API int GC_CALL GC_try_to_collect(GC_stop_func /* stop_func */);

/* Set and get the default stop_func.  The default stop_func is used by */
/* GC_gcollect() and by implicitly trigged collections (except for the  */
/* case when handling out of memory).  Must not be 0.                   */
GC_API void GC_CALL GC_set_stop_func(GC_stop_func /* stop_func */);
GC_API GC_stop_func GC_CALL GC_get_stop_func(void);

/* Return the number of bytes in the heap.  Excludes collector private  */
/* data structures.  Excludes the unmapped memory (returned to the OS). */
/* Includes empty blocks and fragmentation loss.  Includes some pages   */
/* that were allocated but never written.                               */
GC_API size_t GC_CALL GC_get_heap_size(void);

/* Return a lower bound on the number of free bytes in the heap         */
/* (excluding the unmapped memory space).                               */
GC_API size_t GC_CALL GC_get_free_bytes(void);

/* Return the size (in bytes) of the unmapped memory (which is returned */
/* to the OS but could be remapped back by the collector later unless   */
/* the OS runs out of system/virtual memory).                           */
GC_API size_t GC_CALL GC_get_unmapped_bytes(void);

/* Return the number of bytes allocated since the last collection.      */
GC_API size_t GC_CALL GC_get_bytes_since_gc(void);

/* Return the total number of bytes allocated in this process.          */
/* Never decreases, except due to wrapping.                             */
GC_API size_t GC_CALL GC_get_total_bytes(void);

/* Disable garbage collection.  Even GC_gcollect calls will be          */
/* ineffective.                                                         */
GC_API void GC_CALL GC_disable(void);

/* Re-enable garbage collection.  GC_disable() and GC_enable() calls    */
/* nest.  Garbage collection is enabled if the number of calls to both  */
/* both functions is equal.                                             */
GC_API void GC_CALL GC_enable(void);

/* Enable incremental/generational collection.  Not advisable unless    */
/* dirty bits are available or most heap objects are pointer-free       */
/* (atomic) or immutable.  Don't use in leak finding mode.  Ignored if  */
/* GC_dont_gc is non-zero.  Only the generational piece of this is      */
/* functional if GC_parallel is TRUE or if GC_time_limit is             */
/* GC_TIME_UNLIMITED.  Causes thread-local variant of GC_gcj_malloc()   */
/* to revert to locked allocation.  Must be called before any such      */
/* GC_gcj_malloc() calls.  For best performance, should be called as    */
/* early as possible.  On some platforms, calling it later may have     */
/* adverse effects.                                                     */
/* Safe to call before GC_INIT().  Includes a  GC_init() call.          */
GC_API void GC_CALL GC_enable_incremental(void);

/* Does incremental mode write-protect pages?  Returns zero or  */
/* more of the following, or'ed together:                       */
#define GC_PROTECTS_POINTER_HEAP  1 /* May protect non-atomic objs.     */
#define GC_PROTECTS_PTRFREE_HEAP  2
#define GC_PROTECTS_STATIC_DATA   4 /* Currently never.                 */
#define GC_PROTECTS_STACK         8 /* Probably impractical.            */

#define GC_PROTECTS_NONE 0
GC_API int GC_CALL GC_incremental_protection_needs(void);

/* Perform some garbage collection work, if appropriate.        */
/* Return 0 if there is no more work to be done.                */
/* Typically performs an amount of work corresponding roughly   */
/* to marking from one page.  May do more work if further       */
/* progress requires it, e.g. if incremental collection is      */
/* disabled.  It is reasonable to call this in a wait loop      */
/* until it returns 0.                                          */
GC_API int GC_CALL GC_collect_a_little(void);

/* Allocate an object of size lb bytes.  The client guarantees that     */
/* as long as the object is live, it will be referenced by a pointer    */
/* that points to somewhere within the first 256 bytes of the object.   */
/* (This should normally be declared volatile to prevent the compiler   */
/* from invalidating this assertion.)  This routine is only useful      */
/* if a large array is being allocated.  It reduces the chance of       */
/* accidentally retaining such an array as a result of scanning an      */
/* integer that happens to be an address inside the array.  (Actually,  */
/* it reduces the chance of the allocator not finding space for such    */
/* an array, since it will try hard to avoid introducing such a false   */
/* reference.)  On a SunOS 4.X or MS Windows system this is recommended */
/* for arrays likely to be larger than 100K or so.  For other systems,  */
/* or if the collector is not configured to recognize all interior      */
/* pointers, the threshold is normally much higher.                     */
GC_API void * GC_CALL GC_malloc_ignore_off_page(size_t /* lb */)
                        GC_ATTR_MALLOC GC_ATTR_ALLOC_SIZE(1);
GC_API void * GC_CALL GC_malloc_atomic_ignore_off_page(size_t /* lb */)
                        GC_ATTR_MALLOC GC_ATTR_ALLOC_SIZE(1);

#ifdef GC_ADD_CALLER
# define GC_EXTRAS GC_RETURN_ADDR, __FILE__, __LINE__
# define GC_EXTRA_PARAMS GC_word ra, const char * s, int i
#else
# define GC_EXTRAS __FILE__, __LINE__
# define GC_EXTRA_PARAMS const char * s, int i
#endif

/* Debugging (annotated) allocation.  GC_gcollect will check            */
/* objects allocated in this way for overwrites, etc.                   */
GC_API void * GC_CALL GC_debug_malloc(size_t /* size_in_bytes */,
                                      GC_EXTRA_PARAMS)
                        GC_ATTR_MALLOC GC_ATTR_ALLOC_SIZE(1);
GC_API void * GC_CALL GC_debug_malloc_atomic(size_t /* size_in_bytes */,
                                             GC_EXTRA_PARAMS)
                        GC_ATTR_MALLOC GC_ATTR_ALLOC_SIZE(1);
GC_API char * GC_CALL GC_debug_strdup(const char *,
                                      GC_EXTRA_PARAMS) GC_ATTR_MALLOC;
GC_API char * GC_CALL GC_debug_strndup(const char *, size_t,
                                       GC_EXTRA_PARAMS) GC_ATTR_MALLOC;
GC_API void * GC_CALL GC_debug_malloc_uncollectable(
                        size_t /* size_in_bytes */, GC_EXTRA_PARAMS)
                        GC_ATTR_MALLOC GC_ATTR_ALLOC_SIZE(1);
GC_API void * GC_CALL GC_debug_malloc_atomic_uncollectable(
						size_t /* size_in_bytes */, GC_EXTRA_PARAMS)
						GC_ATTR_MALLOC GC_ATTR_ALLOC_SIZE(1);
GC_API void * GC_CALL GC_debug_malloc_stubborn(size_t /* size_in_bytes */,
                                               GC_EXTRA_PARAMS)
                        GC_ATTR_MALLOC GC_ATTR_ALLOC_SIZE(1);
GC_API void * GC_CALL GC_debug_malloc_ignore_off_page(
                        size_t /* size_in_bytes */, GC_EXTRA_PARAMS)
                        GC_ATTR_MALLOC GC_ATTR_ALLOC_SIZE(1);
GC_API void * GC_CALL GC_debug_malloc_atomic_ignore_off_page(
                        size_t /* size_in_bytes */, GC_EXTRA_PARAMS)
                        GC_ATTR_MALLOC GC_ATTR_ALLOC_SIZE(1);
GC_API void GC_CALL GC_debug_free(void *);
GC_API void * GC_CALL GC_debug_realloc(void * /* old_object */,
                        size_t /* new_size_in_bytes */, GC_EXTRA_PARAMS)
                        /* 'realloc' attr */ GC_ATTR_ALLOC_SIZE(2);
GC_API void GC_CALL GC_debug_change_stubborn(void *);
GC_API void GC_CALL GC_debug_end_stubborn_change(void *);

/* Routines that allocate objects with debug information (like the      */
/* above), but just fill in dummy file and line number information.     */
/* Thus they can serve as drop-in malloc/realloc replacements.  This    */
/* can be useful for two reasons:                                       */
/* 1) It allows the collector to be built with DBG_HDRS_ALL defined     */
/*    even if some allocation calls come from 3rd party libraries       */
/*    that can't be recompiled.                                         */
/* 2) On some platforms, the file and line information is redundant,    */
/*    since it can be reconstructed from a stack trace.  On such        */
/*    platforms it may be more convenient not to recompile, e.g. for    */
/*    leak detection.  This can be accomplished by instructing the      */
/*    linker to replace malloc/realloc with these.                      */
GC_API void * GC_CALL GC_debug_malloc_replacement(size_t /* size_in_bytes */)
                        GC_ATTR_MALLOC GC_ATTR_ALLOC_SIZE(1);
GC_API void * GC_CALL GC_debug_realloc_replacement(void * /* object_addr */,
                                                   size_t /* size_in_bytes */)
                        /* 'realloc' attr */ GC_ATTR_ALLOC_SIZE(2);

#ifdef GC_DEBUG_REPLACEMENT
# define GC_MALLOC(sz) GC_debug_malloc_replacement(sz)
# define GC_REALLOC(old, sz) GC_debug_realloc_replacement(old, sz)
#elif defined(GC_DEBUG)
# define GC_MALLOC(sz) GC_debug_malloc(sz, GC_EXTRAS)
# define GC_REALLOC(old, sz) GC_debug_realloc(old, sz, GC_EXTRAS)
#else
# define GC_MALLOC(sz) GC_malloc(sz)
# define GC_REALLOC(old, sz) GC_realloc(old, sz)
#endif /* !GC_DEBUG_REPLACEMENT && !GC_DEBUG */

#ifdef GC_DEBUG
# define GC_MALLOC_ATOMIC(sz) GC_debug_malloc_atomic(sz, GC_EXTRAS)
# define GC_STRDUP(s) GC_debug_strdup(s, GC_EXTRAS)
# define GC_STRNDUP(s, sz) GC_debug_strndup(s, sz, GC_EXTRAS)
# define GC_MALLOC_UNCOLLECTABLE(sz) \
                        GC_debug_malloc_uncollectable(sz, GC_EXTRAS)
# define GC_MALLOC_IGNORE_OFF_PAGE(sz) \
                        GC_debug_malloc_ignore_off_page(sz, GC_EXTRAS)
# define GC_MALLOC_ATOMIC_IGNORE_OFF_PAGE(sz) \
                        GC_debug_malloc_atomic_ignore_off_page(sz, GC_EXTRAS)
<<<<<<< HEAD
# define GC_REALLOC(old, sz) GC_debug_realloc(old, sz, GC_EXTRAS)
# define GC_MALLOC_ATOMIC_UNCOLLECTABLE(sz) GC_debug_malloc_atomic_uncollectable(sz, GC_EXTRAS)
=======
>>>>>>> efbfce16
# define GC_FREE(p) GC_debug_free(p)
# define GC_REGISTER_FINALIZER(p, f, d, of, od) \
      GC_debug_register_finalizer(p, f, d, of, od)
# define GC_REGISTER_FINALIZER_IGNORE_SELF(p, f, d, of, od) \
      GC_debug_register_finalizer_ignore_self(p, f, d, of, od)
# define GC_REGISTER_FINALIZER_NO_ORDER(p, f, d, of, od) \
      GC_debug_register_finalizer_no_order(p, f, d, of, od)
# define GC_REGISTER_FINALIZER_UNREACHABLE(p, f, d, of, od) \
      GC_debug_register_finalizer_unreachable(p, f, d, of, od)
# define GC_MALLOC_STUBBORN(sz) GC_debug_malloc_stubborn(sz, GC_EXTRAS)
# define GC_CHANGE_STUBBORN(p) GC_debug_change_stubborn(p)
# define GC_END_STUBBORN_CHANGE(p) GC_debug_end_stubborn_change(p)
# define GC_GENERAL_REGISTER_DISAPPEARING_LINK(link, obj) \
      GC_general_register_disappearing_link(link, GC_base(obj))
# define GC_REGISTER_DISPLACEMENT(n) GC_debug_register_displacement(n)
#else
# define GC_MALLOC_ATOMIC(sz) GC_malloc_atomic(sz)
# define GC_STRDUP(s) GC_strdup(s)
# define GC_STRNDUP(s, sz) GC_strndup(s, sz)
# define GC_MALLOC_UNCOLLECTABLE(sz) GC_malloc_uncollectable(sz)
# define GC_MALLOC_IGNORE_OFF_PAGE(sz) \
                        GC_malloc_ignore_off_page(sz)
# define GC_MALLOC_ATOMIC_IGNORE_OFF_PAGE(sz) \
                        GC_malloc_atomic_ignore_off_page(sz)
<<<<<<< HEAD
# define GC_REALLOC(old, sz) GC_realloc(old, sz)
# define GC_MALLOC_ATOMIC_UNCOLLECTABLE(sz) GC_malloc_atomic_uncollectable(sz)
=======
>>>>>>> efbfce16
# define GC_FREE(p) GC_free(p)
# define GC_REGISTER_FINALIZER(p, f, d, of, od) \
      GC_register_finalizer(p, f, d, of, od)
# define GC_REGISTER_FINALIZER_IGNORE_SELF(p, f, d, of, od) \
      GC_register_finalizer_ignore_self(p, f, d, of, od)
# define GC_REGISTER_FINALIZER_NO_ORDER(p, f, d, of, od) \
      GC_register_finalizer_no_order(p, f, d, of, od)
# define GC_REGISTER_FINALIZER_UNREACHABLE(p, f, d, of, od) \
      GC_register_finalizer_unreachable(p, f, d, of, od)
# define GC_MALLOC_STUBBORN(sz) GC_malloc_stubborn(sz)
# define GC_CHANGE_STUBBORN(p) GC_change_stubborn(p)
# define GC_END_STUBBORN_CHANGE(p) GC_end_stubborn_change(p)
# define GC_GENERAL_REGISTER_DISAPPEARING_LINK(link, obj) \
      GC_general_register_disappearing_link(link, obj)
# define GC_REGISTER_DISPLACEMENT(n) GC_register_displacement(n)
#endif /* !GC_DEBUG */

/* The following are included because they are often convenient, and    */
/* reduce the chance for a misspecified size argument.  But calls may   */
/* expand to something syntactically incorrect if t is a complicated    */
/* type expression.                                                     */
#define GC_NEW(t)               ((t*)GC_MALLOC(sizeof(t)))
#define GC_NEW_ATOMIC(t)        ((t*)GC_MALLOC_ATOMIC(sizeof(t)))
#define GC_NEW_STUBBORN(t)      ((t*)GC_MALLOC_STUBBORN(sizeof(t)))
#define GC_NEW_UNCOLLECTABLE(t) ((t*)GC_MALLOC_UNCOLLECTABLE(sizeof(t)))

#ifdef GC_REQUIRE_WCSDUP
  /* This might be unavailable on some targets (or not needed). */
  /* wchar_t should be defined in stddef.h */
  GC_API wchar_t * GC_CALL GC_wcsdup(const wchar_t *) GC_ATTR_MALLOC;
  GC_API wchar_t * GC_CALL GC_debug_wcsdup(const wchar_t *,
                                           GC_EXTRA_PARAMS) GC_ATTR_MALLOC;
# ifdef GC_DEBUG
#   define GC_WCSDUP(s) GC_debug_wcsdup(s, GC_EXTRAS)
# else
#   define GC_WCSDUP(s) GC_wcsdup(s)
# endif
#endif /* GC_REQUIRE_WCSDUP */

/* Finalization.  Some of these primitives are grossly unsafe.          */
/* The idea is to make them both cheap, and sufficient to build         */
/* a safer layer, closer to Modula-3, Java, or PCedar finalization.     */
/* The interface represents my conclusions from a long discussion       */
/* with Alan Demers, Dan Greene, Carl Hauser, Barry Hayes,              */
/* Christian Jacobi, and Russ Atkinson.  It's not perfect, and          */
/* probably nobody else agrees with it.     Hans-J. Boehm  3/13/92      */
typedef void (GC_CALLBACK * GC_finalization_proc)(void * /* obj */,
                                                  void * /* client_data */);

GC_API void GC_CALL GC_register_finalizer(void * /* obj */,
                        GC_finalization_proc /* fn */, void * /* cd */,
                        GC_finalization_proc * /* ofn */, void ** /* ocd */);
GC_API void GC_CALL GC_debug_register_finalizer(void * /* obj */,
                        GC_finalization_proc /* fn */, void * /* cd */,
                        GC_finalization_proc * /* ofn */, void ** /* ocd */);
        /* When obj is no longer accessible, invoke             */
        /* (*fn)(obj, cd).  If a and b are inaccessible, and    */
        /* a points to b (after disappearing links have been    */
        /* made to disappear), then only a will be              */
        /* finalized.  (If this does not create any new         */
        /* pointers to b, then b will be finalized after the    */
        /* next collection.)  Any finalizable object that       */
        /* is reachable from itself by following one or more    */
        /* pointers will not be finalized (or collected).       */
        /* Thus cycles involving finalizable objects should     */
        /* be avoided, or broken by disappearing links.         */
        /* All but the last finalizer registered for an object  */
        /* is ignored.                                          */
        /* Finalization may be removed by passing 0 as fn.      */
        /* Finalizers are implicitly unregistered when they are */
        /* enqueued for finalization (i.e. become ready to be   */
        /* finalized).                                          */
        /* The old finalizer and client data are stored in      */
        /* *ofn and *ocd.  (ofn and/or ocd may be NULL.         */
        /* The allocation lock is held while *ofn and *ocd are  */
        /* updated.  In case of error (no memory to register    */
        /* new finalizer), *ofn and *ocd remain unchanged.)     */
        /* Fn is never invoked on an accessible object,         */
        /* provided hidden pointers are converted to real       */
        /* pointers only if the allocation lock is held, and    */
        /* such conversions are not performed by finalization   */
        /* routines.                                            */
        /* If GC_register_finalizer is aborted as a result of   */
        /* a signal, the object may be left with no             */
        /* finalization, even if neither the old nor new        */
        /* finalizer were NULL.                                 */
        /* Obj should be the starting address of an object      */
        /* allocated by GC_malloc or friends. Obj may also be   */
        /* NULL or point to something outside GC heap (in this  */
        /* case, fn is ignored, *ofn and *ocd are set to NULL). */
        /* Note that any garbage collectable object referenced  */
        /* by cd will be considered accessible until the        */
        /* finalizer is invoked.                                */

/* Another versions of the above follow.  It ignores            */
/* self-cycles, i.e. pointers from a finalizable object to      */
/* itself.  There is a stylistic argument that this is wrong,   */
/* but it's unavoidable for C++, since the compiler may         */
/* silently introduce these.  It's also benign in that specific */
/* case.  And it helps if finalizable objects are split to      */
/* avoid cycles.                                                */
/* Note that cd will still be viewed as accessible, even if it  */
/* refers to the object itself.                                 */
GC_API void GC_CALL GC_register_finalizer_ignore_self(void * /* obj */,
                        GC_finalization_proc /* fn */, void * /* cd */,
                        GC_finalization_proc * /* ofn */, void ** /* ocd */);
GC_API void GC_CALL GC_debug_register_finalizer_ignore_self(void * /* obj */,
                        GC_finalization_proc /* fn */, void * /* cd */,
                        GC_finalization_proc * /* ofn */, void ** /* ocd */);

/* Another version of the above.  It ignores all cycles.        */
/* It should probably only be used by Java implementations.     */
/* Note that cd will still be viewed as accessible, even if it  */
/* refers to the object itself.                                 */
GC_API void GC_CALL GC_register_finalizer_no_order(void * /* obj */,
                        GC_finalization_proc /* fn */, void * /* cd */,
                        GC_finalization_proc * /* ofn */, void ** /* ocd */);
GC_API void GC_CALL GC_debug_register_finalizer_no_order(void * /* obj */,
                        GC_finalization_proc /* fn */, void * /* cd */,
                        GC_finalization_proc * /* ofn */, void ** /* ocd */);

/* This is a special finalizer that is useful when an object's  */
/* finalizer must be run when the object is known to be no      */
/* longer reachable, not even from other finalizable objects.   */
/* It behaves like "normal" finalization, except that the       */
/* finalizer is not run while the object is reachable from      */
/* other objects specifying unordered finalization.             */
/* Effectively it allows an object referenced, possibly         */
/* indirectly, from an unordered finalizable object to override */
/* the unordered finalization request.                          */
/* This can be used in combination with finalizer_no_order so   */
/* as to release resources that must not be released while an   */
/* object can still be brought back to life by other            */
/* finalizers.                                                  */
/* Only works if GC_java_finalization is set.  Probably only    */
/* of interest when implementing a language that requires       */
/* unordered finalization (e.g. Java, C#).                      */
GC_API void GC_CALL GC_register_finalizer_unreachable(void * /* obj */,
                        GC_finalization_proc /* fn */, void * /* cd */,
                        GC_finalization_proc * /* ofn */, void ** /* ocd */);
GC_API void GC_CALL GC_debug_register_finalizer_unreachable(void * /* obj */,
                        GC_finalization_proc /* fn */, void * /* cd */,
                        GC_finalization_proc * /* ofn */, void ** /* ocd */);

#define GC_NO_MEMORY 2  /* Failure due to lack of memory.       */

/* The following routine may be used to break cycles between    */
/* finalizable objects, thus causing cyclic finalizable         */
/* objects to be finalized in the correct order.  Standard      */
/* use involves calling GC_register_disappearing_link(&p),      */
/* where p is a pointer that is not followed by finalization    */
/* code, and should not be considered in determining            */
/* finalization order.                                          */
GC_API int GC_CALL GC_register_disappearing_link(void ** /* link */);
        /* Link should point to a field of a heap allocated     */
        /* object obj.  *link will be cleared when obj is       */
        /* found to be inaccessible.  This happens BEFORE any   */
        /* finalization code is invoked, and BEFORE any         */
        /* decisions about finalization order are made.         */
        /* This is useful in telling the finalizer that         */
        /* some pointers are not essential for proper           */
        /* finalization.  This may avoid finalization cycles.   */
        /* Note that obj may be resurrected by another          */
        /* finalizer, and thus the clearing of *link may        */
        /* be visible to non-finalization code.                 */
        /* There's an argument that an arbitrary action should  */
        /* be allowed here, instead of just clearing a pointer. */
        /* But this causes problems if that action alters, or   */
        /* examines connectivity.  Returns GC_DUPLICATE if link */
        /* was already registered, GC_SUCCESS if registration   */
        /* succeeded, GC_NO_MEMORY if it failed for lack of     */
        /* memory, and GC_oom_fn did not handle the problem.    */
        /* Only exists for backward compatibility.  See below:  */

GC_API int GC_CALL GC_general_register_disappearing_link(void ** /* link */,
                                                         void * /* obj */);
        /* A slight generalization of the above. *link is       */
        /* cleared when obj first becomes inaccessible.  This   */
        /* can be used to implement weak pointers easily and    */
        /* safely. Typically link will point to a location      */
        /* holding a disguised pointer to obj.  (A pointer      */
        /* inside an "atomic" object is effectively disguised.) */
        /* In this way, weak pointers are broken before any     */
        /* object reachable from them gets finalized.           */
        /* Each link may be registered only with one obj value, */
        /* i.e. all objects but the last one (link registered   */
        /* with) are ignored.  This was added after a long      */
        /* email discussion with John Ellis.                    */
        /* link must be non-NULL (and be properly aligned).     */
        /* obj must be a pointer to the first word of an object */
        /* allocated by GC_malloc or friends.  It is unsafe to  */
        /* explicitly deallocate the object containing link.    */
        /* Explicit deallocation of obj may or may not cause    */
        /* link to eventually be cleared.                       */
        /* This function can be used to implement certain types */
        /* of weak pointers.  Note, however, this generally     */
        /* requires that the allocation lock is held (see       */
        /* GC_call_with_alloc_lock() below) when the disguised  */
        /* pointer is accessed.  Otherwise a strong pointer     */
        /* could be recreated between the time the collector    */
        /* decides to reclaim the object and the link is        */
        /* cleared.  Returns GC_SUCCESS if registration         */
        /* succeeded (a new link is registered), GC_DUPLICATE   */
        /* if link was already registered (with some object),   */
        /* GC_NO_MEMORY if registration failed for lack of      */
        /* memory (and GC_oom_fn did not handle the problem).   */

GC_API int GC_CALL GC_unregister_disappearing_link(void ** /* link */);
        /* Undoes a registration by either of the above two     */
        /* routines.  Returns 0 if link was not actually        */
        /* registered (otherwise returns 1).                    */

/* Returns !=0 if GC_invoke_finalizers has something to do.     */
GC_API int GC_CALL GC_should_invoke_finalizers(void);

GC_API int GC_CALL GC_invoke_finalizers(void);
        /* Run finalizers for all objects that are ready to     */
        /* be finalized.  Return the number of finalizers       */
        /* that were run.  Normally this is also called         */
        /* implicitly during some allocations.  If              */
        /* GC_finalize_on_demand is nonzero, it must be called  */
        /* explicitly.                                          */

/* Explicitly tell the collector that an object is reachable    */
/* at a particular program point.  This prevents the argument   */
/* pointer from being optimized away, even it is otherwise no   */
/* longer needed.  It should have no visible effect in the      */
/* absence of finalizers or disappearing links.  But it may be  */
/* needed to prevent finalizers from running while the          */
/* associated external resource is still in use.                */
/* The function is sometimes called keep_alive in other         */
/* settings.                                                    */
#if defined(__GNUC__) && !defined(__INTEL_COMPILER)
# define GC_reachable_here(ptr) \
                __asm__ __volatile__(" " : : "X"(ptr) : "memory")
#else
  GC_API void GC_CALL GC_noop1(GC_word);
# define GC_reachable_here(ptr) GC_noop1((GC_word)(ptr))
#endif

/* GC_set_warn_proc can be used to redirect or filter warning messages. */
/* p may not be a NULL pointer.  Both the setter and the getter acquire */
/* the GC lock (to avoid data races).                                   */
typedef void (GC_CALLBACK * GC_warn_proc)(char * /* msg */,
                                          GC_word /* arg */);
GC_API void GC_CALL GC_set_warn_proc(GC_warn_proc /* p */);
/* GC_get_warn_proc returns the current warn_proc.                      */
GC_API GC_warn_proc GC_CALL GC_get_warn_proc(void);

/* GC_ignore_warn_proc may be used as an argument for GC_set_warn_proc  */
/* to suppress all warnings (unless statistics printing is turned on).  */
GC_API void GC_CALLBACK GC_ignore_warn_proc(char *, GC_word);

/* The following is intended to be used by a higher level       */
/* (e.g. Java-like) finalization facility.  It is expected      */
/* that finalization code will arrange for hidden pointers to   */
/* disappear.  Otherwise objects can be accessed after they     */
/* have been collected.                                         */
/* Note that putting pointers in atomic objects or in           */
/* non-pointer slots of "typed" objects is equivalent to        */
/* disguising them in this way, and may have other advantages.  */
#if defined(I_HIDE_POINTERS) || defined(GC_I_HIDE_POINTERS)
  typedef GC_word GC_hidden_pointer;
# define HIDE_POINTER(p) (~(GC_hidden_pointer)(p))
# define REVEAL_POINTER(p) ((void *)HIDE_POINTER(p))
  /* Converting a hidden pointer to a real pointer requires verifying   */
  /* that the object still exists.  This involves acquiring the         */
  /* allocator lock to avoid a race with the collector.                 */
#endif /* I_HIDE_POINTERS */

/* The GC-prefixed symbols are preferred for new code (I_HIDE_POINTERS, */
/* HIDE_POINTER and REVEAL_POINTER remain for compatibility).           */
//#ifdef GC_I_HIDE_POINTERS
  typedef GC_word GC_hidden_pointer;
# define GC_HIDE_POINTER(p) (~(GC_hidden_pointer)(p))
# define GC_REVEAL_POINTER(p) ((void*) (~(GC_hidden_pointer)(p)))
//#endif

typedef void * (GC_CALLBACK * GC_fn_type)(void * /* client_data */);
GC_API void * GC_CALL GC_call_with_alloc_lock(GC_fn_type /* fn */,
                                                void * /* client_data */);

/* These routines are intended to explicitly notify the collector       */
/* of new threads.  Often this is unnecessary because thread creation   */
/* is implicitly intercepted by the collector, using header-file        */
/* defines, or linker-based interception.  In the long run the intent   */
/* is to always make redundant registration safe.  In the short run,    */
/* this is being implemented a platform at a time.                      */
/* The interface is complicated by the fact that we probably will not   */
/* ever be able to automatically determine the stack base for thread    */
/* stacks on all platforms.                                             */

/* Structure representing the base of a thread stack.  On most          */
/* platforms this contains just a single address.                       */
struct GC_stack_base {
  void * mem_base; /* Base of memory stack. */
# if defined(__ia64) || defined(__ia64__) || defined(_M_IA64)
    void * reg_base; /* Base of separate register stack. */
# endif
};

typedef void * (GC_CALLBACK * GC_stack_base_func)(
                struct GC_stack_base * /* sb */, void * /* arg */);

/* Call a function with a stack base structure corresponding to         */
/* somewhere in the GC_call_with_stack_base frame.  This often can      */
/* be used to provide a sufficiently accurate stack base.  And we       */
/* implement it everywhere.                                             */
GC_API void * GC_CALL GC_call_with_stack_base(GC_stack_base_func /* fn */,
                                              void * /* arg */);

#define GC_SUCCESS 0
#define GC_DUPLICATE 1          /* Was already registered.              */
#define GC_NO_THREADS 2         /* No thread support in GC.             */
        /* GC_NO_THREADS is not returned by any GC function anymore.    */
#define GC_UNIMPLEMENTED 3 /* Not yet implemented on this platform.     */

#if defined(GC_DARWIN_THREADS) || defined(GC_WIN32_THREADS)
  /* Use implicit thread registration and processing (via Win32 DllMain */
  /* or Darwin task_threads).  Deprecated.  Must be called before       */
  /* GC_INIT() and other GC routines.  Should be avoided if             */
  /* GC_pthread_create, GC_beginthreadex (or GC_CreateThread) could be  */
  /* called instead.  Disables parallelized GC on Win32.                */
  GC_API void GC_CALL GC_use_threads_discovery(void);
#endif

#ifdef GC_THREADS
  /* Return the signal number (constant) used by the garbage collector  */
  /* to suspend threads on POSIX systems.  Return -1 otherwise.         */
  GC_API int GC_CALL GC_get_suspend_signal(void);

  /* Explicitly enable GC_register_my_thread() invocation.              */
  /* Done implicitly if a GC thread-creation function is called (or     */
  /* implicit thread registration is activated).  Otherwise, it must    */
  /* be called from the main (or any previously registered) thread      */
  /* between the collector initialization and the first explicit        */
  /* registering of a thread (it should be called as late as possible). */
  GC_API void GC_CALL GC_allow_register_threads(void);

  /* Register the current thread, with the indicated stack base, as     */
  /* a new thread whose stack(s) should be traced by the GC.  If it     */
  /* is not implicitly called by the GC, this must be called before a   */
  /* thread can allocate garbage collected memory, or assign pointers   */
  /* to the garbage collected heap.  Once registered, a thread will be  */
  /* stopped during garbage collections.                                */
  /* This call must be previously enabled (see above).                  */
  /* This should never be called from the main thread, where it is      */
  /* always done implicitly.  This is normally done implicitly if GC_   */
  /* functions are called to create the thread, e.g. by including gc.h  */
  /* (which redefines some system functions) before calling the system  */
  /* thread creation function.                                          */
  /* It is also always done implicitly on some platforms if             */
  /* GC_use_threads_discovery() is called at start-up.  Except for the  */
  /* latter case, the explicit call is normally required for threads    */
  /* created by third-party libraries.                                  */
  GC_API int GC_CALL GC_register_my_thread(const struct GC_stack_base *);

  /* Unregister the current thread.  Only an explicitly registered      */
  /* thread (i.e. for which GC_register_my_thread() returns GC_SUCCESS) */
  /* is allowed (and required) to call this function.  (As a special    */
  /* exception, it is also allowed to once unregister the main thread.) */
  /* The thread may no longer allocate garbage collected memory or      */
  /* manipulate pointers to the garbage collected heap after making     */
  /* this call.  Specifically, if it wants to return or otherwise       */
  /* communicate a pointer to the garbage-collected heap to another     */
  /* thread, it must do this before calling GC_unregister_my_thread,    */
  /* most probably by saving it in a global data structure.  Must not   */
  /* be called inside a GC callback function (except for                */
  /* GC_call_with_stack_base() one).                                    */
  GC_API int GC_CALL GC_unregister_my_thread(void);
#endif /* GC_THREADS */

/* Wrapper for functions that are likely to block (or, at least, do not */
/* allocate garbage collected memory and/or manipulate pointers to the  */
/* garbage collected heap) for an appreciable length of time.  While fn */
/* is running, the collector is said to be in the "inactive" state for  */
/* the current thread (this means that the thread is not suspended and  */
/* the thread's stack frames "belonging" to the functions in the        */
/* "inactive" state are not scanned during garbage collections).  It is */
/* allowed for fn to call GC_call_with_gc_active() (even recursively),  */
/* thus temporarily toggling the collector's state back to "active".    */
GC_API void * GC_CALL GC_do_blocking(GC_fn_type /* fn */,
                                     void * /* client_data */);

/* Call a function switching to the "active" state of the collector for */
/* the current thread (i.e. the user function is allowed to call any    */
/* GC function and/or manipulate pointers to the garbage collected      */
/* heap).  GC_call_with_gc_active() has the functionality opposite to   */
/* GC_do_blocking() one.  It is assumed that the collector is already   */
/* initialized and the current thread is registered.  fn may toggle     */
/* the collector thread's state temporarily to "inactive" one by using  */
/* GC_do_blocking.  GC_call_with_gc_active() often can be used to       */
/* provide a sufficiently accurate stack base.                          */
GC_API void * GC_CALL GC_call_with_gc_active(GC_fn_type /* fn */,
                                             void * /* client_data */);

/* Attempt to fill in the GC_stack_base structure with the stack base   */
/* for this thread.  This appears to be required to implement anything  */
/* like the JNI AttachCurrentThread in an environment in which new      */
/* threads are not automatically registered with the collector.         */
/* It is also unfortunately hard to implement well on many platforms.   */
/* Returns GC_SUCCESS or GC_UNIMPLEMENTED.                              */
GC_API int GC_CALL GC_get_stack_base(struct GC_stack_base *);

/* The following routines are primarily intended for use with a         */
/* preprocessor which inserts calls to check C pointer arithmetic.      */
/* They indicate failure by invoking the corresponding _print_proc.     */

/* Check that p and q point to the same object.                 */
/* Fail conspicuously if they don't.                            */
/* Returns the first argument.                                  */
/* Succeeds if neither p nor q points to the heap.              */
/* May succeed if both p and q point to between heap objects.   */
GC_API void * GC_CALL GC_same_obj(void * /* p */, void * /* q */);

/* Checked pointer pre- and post- increment operations.  Note that      */
/* the second argument is in units of bytes, not multiples of the       */
/* object size.  This should either be invoked from a macro, or the     */
/* call should be automatically generated.                              */
GC_API void * GC_CALL GC_pre_incr(void **, ptrdiff_t /* how_much */);
GC_API void * GC_CALL GC_post_incr(void **, ptrdiff_t /* how_much */);

/* Check that p is visible                                              */
/* to the collector as a possibly pointer containing location.          */
/* If it isn't fail conspicuously.                                      */
/* Returns the argument in all cases.  May erroneously succeed          */
/* in hard cases.  (This is intended for debugging use with             */
/* untyped allocations.  The idea is that it should be possible, though */
/* slow, to add such a call to all indirect pointer stores.)            */
/* Currently useless for multi-threaded worlds.                         */
GC_API void * GC_CALL GC_is_visible(void * /* p */);

/* Check that if p is a pointer to a heap page, then it points to       */
/* a valid displacement within a heap object.                           */
/* Fail conspicuously if this property does not hold.                   */
/* Uninteresting with GC_all_interior_pointers.                         */
/* Always returns its argument.                                         */
GC_API void * GC_CALL GC_is_valid_displacement(void * /* p */);

/* Explicitly dump the GC state.  This is most often called from the    */
/* debugger, or by setting the GC_DUMP_REGULARLY environment variable,  */
/* but it may be useful to call it from client code during debugging.   */
/* Defined only if the library has been compiled without NO_DEBUGGING.  */
GC_API void GC_CALL GC_dump(void);

/* Safer, but slow, pointer addition.  Probably useful mainly with      */
/* a preprocessor.  Useful only for heap pointers.                      */
/* Only the macros without trailing digits are meant to be used         */
/* by clients.  These are designed to model the available C pointer     */
/* arithmetic expressions.                                              */
/* Even then, these are probably more useful as                         */
/* documentation than as part of the API.                               */
/* Note that GC_PTR_ADD evaluates the first argument more than once.    */
#if defined(GC_DEBUG) && defined(__GNUC__)
# define GC_PTR_ADD3(x, n, type_of_result) \
        ((type_of_result)GC_same_obj((x)+(n), (x)))
# define GC_PRE_INCR3(x, n, type_of_result) \
        ((type_of_result)GC_pre_incr((void **)(&(x)), (n)*sizeof(*x)))
# define GC_POST_INCR3(x, n, type_of_result) \
        ((type_of_result)GC_post_incr((void **)(&(x)), (n)*sizeof(*x)))
# define GC_PTR_ADD(x, n) GC_PTR_ADD3(x, n, typeof(x))
# define GC_PRE_INCR(x, n) GC_PRE_INCR3(x, n, typeof(x))
# define GC_POST_INCR(x) GC_POST_INCR3(x, 1, typeof(x))
# define GC_POST_DECR(x) GC_POST_INCR3(x, -1, typeof(x))
#else /* !GC_DEBUG || !__GNUC__ */
  /* We can't do this right without typeof, which ANSI decided was not    */
  /* sufficiently useful.  Without it we resort to the non-debug version. */
  /* FIXME: This should eventually support C++0x decltype.                */
# define GC_PTR_ADD(x, n) ((x)+(n))
# define GC_PRE_INCR(x, n) ((x) += (n))
# define GC_POST_INCR(x) ((x)++)
# define GC_POST_DECR(x) ((x)--)
#endif /* !GC_DEBUG || !__GNUC__ */

/* Safer assignment of a pointer to a non-stack location.       */
#ifdef GC_DEBUG
# define GC_PTR_STORE(p, q) \
        (*(void **)GC_is_visible(p) = GC_is_valid_displacement(q))
#else
# define GC_PTR_STORE(p, q) (*(p) = (q))
#endif

/* Functions called to report pointer checking errors */
GC_API void (GC_CALLBACK * GC_same_obj_print_proc)(void * /* p */,
                                                   void * /* q */);
GC_API void (GC_CALLBACK * GC_is_valid_displacement_print_proc)(void *);
GC_API void (GC_CALLBACK * GC_is_visible_print_proc)(void *);

#ifdef GC_PTHREADS
  /* For pthread support, we generally need to intercept a number of    */
  /* thread library calls.  We do that here by macro defining them.     */
# include "gc_pthread_redirects.h"
#endif

/* This returns a list of objects, linked through their first word.     */
/* Its use can greatly reduce lock contention problems, since the       */
/* allocation lock can be acquired and released many fewer times.       */
GC_API void * GC_CALL GC_malloc_many(size_t /* lb */);
#define GC_NEXT(p) (*(void * *)(p))     /* Retrieve the next element    */
                                        /* in returned list.            */

/* A filter function to control the scanning of dynamic libraries.      */
/* If implemented, called by GC before registering a dynamic library    */
/* (discovered by GC) section as a static data root (called only as     */
/* a last reason not to register).  The filename of the library, the    */
/* address and the length of the memory region (section) are passed.    */
/* This routine should return nonzero if that region should be scanned. */
/* Always called with the allocation lock held.  Depending on the       */
/* platform, might be called with the "world" stopped.                  */
typedef int (GC_CALLBACK * GC_has_static_roots_func)(
                                        const char * /* dlpi_name */,
                                        void * /* section_start */,
                                        size_t /* section_size */);

/* Register a new callback (a user-supplied filter) to control the      */
/* scanning of dynamic libraries.  Replaces any previously registered   */
/* callback.  May be 0 (means no filtering).  May be unused on some     */
/* platforms (if the filtering is unimplemented or inappropriate).      */
GC_API void GC_CALL GC_register_has_static_roots_callback(
                                        GC_has_static_roots_func);

#if defined(GC_WIN32_THREADS) && !defined(GC_PTHREADS)

# ifndef GC_NO_THREAD_DECLS

#   ifdef __cplusplus
      } /* Including windows.h in an extern "C" context no longer works. */
#   endif

#   if !defined(_WIN32_WCE) && !defined(__CEGCC__)
#     include <process.h> /* For _beginthreadex, _endthreadex */
#   endif


#   ifdef __cplusplus
      extern "C" {
#   endif

#ifdef GC_BUILD
#   include <windows.h>
#else
		  // copied from various windows header files
		typedef void			*HANDLE;
		#define WINAPI			__stdcall
		typedef unsigned long	DWORD;
		typedef DWORD			*LPDWORD;
		typedef int				BOOL;
		#if defined(_WIN64)
			typedef unsigned __int64 ULONG_PTR;
		#else
			typedef unsigned long ULONG_PTR;
		#endif
		typedef ULONG_PTR SIZE_T;

		struct _SECURITY_ATTRIBUTES;
		typedef DWORD (WINAPI *PTHREAD_START_ROUTINE)(void* lpThreadParameter);

		__declspec(dllimport) HANDLE WINAPI CreateThread(
				struct _SECURITY_ATTRIBUTES* lpThreadAttributes, 
				SIZE_T dwStackSize,
				PTHREAD_START_ROUTINE lpStartAddress, 
				void* lpParameter, 
				DWORD dwCreationFlags, 
				DWORD* lpThreadId);

		__declspec(dllimport) __declspec(noreturn) void WINAPI ExitThread(DWORD dwExitCode);
#endif

#   ifdef GC_UNDERSCORE_STDCALL
      /* Explicitly prefix exported/imported WINAPI (__stdcall) symbols */
      /* with '_' (underscore).  Might be useful if MinGW/x86 is used.  */
#     define GC_CreateThread _GC_CreateThread
#     define GC_ExitThread _GC_ExitThread
#   endif

    /* All threads must be created using GC_CreateThread or             */
    /* GC_beginthreadex, or must explicitly call GC_register_my_thread  */
    /* (and call GC_unregister_my_thread before thread termination), so */
    /* that they will be recorded in the thread table.  For backward    */
    /* compatibility, it is possible to build the GC with GC_DLL        */
    /* defined, and to call GC_use_threads_discovery.  This implicitly  */
    /* registers all created threads, but appears to be less robust.    */
    /* Currently the collector expects all threads to fall through and  */
    /* terminate normally, or call GC_endthreadex() or GC_ExitThread,   */
    /* so that the thread is properly unregistered.                     */
    GC_API HANDLE WINAPI GC_CreateThread(
                struct _SECURITY_ATTRIBUTES* /* lpThreadAttributes */,
                SIZE_T /* dwStackSize */,
                PTHREAD_START_ROUTINE /* lpStartAddress */,
                void* /* lpParameter */, DWORD /* dwCreationFlags */,
                LPDWORD /* lpThreadId */);

#   ifndef DECLSPEC_NORETURN
      /* Typically defined in winnt.h. */
#     define DECLSPEC_NORETURN  __declspec(noreturn)
#   endif

    GC_API DECLSPEC_NORETURN void WINAPI GC_ExitThread(
                                                DWORD /* dwExitCode */);

#   if !defined(_WIN32_WCE) && !defined(__CEGCC__)
#     if !defined(_UINTPTR_T) && !defined(_UINTPTR_T_DEFINED) \
                && !defined(UINTPTR_MAX)
        typedef GC_word GC_uintptr_t;
#     else
        typedef uintptr_t GC_uintptr_t;
#     endif

      GC_API GC_uintptr_t GC_CALL GC_beginthreadex(
                        void * /* security */, unsigned /* stack_size */,
                        unsigned (__stdcall *)(void *),
                        void * /* arglist */, unsigned /* initflag */,
                        unsigned * /* thrdaddr */);

      /* Note: _endthreadex() is not currently marked as no-return in   */
      /* VC++ and MinGW headers, so we don't mark it neither.           */
      GC_API void GC_CALL GC_endthreadex(unsigned /* retval */);
#   endif /* !_WIN32_WCE */

# endif /* !GC_NO_THREAD_DECLS */

# ifdef GC_WINMAIN_REDIRECT
    /* win32_threads.c implements the real WinMain(), which will start  */
    /* a new thread to call GC_WinMain() after initializing the garbage */
    /* collector.                                                       */
#   define WinMain GC_WinMain
# endif

  /* For compatibility only. */
# define GC_use_DllMain GC_use_threads_discovery

# ifndef GC_NO_THREAD_REDIRECTS
#   define CreateThread GC_CreateThread
#   define ExitThread GC_ExitThread
#   undef _beginthreadex
#   define _beginthreadex GC_beginthreadex
#   undef _endthreadex
#   define _endthreadex GC_endthreadex
/* #define _beginthread { > "Please use _beginthreadex instead of _beginthread" < } */
# endif /* !GC_NO_THREAD_REDIRECTS */

#endif /* GC_WIN32_THREADS */

#ifdef REDIRECT_MALLOC
// all the functions we redirect here need to have their header included
//  prior to macro def-ing! otherwise the headers will be included after gc.h has
//  been force-included and then we have two clashing symbols!
#include <stdlib.h>
#include <string.h>
#ifdef __cplusplus
#include <cstdlib>
#include <cstring>
#endif // __cplusplus
#ifndef GC_BUILD
#define free				REDIRECT_FREE 
#define malloc				REDIRECT_MALLOC
#define calloc(n, lb)		REDIRECT_MALLOC((n) * (lb))
#define realloc(p, lb)		REDIRECT_REALLOC((p), (lb))
#define strdup				GC_STRDUP
#endif // GC_BUILD
#endif // REDIRECT_MALLOC

/* Public setter and getter for switching "unmap as much as possible"   */
/* mode on(1) and off(0).  Has no effect unless unmapping is turned on. */
/* Has no effect on implicitly-initiated garbage collections.  Initial  */
/* value is controlled by GC_FORCE_UNMAP_ON_GCOLLECT.                   */
GC_API void GC_CALL GC_set_force_unmap_on_gcollect(int);
GC_API int GC_CALL GC_get_force_unmap_on_gcollect(void);

/* Fully portable code should call GC_INIT() from the main program      */
/* before making any other GC_ calls.  On most platforms this is a      */
/* no-op and the collector self-initializes.  But a number of           */
/* platforms make that too hard.                                        */
/* A GC_INIT call is required if the collector is built with            */
/* THREAD_LOCAL_ALLOC defined and the initial allocation call is not    */
/* to GC_malloc() or GC_malloc_atomic().                                */

#ifdef __CYGWIN32__
  /* Similarly gnu-win32 DLLs need explicit initialization from the     */
  /* main program, as does AIX.                                         */
  extern int _data_start__[], _data_end__[], _bss_start__[], _bss_end__[];
# define GC_DATASTART (_data_start__ < _bss_start__ ? \
                       (void *)_data_start__ : (void *)_bss_start__)
# define GC_DATAEND (_data_end__ > _bss_end__ ? \
                     (void *)_data_end__ : (void *)_bss_end__)
# define GC_INIT_CONF_ROOTS GC_add_roots(GC_DATASTART, GC_DATAEND); \
                                 GC_gcollect() /* For blacklisting. */
        /* Required at least if GC is in a DLL.  And doesn't hurt. */
#elif defined(_AIX)
  extern int _data[], _end[];
# define GC_DATASTART ((void *)((ulong)_data))
# define GC_DATAEND ((void *)((ulong)_end))
# define GC_INIT_CONF_ROOTS GC_add_roots(GC_DATASTART, GC_DATAEND)
#else
# define GC_INIT_CONF_ROOTS /* empty */
#endif

#ifdef GC_DONT_EXPAND
  /* Set GC_dont_expand to TRUE at start-up */
# define GC_INIT_CONF_DONT_EXPAND GC_set_dont_expand(1)
#else
# define GC_INIT_CONF_DONT_EXPAND /* empty */
#endif

#ifdef GC_FORCE_UNMAP_ON_GCOLLECT
  /* Turn on "unmap as much as possible on explicit GC" mode at start-up */
# define GC_INIT_CONF_FORCE_UNMAP_ON_GCOLLECT \
                GC_set_force_unmap_on_gcollect(1)
#else
# define GC_INIT_CONF_FORCE_UNMAP_ON_GCOLLECT /* empty */
#endif

#ifdef GC_MAX_RETRIES
  /* Set GC_max_retries to the desired value at start-up */
# define GC_INIT_CONF_MAX_RETRIES GC_set_max_retries(GC_MAX_RETRIES)
#else
# define GC_INIT_CONF_MAX_RETRIES /* empty */
#endif

#ifdef GC_FREE_SPACE_DIVISOR
  /* Set GC_free_space_divisor to the desired value at start-up */
# define GC_INIT_CONF_FREE_SPACE_DIVISOR \
                GC_set_free_space_divisor(GC_FREE_SPACE_DIVISOR)
#else
# define GC_INIT_CONF_FREE_SPACE_DIVISOR /* empty */
#endif

#ifdef GC_FULL_FREQ
  /* Set GC_full_freq to the desired value at start-up */
# define GC_INIT_CONF_FULL_FREQ GC_set_full_freq(GC_FULL_FREQ)
#else
# define GC_INIT_CONF_FULL_FREQ /* empty */
#endif

#ifdef GC_TIME_LIMIT
  /* Set GC_time_limit to the desired value at start-up */
# define GC_INIT_CONF_TIME_LIMIT GC_set_time_limit(GC_TIME_LIMIT)
#else
# define GC_INIT_CONF_TIME_LIMIT /* empty */
#endif

#ifdef GC_MAXIMUM_HEAP_SIZE
  /* Limit the heap size to the desired value (useful for debugging).   */
  /* The limit could be overridden either at the program start-up by    */
  /* the similar environment variable or anytime later by the           */
  /* corresponding API function call.                                   */
# define GC_INIT_CONF_MAXIMUM_HEAP_SIZE \
                GC_set_max_heap_size(GC_MAXIMUM_HEAP_SIZE)
#else
# define GC_INIT_CONF_MAXIMUM_HEAP_SIZE /* empty */
#endif

#ifdef GC_IGNORE_WARN
  /* Turn off all warnings at start-up (after GC initialization) */
# define GC_INIT_CONF_IGNORE_WARN GC_set_warn_proc(GC_ignore_warn_proc)
#else
# define GC_INIT_CONF_IGNORE_WARN /* empty */
#endif

#ifdef GC_INITIAL_HEAP_SIZE
  /* Set heap size to the desired value at start-up */
# define GC_INIT_CONF_INITIAL_HEAP_SIZE \
                { size_t heap_size = GC_get_heap_size(); \
                  if (heap_size < (GC_INITIAL_HEAP_SIZE)) \
                    (void)GC_expand_hp((GC_INITIAL_HEAP_SIZE) - heap_size); }
#else
# define GC_INIT_CONF_INITIAL_HEAP_SIZE /* empty */
#endif

/* Portable clients should call this at the program start-up.  More     */
/* over, some platforms require this call to be done strictly from the  */
/* primordial thread.                                                   */
#define GC_INIT() { GC_INIT_CONF_DONT_EXPAND; /* pre-init */ \
                    GC_INIT_CONF_FORCE_UNMAP_ON_GCOLLECT; \
                    GC_INIT_CONF_MAX_RETRIES; \
                    GC_INIT_CONF_FREE_SPACE_DIVISOR; \
                    GC_INIT_CONF_FULL_FREQ; \
                    GC_INIT_CONF_TIME_LIMIT; \
                    GC_INIT_CONF_MAXIMUM_HEAP_SIZE; \
                    GC_init(); /* real GC initialization */ \
                    GC_INIT_CONF_ROOTS; /* post-init */ \
                    GC_INIT_CONF_IGNORE_WARN; \
                    GC_INIT_CONF_INITIAL_HEAP_SIZE; }

/* win32S may not free all resources on process exit.   */
/* This explicitly deallocates the heap.                */
GC_API void GC_CALL GC_win32_free_heap(void);

#if defined(_AMIGA) && !defined(GC_AMIGA_MAKINGLIB)
  /* Allocation really goes through GC_amiga_allocwrapper_do    */
# include "gc_amiga_redirects.h"
#endif

  /*
   * GC_REDIRECT_TO_LOCAL is now redundant;
   * that's the default with THREAD_LOCAL_ALLOC.
   */

#ifdef __cplusplus
  }  /* end of extern "C" */
#endif

#endif /* GC_H */


#ifdef __cplusplus
#include "gc_cpp.h"
#endif<|MERGE_RESOLUTION|>--- conflicted
+++ resolved
@@ -688,11 +688,7 @@
                         GC_debug_malloc_ignore_off_page(sz, GC_EXTRAS)
 # define GC_MALLOC_ATOMIC_IGNORE_OFF_PAGE(sz) \
                         GC_debug_malloc_atomic_ignore_off_page(sz, GC_EXTRAS)
-<<<<<<< HEAD
-# define GC_REALLOC(old, sz) GC_debug_realloc(old, sz, GC_EXTRAS)
 # define GC_MALLOC_ATOMIC_UNCOLLECTABLE(sz) GC_debug_malloc_atomic_uncollectable(sz, GC_EXTRAS)
-=======
->>>>>>> efbfce16
 # define GC_FREE(p) GC_debug_free(p)
 # define GC_REGISTER_FINALIZER(p, f, d, of, od) \
       GC_debug_register_finalizer(p, f, d, of, od)
@@ -717,11 +713,7 @@
                         GC_malloc_ignore_off_page(sz)
 # define GC_MALLOC_ATOMIC_IGNORE_OFF_PAGE(sz) \
                         GC_malloc_atomic_ignore_off_page(sz)
-<<<<<<< HEAD
-# define GC_REALLOC(old, sz) GC_realloc(old, sz)
 # define GC_MALLOC_ATOMIC_UNCOLLECTABLE(sz) GC_malloc_atomic_uncollectable(sz)
-=======
->>>>>>> efbfce16
 # define GC_FREE(p) GC_free(p)
 # define GC_REGISTER_FINALIZER(p, f, d, of, od) \
       GC_register_finalizer(p, f, d, of, od)
