/* 
 * Copyright 1988, 1989 Hans-J. Boehm, Alan J. Demers
 * Copyright (c) 1991-1995 by Xerox Corporation.  All rights reserved.
 * Copyright 1996-1999 by Silicon Graphics.  All rights reserved.
 * Copyright 1999 by Hewlett-Packard Company.  All rights reserved.
 *
 * THIS MATERIAL IS PROVIDED AS IS, WITH ABSOLUTELY NO WARRANTY EXPRESSED
 * OR IMPLIED.  ANY USE IS AT YOUR OWN RISK.
 *
 * Permission is hereby granted to use or copy this program
 * for any purpose,  provided the above notices are retained on all copies.
 * Permission to modify the code and to distribute modified code is granted,
 * provided the above notices are retained, and a notice that the code was
 * modified is included with the above copyright notice.
 */

/*
 * Note that this defines a large number of tuning hooks, which can
 * safely be ignored in nearly all cases.  For normal use it suffices
 * to call only GC_MALLOC and perhaps GC_REALLOC.
 * For better performance, also look at GC_MALLOC_ATOMIC, and
 * GC_enable_incremental.  If you need an action to be performed
 * immediately before an object is collected, look at GC_register_finalizer.
 * If you are using Solaris threads, look at the end of this file.
 * Everything else is best ignored unless you encounter performance
 * problems.
 */
 
#ifndef _GC_H

# define _GC_H

/*
 * Some tests for old macros.  These violate our namespace rules and will
 * disappear shortly.  Use the GC_ names.
 */
#if defined(SOLARIS_THREADS) || defined(_SOLARIS_THREADS)
# define GC_SOLARIS_THREADS
#endif
#if defined(_SOLARIS_PTHREADS)
# define GC_SOLARIS_PTHREADS
#endif
#if defined(IRIX_THREADS)
# define GC_IRIX_THREADS
#endif
#if defined(DGUX_THREADS)
# if !defined(GC_DGUX386_THREADS)
#  define GC_DGUX386_THREADS
# endif
#endif
#if defined(HPUX_THREADS)
# define GC_HPUX_THREADS
#endif
#if defined(OSF1_THREADS)
# define GC_OSF1_THREADS
#endif
#if defined(LINUX_THREADS)
# define GC_LINUX_THREADS
#endif
#if defined(WIN32_THREADS)
# define GC_WIN32_THREADS
#endif
#if defined(USE_LD_WRAP)
# define GC_USE_LD_WRAP
#endif

#if !defined(_REENTRANT) && (defined(GC_SOLARIS_THREADS) \
		             || defined(GC_SOLARIS_PTHREADS) \
			     || defined(GC_HPUX_THREADS) \
			     || defined(GC_LINUX_THREADS))
# define _REENTRANT
	/* Better late than never.  This fails if system headers that	*/
	/* depend on this were previously included.			*/
#endif

<<<<<<< HEAD
=======
#if defined(GC_DGUX386_THREADS) && !defined(_POSIX4A_DRAFT10_SOURCE)
# define _POSIX4A_DRAFT10_SOURCE 1
#endif

>>>>>>> f3632431
#if defined(GC_SOLARIS_PTHREADS) && !defined(GC_SOLARIS_THREADS)
#   define GC_SOLARIS_THREADS
#endif

# if defined(GC_SOLARIS_PTHREADS) || defined(GC_FREEBSD_THREADS) || \
	defined(GC_IRIX_THREADS) || defined(GC_LINUX_THREADS) || \
<<<<<<< HEAD
	defined(GC_HPUX_THREADS) || defined(GC_OSF1_THREADS)
=======
	defined(GC_HPUX_THREADS) || defined(GC_OSF1_THREADS) || \
	defined(GC_DGUX386_THREADS) || \
        (defined(GC_WIN32_THREADS) && defined(__CYGWIN32__))
>>>>>>> f3632431
#   define GC_PTHREADS
# endif

# define __GC
# include <stddef.h>
# ifdef _WIN32_WCE
/* Yet more kluges for WinCE */
#   include <stdlib.h>		/* size_t is defined here */
    typedef long ptrdiff_t;	/* ptrdiff_t is not defined */
# endif

<<<<<<< HEAD
#if defined(__MINGW32__) && defined(GC_WIN32_THREADS)
=======
#if defined(__MINGW32__) && defined(_DLL) && !defined(GC_NOT_DLL)
>>>>>>> f3632431
# ifdef GC_BUILD
#   define GC_API __declspec(dllexport)
# else
#   define GC_API __declspec(dllimport)
# endif
#endif

#if (defined(__DMC__) || defined(_MSC_VER)) \
		&& (defined(_DLL) && !defined(GC_NOT_DLL) \
	            || defined(GC_DLL))
# ifdef GC_BUILD
#   define GC_API extern __declspec(dllexport)
# else
#   define GC_API __declspec(dllimport)
# endif
#endif

#if defined(__WATCOMC__) && defined(GC_DLL)
# ifdef GC_BUILD
#   define GC_API extern __declspec(dllexport)
# else
#   define GC_API extern __declspec(dllimport)
# endif
#endif

#ifndef GC_API
#define GC_API extern
#endif

# if defined(__STDC__) || defined(__cplusplus)
#   define GC_PROTO(args) args
    typedef void * GC_PTR;
#   define GC_CONST const
# else
#   define GC_PROTO(args) ()
    typedef char * GC_PTR;
#   define GC_CONST
#  endif

# ifdef __cplusplus
    extern "C" {
# endif


/* Define word and signed_word to be unsigned and signed types of the 	*/
/* size as char * or void *.  There seems to be no way to do this	*/
/* even semi-portably.  The following is probably no better/worse 	*/
/* than almost anything else.						*/
/* The ANSI standard suggests that size_t and ptr_diff_t might be 	*/
/* better choices.  But those appear to have incorrect definitions	*/
/* on may systems.  Notably "typedef int size_t" seems to be both	*/
/* frequent and WRONG.							*/
typedef unsigned long GC_word;
typedef long GC_signed_word;

/* Public read-only variables */

GC_API GC_word GC_gc_no;/* Counter incremented per collection.  	*/
			/* Includes empty GCs at startup.		*/

GC_API int GC_parallel;	/* GC is parallelized for performance on	*/
			/* multiprocessors.  Currently set only		*/
			/* implicitly if collector is built with	*/
			/* -DPARALLEL_MARK and if either:		*/
			/*  Env variable GC_NPROC is set to > 1, or	*/
			/*  GC_NPROC is not set and this is an MP.	*/
			/* If GC_parallel is set, incremental		*/
			/* collection is only partially functional,	*/
			/* and may not be desirable.			*/
			

/* Public R/W variables */

GC_API GC_PTR (*GC_oom_fn) GC_PROTO((size_t bytes_requested));
			/* When there is insufficient memory to satisfy */
			/* an allocation request, we return		*/
			/* (*GC_oom_fn)().  By default this just	*/
			/* returns 0.					*/
			/* If it returns, it must return 0 or a valid	*/
			/* pointer to a previously allocated heap 	*/
			/* object.					*/

GC_API int GC_find_leak;
			/* Do not actually garbage collect, but simply	*/
			/* report inaccessible memory that was not	*/
			/* deallocated with GC_free.  Initial value	*/
			/* is determined by FIND_LEAK macro.		*/

GC_API int GC_all_interior_pointers;
			/* Arrange for pointers to object interiors to	*/
			/* be recognized as valid.  May not be changed	*/
			/* after GC initialization.			*/
			/* Initial value is determined by 		*/
			/* -DALL_INTERIOR_POINTERS.			*/
			/* Unless DONT_ADD_BYTE_AT_END is defined, this	*/
			/* also affects whether sizes are increased by	*/
			/* at least a byte to allow "off the end"	*/
			/* pointer recognition.				*/
			/* MUST BE 0 or 1.				*/

GC_API int GC_quiet;	/* Disable statistics output.  Only matters if	*/
			/* collector has been compiled with statistics	*/
			/* enabled.  This involves a performance cost,	*/
			/* and is thus not the default.			*/

GC_API int GC_finalize_on_demand;
			/* If nonzero, finalizers will only be run in 	*/
			/* response to an explicit GC_invoke_finalizers	*/
			/* call.  The default is determined by whether	*/
			/* the FINALIZE_ON_DEMAND macro is defined	*/
			/* when the collector is built.			*/

GC_API int GC_java_finalization;
			/* Mark objects reachable from finalizable 	*/
			/* objects in a separate postpass.  This makes	*/
			/* it a bit safer to use non-topologically-	*/
			/* ordered finalization.  Default value is	*/
			/* determined by JAVA_FINALIZATION macro.	*/

GC_API void (* GC_finalizer_notifier)();
			/* Invoked by the collector when there are 	*/
			/* objects to be finalized.  Invoked at most	*/
			/* once per GC cycle.  Never invoked unless 	*/
			/* GC_finalize_on_demand is set.		*/
			/* Typically this will notify a finalization	*/
			/* thread, which will call GC_invoke_finalizers */
			/* in response.					*/

GC_API int GC_dont_gc;	/* Dont collect unless explicitly requested, e.g. */
			/* because it's not safe.			  */

GC_API int GC_dont_expand;
			/* Dont expand heap unless explicitly requested */
			/* or forced to.				*/

GC_API int GC_use_entire_heap;
		/* Causes the nonincremental collector to use the	*/
		/* entire heap before collecting.  This was the only 	*/
		/* option for GC versions < 5.0.  This sometimes	*/
		/* results in more large block fragmentation, since	*/
		/* very larg blocks will tend to get broken up		*/
		/* during each GC cycle.  It is likely to result in a	*/
		/* larger working set, but lower collection		*/
		/* frequencies, and hence fewer instructions executed	*/
		/* in the collector.					*/

GC_API int GC_full_freq;    /* Number of partial collections between	*/
			    /* full collections.  Matters only if	*/
			    /* GC_incremental is set.			*/
			    /* Full collections are also triggered if	*/
			    /* the collector detects a substantial	*/
			    /* increase in the number of in-use heap	*/
			    /* blocks.  Values in the tens are now	*/
			    /* perfectly reasonable, unlike for		*/
			    /* earlier GC versions.			*/
			
GC_API GC_word GC_non_gc_bytes;
			/* Bytes not considered candidates for collection. */
			/* Used only to control scheduling of collections. */
			/* Updated by GC_malloc_uncollectable and GC_free. */
			/* Wizards only.				   */

GC_API int GC_no_dls;
			/* Don't register dynamic library data segments. */
			/* Wizards only.  Should be used only if the	 */
			/* application explicitly registers all roots.	 */
			/* In Microsoft Windows environments, this will	 */
			/* usually also prevent registration of the	 */
			/* main data segment as part of the root set.	 */

GC_API GC_word GC_free_space_divisor;
			/* We try to make sure that we allocate at 	*/
			/* least N/GC_free_space_divisor bytes between	*/
			/* collections, where N is the heap size plus	*/
			/* a rough estimate of the root set size.	*/
			/* Initially, GC_free_space_divisor = 4.	*/
			/* Increasing its value will use less space	*/
			/* but more collection time.  Decreasing it	*/
			/* will appreciably decrease collection time	*/
			/* at the expense of space.			*/
			/* GC_free_space_divisor = 1 will effectively	*/
			/* disable collections.				*/

GC_API GC_word GC_max_retries;
			/* The maximum number of GCs attempted before	*/
			/* reporting out of memory after heap		*/
			/* expansion fails.  Initially 0.		*/
			

GC_API char *GC_stackbottom;	/* Cool end of user stack.		*/
				/* May be set in the client prior to	*/
				/* calling any GC_ routines.  This	*/
				/* avoids some overhead, and 		*/
				/* potentially some signals that can 	*/
				/* confuse debuggers.  Otherwise the	*/
				/* collector attempts to set it 	*/
				/* automatically.			*/
				/* For multithreaded code, this is the	*/
				/* cold end of the stack for the	*/
				/* primordial thread.			*/	
				
GC_API int GC_dont_precollect;  /* Don't collect as part of 		*/
				/* initialization.  Should be set only	*/
				/* if the client wants a chance to	*/
				/* manually initialize the root set	*/
				/* before the first collection.		*/
				/* Interferes with blacklisting.	*/
				/* Wizards only.			*/

GC_API unsigned long GC_time_limit;
				/* If incremental collection is enabled, */
				/* We try to terminate collections	 */
				/* after this many milliseconds.  Not a	 */
				/* hard time bound.  Setting this to 	 */
				/* GC_TIME_UNLIMITED will essentially	 */
				/* disable incremental collection while  */
				/* leaving generational collection	 */
				/* enabled.	 			 */
#	define GC_TIME_UNLIMITED 999999
				/* Setting GC_time_limit to this value	 */
				/* will disable the "pause time exceeded"*/
				/* tests.				 */

/* Public procedures */

/* Initialize the collector.  This is only required when using thread-local
 * allocation, since unlike the regular allocation routines, GC_local_malloc
 * is not self-initializing.  If you use GC_local_malloc you should arrange
 * to call this somehow (e.g. from a constructor) before doing any allocation.
 */
GC_API void GC_init GC_PROTO((void));

/*
 * general purpose allocation routines, with roughly malloc calling conv.
 * The atomic versions promise that no relevant pointers are contained
 * in the object.  The nonatomic versions guarantee that the new object
 * is cleared.  GC_malloc_stubborn promises that no changes to the object
 * will occur after GC_end_stubborn_change has been called on the
 * result of GC_malloc_stubborn. GC_malloc_uncollectable allocates an object
 * that is scanned for pointers to collectable objects, but is not itself
 * collectable.  The object is scanned even if it does not appear to
 * be reachable.  GC_malloc_uncollectable and GC_free called on the resulting
 * object implicitly update GC_non_gc_bytes appropriately.
 *
 * Note that the GC_malloc_stubborn support is stubbed out by default
 * starting in 6.0.  GC_malloc_stubborn is an alias for GC_malloc unless
 * the collector is built with STUBBORN_ALLOC defined.
 */
GC_API GC_PTR GC_malloc GC_PROTO((size_t size_in_bytes));
GC_API GC_PTR GC_malloc_atomic GC_PROTO((size_t size_in_bytes));
GC_API GC_PTR GC_malloc_uncollectable GC_PROTO((size_t size_in_bytes));
GC_API GC_PTR GC_malloc_stubborn GC_PROTO((size_t size_in_bytes));

/* The following is only defined if the library has been suitably	*/
/* compiled:								*/
GC_API GC_PTR GC_malloc_atomic_uncollectable GC_PROTO((size_t size_in_bytes));

/* Explicitly deallocate an object.  Dangerous if used incorrectly.     */
/* Requires a pointer to the base of an object.				*/
/* If the argument is stubborn, it should not be changeable when freed. */
/* An object should not be enable for finalization when it is 		*/
/* explicitly deallocated.						*/
/* GC_free(0) is a no-op, as required by ANSI C for free.		*/
GC_API void GC_free GC_PROTO((GC_PTR object_addr));

/*
 * Stubborn objects may be changed only if the collector is explicitly informed.
 * The collector is implicitly informed of coming change when such
 * an object is first allocated.  The following routines inform the
 * collector that an object will no longer be changed, or that it will
 * once again be changed.  Only nonNIL pointer stores into the object
 * are considered to be changes.  The argument to GC_end_stubborn_change
 * must be exacly the value returned by GC_malloc_stubborn or passed to
 * GC_change_stubborn.  (In the second case it may be an interior pointer
 * within 512 bytes of the beginning of the objects.)
 * There is a performance penalty for allowing more than
 * one stubborn object to be changed at once, but it is acceptable to
 * do so.  The same applies to dropping stubborn objects that are still
 * changeable.
 */
GC_API void GC_change_stubborn GC_PROTO((GC_PTR));
GC_API void GC_end_stubborn_change GC_PROTO((GC_PTR));

/* Return a pointer to the base (lowest address) of an object given	*/
/* a pointer to a location within the object.				*/
/* I.e. map an interior pointer to the corresponding bas pointer.	*/
/* Note that with debugging allocation, this returns a pointer to the	*/
/* actual base of the object, i.e. the debug information, not to	*/
/* the base of the user object.						*/
/* Return 0 if displaced_pointer doesn't point to within a valid	*/
/* object.								*/
GC_API GC_PTR GC_base GC_PROTO((GC_PTR displaced_pointer));

/* Given a pointer to the base of an object, return its size in bytes.	*/
/* The returned size may be slightly larger than what was originally	*/
/* requested.								*/
GC_API size_t GC_size GC_PROTO((GC_PTR object_addr));

/* For compatibility with C library.  This is occasionally faster than	*/
/* a malloc followed by a bcopy.  But if you rely on that, either here	*/
/* or with the standard C library, your code is broken.  In my		*/
/* opinion, it shouldn't have been invented, but now we're stuck. -HB	*/
/* The resulting object has the same kind as the original.		*/
/* If the argument is stubborn, the result will have changes enabled.	*/
/* It is an error to have changes enabled for the original object.	*/
/* Follows ANSI comventions for NULL old_object.			*/
GC_API GC_PTR GC_realloc
	GC_PROTO((GC_PTR old_object, size_t new_size_in_bytes));
				   
/* Explicitly increase the heap size.	*/
/* Returns 0 on failure, 1 on success.  */
GC_API int GC_expand_hp GC_PROTO((size_t number_of_bytes));

/* Limit the heap size to n bytes.  Useful when you're debugging, 	*/
/* especially on systems that don't handle running out of memory well.	*/
/* n == 0 ==> unbounded.  This is the default.				*/
GC_API void GC_set_max_heap_size GC_PROTO((GC_word n));

/* Inform the collector that a certain section of statically allocated	*/
/* memory contains no pointers to garbage collected memory.  Thus it 	*/
/* need not be scanned.  This is sometimes important if the application */
/* maps large read/write files into the address space, which could be	*/
/* mistaken for dynamic library data segments on some systems.		*/
GC_API void GC_exclude_static_roots GC_PROTO((GC_PTR start, GC_PTR finish));

/* Clear the set of root segments.  Wizards only. */
GC_API void GC_clear_roots GC_PROTO((void));

/* Add a root segment.  Wizards only. */
GC_API void GC_add_roots GC_PROTO((char * low_address,
				   char * high_address_plus_1));

/* Add a displacement to the set of those considered valid by the	*/
/* collector.  GC_register_displacement(n) means that if p was returned */
/* by GC_malloc, then (char *)p + n will be considered to be a valid	*/
/* pointer to n.  N must be small and less than the size of p.		*/
/* (All pointers to the interior of objects from the stack are		*/
/* considered valid in any case.  This applies to heap objects and	*/
/* static data.)							*/
/* Preferably, this should be called before any other GC procedures.	*/
/* Calling it later adds to the probability of excess memory		*/
/* retention.								*/
/* This is a no-op if the collector was compiled with recognition of	*/
/* arbitrary interior pointers enabled, which is now the default.	*/
GC_API void GC_register_displacement GC_PROTO((GC_word n));

/* The following version should be used if any debugging allocation is	*/
/* being done.								*/
GC_API void GC_debug_register_displacement GC_PROTO((GC_word n));

/* Explicitly trigger a full, world-stop collection. 	*/
GC_API void GC_gcollect GC_PROTO((void));

/* Trigger a full world-stopped collection.  Abort the collection if 	*/
/* and when stop_func returns a nonzero value.  Stop_func will be 	*/
/* called frequently, and should be reasonably fast.  This works even	*/
/* if virtual dirty bits, and hence incremental collection is not 	*/
/* available for this architecture.  Collections can be aborted faster	*/
/* than normal pause times for incremental collection.  However,	*/
/* aborted collections do no useful work; the next collection needs	*/
/* to start from the beginning.						*/
/* Return 0 if the collection was aborted, 1 if it succeeded.		*/
typedef int (* GC_stop_func) GC_PROTO((void));
GC_API int GC_try_to_collect GC_PROTO((GC_stop_func stop_func));

/* Return the number of bytes in the heap.  Excludes collector private	*/
/* data structures.  Includes empty blocks and fragmentation loss.	*/
/* Includes some pages that were allocated but never written.		*/
GC_API size_t GC_get_heap_size GC_PROTO((void));

/* Return a lower bound on the number of free bytes in the heap.	*/
GC_API size_t GC_get_free_bytes GC_PROTO((void));

/* Return the number of bytes allocated since the last collection.	*/
GC_API size_t GC_get_bytes_since_gc GC_PROTO((void));

/* Return the total number of bytes allocated in this process.		*/
/* Never decreases.							*/
GC_API size_t GC_get_total_bytes GC_PROTO((void));

/* Enable incremental/generational collection.	*/
/* Not advisable unless dirty bits are 		*/
/* available or most heap objects are		*/
/* pointerfree(atomic) or immutable.		*/
/* Don't use in leak finding mode.		*/
/* Ignored if GC_dont_gc is true.		*/
/* Only the generational piece of this is	*/
/* functional if GC_parallel is TRUE		*/
/* or if GC_time_limit is GC_TIME_UNLIMITED.	*/
/* Causes GC_local_gcj_malloc() to revert to	*/
/* locked allocation.  Must be called 		*/
/* before any GC_local_gcj_malloc() calls.	*/
GC_API void GC_enable_incremental GC_PROTO((void));

/* Does incremental mode write-protect pages?  Returns zero or	*/
/* more of the following, or'ed together:			*/
#define GC_PROTECTS_POINTER_HEAP  1 /* May protect non-atomic objs.	*/
#define GC_PROTECTS_PTRFREE_HEAP  2
#define GC_PROTECTS_STATIC_DATA   4 /* Curently never.			*/
#define GC_PROTECTS_STACK	  8 /* Probably impractical.		*/

#define GC_PROTECTS_NONE 0
GC_API int GC_incremental_protection_needs GC_PROTO((void));

/* Perform some garbage collection work, if appropriate.	*/
/* Return 0 if there is no more work to be done.		*/
/* Typically performs an amount of work corresponding roughly	*/
/* to marking from one page.  May do more work if further	*/
/* progress requires it, e.g. if incremental collection is	*/
/* disabled.  It is reasonable to call this in a wait loop	*/
/* until it returns 0.						*/
GC_API int GC_collect_a_little GC_PROTO((void));

/* Allocate an object of size lb bytes.  The client guarantees that	*/
/* as long as the object is live, it will be referenced by a pointer	*/
/* that points to somewhere within the first 256 bytes of the object.	*/
/* (This should normally be declared volatile to prevent the compiler	*/
/* from invalidating this assertion.)  This routine is only useful	*/
/* if a large array is being allocated.  It reduces the chance of 	*/
/* accidentally retaining such an array as a result of scanning an	*/
/* integer that happens to be an address inside the array.  (Actually,	*/
/* it reduces the chance of the allocator not finding space for such	*/
/* an array, since it will try hard to avoid introducing such a false	*/
/* reference.)  On a SunOS 4.X or MS Windows system this is recommended */
/* for arrays likely to be larger than 100K or so.  For other systems,	*/
/* or if the collector is not configured to recognize all interior	*/
/* pointers, the threshold is normally much higher.			*/
GC_API GC_PTR GC_malloc_ignore_off_page GC_PROTO((size_t lb));
GC_API GC_PTR GC_malloc_atomic_ignore_off_page GC_PROTO((size_t lb));

#if defined(__sgi) && !defined(__GNUC__) && _COMPILER_VERSION >= 720
#   define GC_ADD_CALLER
#   define GC_RETURN_ADDR (GC_word)__return_address
#endif

#ifdef GC_ADD_CALLER
#  define GC_EXTRAS GC_RETURN_ADDR, __FILE__, __LINE__
#  define GC_EXTRA_PARAMS GC_word ra, GC_CONST char * s, int i
#else
#  define GC_EXTRAS __FILE__, __LINE__
#  define GC_EXTRA_PARAMS GC_CONST char * s, int i
#endif

/* Debugging (annotated) allocation.  GC_gcollect will check 		*/
/* objects allocated in this way for overwrites, etc.			*/
GC_API GC_PTR GC_debug_malloc
	GC_PROTO((size_t size_in_bytes, GC_EXTRA_PARAMS));
GC_API GC_PTR GC_debug_malloc_atomic
	GC_PROTO((size_t size_in_bytes, GC_EXTRA_PARAMS));
GC_API GC_PTR GC_debug_malloc_uncollectable
	GC_PROTO((size_t size_in_bytes, GC_EXTRA_PARAMS));
GC_API GC_PTR GC_debug_malloc_stubborn
	GC_PROTO((size_t size_in_bytes, GC_EXTRA_PARAMS));
GC_API void GC_debug_free GC_PROTO((GC_PTR object_addr));
GC_API GC_PTR GC_debug_realloc
	GC_PROTO((GC_PTR old_object, size_t new_size_in_bytes,
  		  GC_EXTRA_PARAMS));
GC_API void GC_debug_change_stubborn GC_PROTO((GC_PTR));
GC_API void GC_debug_end_stubborn_change GC_PROTO((GC_PTR));

/* Routines that allocate objects with debug information (like the 	*/
/* above), but just fill in dummy file and line number information.	*/
/* Thus they can serve as drop-in malloc/realloc replacements.  This	*/
/* can be useful for two reasons:  					*/
/* 1) It allows the collector to be built with DBG_HDRS_ALL defined	*/
/*    even if some allocation calls come from 3rd party libraries	*/
/*    that can't be recompiled.						*/
/* 2) On some platforms, the file and line information is redundant,	*/
/*    since it can be reconstructed from a stack trace.  On such	*/
/*    platforms it may be more convenient not to recompile, e.g. for	*/
/*    leak detection.  This can be accomplished by instructing the	*/
/*    linker to replace malloc/realloc with these.			*/
GC_API GC_PTR GC_debug_malloc_replacement GC_PROTO((size_t size_in_bytes));
GC_API GC_PTR GC_debug_realloc_replacement
	      GC_PROTO((GC_PTR object_addr, size_t size_in_bytes));
  			 	 
# ifdef GC_DEBUG
#   define GC_MALLOC(sz) GC_debug_malloc(sz, GC_EXTRAS)
#   define GC_MALLOC_ATOMIC(sz) GC_debug_malloc_atomic(sz, GC_EXTRAS)
#   define GC_MALLOC_UNCOLLECTABLE(sz) GC_debug_malloc_uncollectable(sz, \
							GC_EXTRAS)
#   define GC_REALLOC(old, sz) GC_debug_realloc(old, sz, GC_EXTRAS)
#   define GC_FREE(p) GC_debug_free(p)
#   define GC_REGISTER_FINALIZER(p, f, d, of, od) \
	GC_debug_register_finalizer(p, f, d, of, od)
#   define GC_REGISTER_FINALIZER_IGNORE_SELF(p, f, d, of, od) \
	GC_debug_register_finalizer_ignore_self(p, f, d, of, od)
#   define GC_REGISTER_FINALIZER_NO_ORDER(p, f, d, of, od) \
	GC_debug_register_finalizer_no_order(p, f, d, of, od)
#   define GC_MALLOC_STUBBORN(sz) GC_debug_malloc_stubborn(sz, GC_EXTRAS);
#   define GC_CHANGE_STUBBORN(p) GC_debug_change_stubborn(p)
#   define GC_END_STUBBORN_CHANGE(p) GC_debug_end_stubborn_change(p)
#   define GC_GENERAL_REGISTER_DISAPPEARING_LINK(link, obj) \
	GC_general_register_disappearing_link(link, GC_base(obj))
#   define GC_REGISTER_DISPLACEMENT(n) GC_debug_register_displacement(n)
# else
#   define GC_MALLOC(sz) GC_malloc(sz)
#   define GC_MALLOC_ATOMIC(sz) GC_malloc_atomic(sz)
#   define GC_MALLOC_UNCOLLECTABLE(sz) GC_malloc_uncollectable(sz)
#   define GC_REALLOC(old, sz) GC_realloc(old, sz)
#   define GC_FREE(p) GC_free(p)
#   define GC_REGISTER_FINALIZER(p, f, d, of, od) \
	GC_register_finalizer(p, f, d, of, od)
#   define GC_REGISTER_FINALIZER_IGNORE_SELF(p, f, d, of, od) \
	GC_register_finalizer_ignore_self(p, f, d, of, od)
#   define GC_REGISTER_FINALIZER_NO_ORDER(p, f, d, of, od) \
	GC_register_finalizer_no_order(p, f, d, of, od)
#   define GC_MALLOC_STUBBORN(sz) GC_malloc_stubborn(sz)
#   define GC_CHANGE_STUBBORN(p) GC_change_stubborn(p)
#   define GC_END_STUBBORN_CHANGE(p) GC_end_stubborn_change(p)
#   define GC_GENERAL_REGISTER_DISAPPEARING_LINK(link, obj) \
	GC_general_register_disappearing_link(link, obj)
#   define GC_REGISTER_DISPLACEMENT(n) GC_register_displacement(n)
# endif
/* The following are included because they are often convenient, and	*/
/* reduce the chance for a misspecifed size argument.  But calls may	*/
/* expand to something syntactically incorrect if t is a complicated	*/
/* type expression.  							*/
# define GC_NEW(t) (t *)GC_MALLOC(sizeof (t))
# define GC_NEW_ATOMIC(t) (t *)GC_MALLOC_ATOMIC(sizeof (t))
# define GC_NEW_STUBBORN(t) (t *)GC_MALLOC_STUBBORN(sizeof (t))
# define GC_NEW_UNCOLLECTABLE(t) (t *)GC_MALLOC_UNCOLLECTABLE(sizeof (t))

/* Finalization.  Some of these primitives are grossly unsafe.		*/
/* The idea is to make them both cheap, and sufficient to build		*/
/* a safer layer, closer to PCedar finalization.			*/
/* The interface represents my conclusions from a long discussion	*/
/* with Alan Demers, Dan Greene, Carl Hauser, Barry Hayes, 		*/
/* Christian Jacobi, and Russ Atkinson.  It's not perfect, and		*/
/* probably nobody else agrees with it.	    Hans-J. Boehm  3/13/92	*/
typedef void (*GC_finalization_proc)
  	GC_PROTO((GC_PTR obj, GC_PTR client_data));

GC_API void GC_register_finalizer
    	GC_PROTO((GC_PTR obj, GC_finalization_proc fn, GC_PTR cd,
		  GC_finalization_proc *ofn, GC_PTR *ocd));
GC_API void GC_debug_register_finalizer
    	GC_PROTO((GC_PTR obj, GC_finalization_proc fn, GC_PTR cd,
		  GC_finalization_proc *ofn, GC_PTR *ocd));
	/* When obj is no longer accessible, invoke		*/
	/* (*fn)(obj, cd).  If a and b are inaccessible, and	*/
	/* a points to b (after disappearing links have been	*/
	/* made to disappear), then only a will be		*/
	/* finalized.  (If this does not create any new		*/
	/* pointers to b, then b will be finalized after the	*/
	/* next collection.)  Any finalizable object that	*/
	/* is reachable from itself by following one or more	*/
	/* pointers will not be finalized (or collected).	*/
	/* Thus cycles involving finalizable objects should	*/
	/* be avoided, or broken by disappearing links.		*/
	/* All but the last finalizer registered for an object  */
	/* is ignored.						*/
	/* Finalization may be removed by passing 0 as fn.	*/
	/* Finalizers are implicitly unregistered just before   */
	/* they are invoked.					*/
	/* The old finalizer and client data are stored in	*/
	/* *ofn and *ocd.					*/ 
	/* Fn is never invoked on an accessible object,		*/
	/* provided hidden pointers are converted to real 	*/
	/* pointers only if the allocation lock is held, and	*/
	/* such conversions are not performed by finalization	*/
	/* routines.						*/
	/* If GC_register_finalizer is aborted as a result of	*/
	/* a signal, the object may be left with no		*/
	/* finalization, even if neither the old nor new	*/
	/* finalizer were NULL.					*/
	/* Obj should be the nonNULL starting address of an 	*/
	/* object allocated by GC_malloc or friends.		*/
	/* Note that any garbage collectable object referenced	*/
	/* by cd will be considered accessible until the	*/
	/* finalizer is invoked.				*/

/* Another versions of the above follow.  It ignores		*/
/* self-cycles, i.e. pointers from a finalizable object to	*/
/* itself.  There is a stylistic argument that this is wrong,	*/
/* but it's unavoidable for C++, since the compiler may		*/
/* silently introduce these.  It's also benign in that specific	*/
/* case.  And it helps if finalizable objects are split to	*/
/* avoid cycles.						*/
/* Note that cd will still be viewed as accessible, even if it	*/
/* refers to the object itself.					*/
GC_API void GC_register_finalizer_ignore_self
	GC_PROTO((GC_PTR obj, GC_finalization_proc fn, GC_PTR cd,
		  GC_finalization_proc *ofn, GC_PTR *ocd));
GC_API void GC_debug_register_finalizer_ignore_self
	GC_PROTO((GC_PTR obj, GC_finalization_proc fn, GC_PTR cd,
		  GC_finalization_proc *ofn, GC_PTR *ocd));

/* Another version of the above.  It ignores all cycles.        */
/* It should probably only be used by Java implementations.     */
/* Note that cd will still be viewed as accessible, even if it	*/
/* refers to the object itself.					*/
GC_API void GC_register_finalizer_no_order
	GC_PROTO((GC_PTR obj, GC_finalization_proc fn, GC_PTR cd,
		  GC_finalization_proc *ofn, GC_PTR *ocd));
GC_API void GC_debug_register_finalizer_no_order
	GC_PROTO((GC_PTR obj, GC_finalization_proc fn, GC_PTR cd,
		  GC_finalization_proc *ofn, GC_PTR *ocd));


/* The following routine may be used to break cycles between	*/
/* finalizable objects, thus causing cyclic finalizable		*/
/* objects to be finalized in the correct order.  Standard	*/
/* use involves calling GC_register_disappearing_link(&p),	*/
/* where p is a pointer that is not followed by finalization	*/
/* code, and should not be considered in determining 		*/
/* finalization order.						*/
GC_API int GC_register_disappearing_link GC_PROTO((GC_PTR * /* link */));
	/* Link should point to a field of a heap allocated 	*/
	/* object obj.  *link will be cleared when obj is	*/
	/* found to be inaccessible.  This happens BEFORE any	*/
	/* finalization code is invoked, and BEFORE any		*/
	/* decisions about finalization order are made.		*/
	/* This is useful in telling the finalizer that 	*/
	/* some pointers are not essential for proper		*/
	/* finalization.  This may avoid finalization cycles.	*/
	/* Note that obj may be resurrected by another		*/
	/* finalizer, and thus the clearing of *link may	*/
	/* be visible to non-finalization code.  		*/
	/* There's an argument that an arbitrary action should  */
	/* be allowed here, instead of just clearing a pointer. */
	/* But this causes problems if that action alters, or 	*/
	/* examines connectivity.				*/
	/* Returns 1 if link was already registered, 0		*/
	/* otherwise.						*/
	/* Only exists for backward compatibility.  See below:	*/
	
GC_API int GC_general_register_disappearing_link
	GC_PROTO((GC_PTR * /* link */, GC_PTR obj));
	/* A slight generalization of the above. *link is	*/
	/* cleared when obj first becomes inaccessible.  This	*/
	/* can be used to implement weak pointers easily and	*/
	/* safely. Typically link will point to a location	*/
	/* holding a disguised pointer to obj.  (A pointer 	*/
	/* inside an "atomic" object is effectively  		*/
	/* disguised.)   In this way soft			*/
	/* pointers are broken before any object		*/
	/* reachable from them are finalized.  Each link	*/
	/* May be registered only once, i.e. with one obj	*/
	/* value.  This was added after a long email discussion */
	/* with John Ellis.					*/
	/* Obj must be a pointer to the first word of an object */
	/* we allocated.  It is unsafe to explicitly deallocate */
	/* the object containing link.  Explicitly deallocating */
	/* obj may or may not cause link to eventually be	*/
	/* cleared.						*/
GC_API int GC_unregister_disappearing_link GC_PROTO((GC_PTR * /* link */));
	/* Returns 0 if link was not actually registered.	*/
	/* Undoes a registration by either of the above two	*/
	/* routines.						*/

/* Auxiliary fns to make finalization work correctly with displaced	*/
/* pointers introduced by the debugging allocators.			*/
GC_API GC_PTR GC_make_closure GC_PROTO((GC_finalization_proc fn, GC_PTR data));
GC_API void GC_debug_invoke_finalizer GC_PROTO((GC_PTR obj, GC_PTR data));

/* Returns !=0  if GC_invoke_finalizers has something to do. 		*/
GC_API int GC_should_invoke_finalizers GC_PROTO((void));

GC_API int GC_invoke_finalizers GC_PROTO((void));
	/* Run finalizers for all objects that are ready to	*/
	/* be finalized.  Return the number of finalizers	*/
	/* that were run.  Normally this is also called		*/
	/* implicitly during some allocations.	If		*/
	/* GC-finalize_on_demand is nonzero, it must be called	*/
	/* explicitly.						*/

/* GC_set_warn_proc can be used to redirect or filter warning messages.	*/
/* p may not be a NULL pointer.						*/
typedef void (*GC_warn_proc) GC_PROTO((char *msg, GC_word arg));
GC_API GC_warn_proc GC_set_warn_proc GC_PROTO((GC_warn_proc p));
    /* Returns old warning procedure.	*/
	
/* The following is intended to be used by a higher level	*/
/* (e.g. Java-like) finalization facility.  It is expected	*/
/* that finalization code will arrange for hidden pointers to	*/
/* disappear.  Otherwise objects can be accessed after they	*/
/* have been collected.						*/
/* Note that putting pointers in atomic objects or in 		*/
/* nonpointer slots of "typed" objects is equivalent to 	*/
/* disguising them in this way, and may have other advantages.	*/
# if defined(I_HIDE_POINTERS) || defined(GC_I_HIDE_POINTERS)
    typedef GC_word GC_hidden_pointer;
#   define HIDE_POINTER(p) (~(GC_hidden_pointer)(p))
#   define REVEAL_POINTER(p) ((GC_PTR)(HIDE_POINTER(p)))
    /* Converting a hidden pointer to a real pointer requires verifying	*/
    /* that the object still exists.  This involves acquiring the  	*/
    /* allocator lock to avoid a race with the collector.		*/
# endif /* I_HIDE_POINTERS */

typedef GC_PTR (*GC_fn_type) GC_PROTO((GC_PTR client_data));
GC_API GC_PTR GC_call_with_alloc_lock
        	GC_PROTO((GC_fn_type fn, GC_PTR client_data));

/* The following routines are primarily intended for use with a 	*/
/* preprocessor which inserts calls to check C pointer arithmetic.	*/

/* Check that p and q point to the same object.  		*/
/* Fail conspicuously if they don't.				*/
/* Returns the first argument.  				*/
/* Succeeds if neither p nor q points to the heap.		*/
/* May succeed if both p and q point to between heap objects.	*/
GC_API GC_PTR GC_same_obj GC_PROTO((GC_PTR p, GC_PTR q));

/* Checked pointer pre- and post- increment operations.  Note that	*/
/* the second argument is in units of bytes, not multiples of the	*/
/* object size.  This should either be invoked from a macro, or the	*/
/* call should be automatically generated.				*/
GC_API GC_PTR GC_pre_incr GC_PROTO((GC_PTR *p, size_t how_much));
GC_API GC_PTR GC_post_incr GC_PROTO((GC_PTR *p, size_t how_much));

/* Check that p is visible						*/
/* to the collector as a possibly pointer containing location.		*/
/* If it isn't fail conspicuously.					*/
/* Returns the argument in all cases.  May erroneously succeed		*/
/* in hard cases.  (This is intended for debugging use with		*/
/* untyped allocations.  The idea is that it should be possible, though	*/
/* slow, to add such a call to all indirect pointer stores.)		*/
/* Currently useless for multithreaded worlds.				*/
GC_API GC_PTR GC_is_visible GC_PROTO((GC_PTR p));

/* Check that if p is a pointer to a heap page, then it points to	*/
/* a valid displacement within a heap object.				*/
/* Fail conspicuously if this property does not hold.			*/
/* Uninteresting with GC_all_interior_pointers.				*/
/* Always returns its argument.						*/
GC_API GC_PTR GC_is_valid_displacement GC_PROTO((GC_PTR	p));

/* Safer, but slow, pointer addition.  Probably useful mainly with 	*/
/* a preprocessor.  Useful only for heap pointers.			*/
#ifdef GC_DEBUG
#   define GC_PTR_ADD3(x, n, type_of_result) \
	((type_of_result)GC_same_obj((x)+(n), (x)))
#   define GC_PRE_INCR3(x, n, type_of_result) \
	((type_of_result)GC_pre_incr(&(x), (n)*sizeof(*x))
#   define GC_POST_INCR2(x, type_of_result) \
	((type_of_result)GC_post_incr(&(x), sizeof(*x))
#   ifdef __GNUC__
#       define GC_PTR_ADD(x, n) \
	    GC_PTR_ADD3(x, n, typeof(x))
#       define GC_PRE_INCR(x, n) \
	    GC_PRE_INCR3(x, n, typeof(x))
#       define GC_POST_INCR(x, n) \
	    GC_POST_INCR3(x, typeof(x))
#   else
	/* We can't do this right without typeof, which ANSI	*/
	/* decided was not sufficiently useful.  Repeatedly	*/
	/* mentioning the arguments seems too dangerous to be	*/
	/* useful.  So does not casting the result.		*/
#   	define GC_PTR_ADD(x, n) ((x)+(n))
#   endif
#else	/* !GC_DEBUG */
#   define GC_PTR_ADD3(x, n, type_of_result) ((x)+(n))
#   define GC_PTR_ADD(x, n) ((x)+(n))
#   define GC_PRE_INCR3(x, n, type_of_result) ((x) += (n))
#   define GC_PRE_INCR(x, n) ((x) += (n))
#   define GC_POST_INCR2(x, n, type_of_result) ((x)++)
#   define GC_POST_INCR(x, n) ((x)++)
#endif

/* Safer assignment of a pointer to a nonstack location.	*/
#ifdef GC_DEBUG
# ifdef __STDC__
#   define GC_PTR_STORE(p, q) \
	(*(void **)GC_is_visible(p) = GC_is_valid_displacement(q))
# else
#   define GC_PTR_STORE(p, q) \
	(*(char **)GC_is_visible(p) = GC_is_valid_displacement(q))
# endif
#else /* !GC_DEBUG */
#   define GC_PTR_STORE(p, q) *((p) = (q))
#endif

/* Fynctions called to report pointer checking errors */
GC_API void (*GC_same_obj_print_proc) GC_PROTO((GC_PTR p, GC_PTR q));

GC_API void (*GC_is_valid_displacement_print_proc)
	GC_PROTO((GC_PTR p));

GC_API void (*GC_is_visible_print_proc)
	GC_PROTO((GC_PTR p));


/* For pthread support, we generally need to intercept a number of 	*/
/* thread library calls.  We do that here by macro defining them.	*/

#if !defined(GC_USE_LD_WRAP) && \
    (defined(GC_PTHREADS) || defined(GC_SOLARIS_THREADS))
# include "gc_pthread_redirects.h"
#endif

# if defined(PCR) || defined(GC_SOLARIS_THREADS) || \
     defined(GC_PTHREADS) || defined(GC_WIN32_THREADS)
   	/* Any flavor of threads except SRC_M3.	*/
/* This returns a list of objects, linked through their first		*/
/* word.  Its use can greatly reduce lock contention problems, since	*/
/* the allocation lock can be acquired and released many fewer times.	*/
/* lb must be large enough to hold the pointer field.			*/
/* It is used internally by gc_local_alloc.h, which provides a simpler	*/
/* programming interface on Linux.					*/
GC_PTR GC_malloc_many(size_t lb);
#define GC_NEXT(p) (*(GC_PTR *)(p)) 	/* Retrieve the next element	*/
					/* in returned list.		*/
extern void GC_thr_init();	/* Needed for Solaris/X86	*/

#endif /* THREADS && !SRC_M3 */

<<<<<<< HEAD
#if defined(GC_WIN32_THREADS) && defined(_WIN32_WCE)
=======
#if defined(GC_WIN32_THREADS)
>>>>>>> f3632431
# include <windows.h>
# include <winbase.h>

  /*
   * All threads must be created using GC_CreateThread, so that they will be
   * recorded in the thread table.  For backwards compatibility, this is not
   * technically true if the GC is built as a dynamic library, since it can
   * and does then use DllMain to keep track of thread creations.  But new code
   * should be built to call GC_CreateThread.
   */
  HANDLE WINAPI GC_CreateThread(
      LPSECURITY_ATTRIBUTES lpThreadAttributes,
      DWORD dwStackSize, LPTHREAD_START_ROUTINE lpStartAddress,
      LPVOID lpParameter, DWORD dwCreationFlags, LPDWORD lpThreadId );

# if defined(_WIN32_WCE)
  /*
   * win32_threads.c implements the real WinMain, which will start a new thread
   * to call GC_WinMain after initializing the garbage collector.
   */
  int WINAPI GC_WinMain(
      HINSTANCE hInstance,
      HINSTANCE hPrevInstance,
      LPWSTR lpCmdLine,
      int nCmdShow );

#  ifndef GC_BUILD
#    define WinMain GC_WinMain
#    define CreateThread GC_CreateThread
#  endif
# endif /* defined(_WIN32_WCE) */

#endif /* defined(GC_WIN32_THREADS) */

/*
 * If you are planning on putting
 * the collector in a SunOS 5 dynamic library, you need to call GC_INIT()
 * from the statically loaded program section.
 * This circumvents a Solaris 2.X (X<=4) linker bug.
 */
#if defined(sparc) || defined(__sparc)
#   define GC_INIT() { extern end, etext; \
		       GC_noop(&end, &etext); }
#else
# if defined(__CYGWIN32__) && defined(GC_USE_DLL) || defined (_AIX)
    /*
     * Similarly gnu-win32 DLLs need explicit initialization from
     * the main program, as does AIX.
     */
#   define GC_INIT() { GC_add_roots(DATASTART, DATAEND); }
# else
#   define GC_INIT()
# endif
#endif

#if !defined(_WIN32_WCE) \
    && ((defined(_MSDOS) || defined(_MSC_VER)) && (_M_IX86 >= 300) \
        || defined(_WIN32) && !defined(__CYGWIN32__) && !defined(__CYGWIN__))
  /* win32S may not free all resources on process exit.  */
  /* This explicitly deallocates the heap.		 */
    GC_API void GC_win32_free_heap ();
#endif

#if ( defined(_AMIGA) && !defined(GC_AMIGA_MAKINGLIB) )
  /* Allocation really goes through GC_amiga_allocwrapper_do */
# include "gc_amiga_redirects.h"
#endif

#if defined(GC_REDIRECT_TO_LOCAL) && !defined(GC_LOCAL_ALLOC_H)
#  include  "gc_local_alloc.h"
#endif

#ifdef __cplusplus
    }  /* end of extern "C" */
#endif

#endif /* _GC_H */<|MERGE_RESOLUTION|>--- conflicted
+++ resolved
@@ -73,26 +73,19 @@
 	/* depend on this were previously included.			*/
 #endif
 
-<<<<<<< HEAD
-=======
 #if defined(GC_DGUX386_THREADS) && !defined(_POSIX4A_DRAFT10_SOURCE)
 # define _POSIX4A_DRAFT10_SOURCE 1
 #endif
 
->>>>>>> f3632431
 #if defined(GC_SOLARIS_PTHREADS) && !defined(GC_SOLARIS_THREADS)
 #   define GC_SOLARIS_THREADS
 #endif
 
 # if defined(GC_SOLARIS_PTHREADS) || defined(GC_FREEBSD_THREADS) || \
 	defined(GC_IRIX_THREADS) || defined(GC_LINUX_THREADS) || \
-<<<<<<< HEAD
-	defined(GC_HPUX_THREADS) || defined(GC_OSF1_THREADS)
-=======
 	defined(GC_HPUX_THREADS) || defined(GC_OSF1_THREADS) || \
 	defined(GC_DGUX386_THREADS) || \
         (defined(GC_WIN32_THREADS) && defined(__CYGWIN32__))
->>>>>>> f3632431
 #   define GC_PTHREADS
 # endif
 
@@ -104,11 +97,7 @@
     typedef long ptrdiff_t;	/* ptrdiff_t is not defined */
 # endif
 
-<<<<<<< HEAD
-#if defined(__MINGW32__) && defined(GC_WIN32_THREADS)
-=======
 #if defined(__MINGW32__) && defined(_DLL) && !defined(GC_NOT_DLL)
->>>>>>> f3632431
 # ifdef GC_BUILD
 #   define GC_API __declspec(dllexport)
 # else
@@ -916,11 +905,7 @@
 
 #endif /* THREADS && !SRC_M3 */
 
-<<<<<<< HEAD
-#if defined(GC_WIN32_THREADS) && defined(_WIN32_WCE)
-=======
 #if defined(GC_WIN32_THREADS)
->>>>>>> f3632431
 # include <windows.h>
 # include <winbase.h>
 
