--- conflicted
+++ resolved
@@ -1267,14 +1267,14 @@
 		struct _SECURITY_ATTRIBUTES;
 		typedef DWORD (WINAPI *PTHREAD_START_ROUTINE)(void* lpThreadParameter);
 
-		__declspec(dllimport) HANDLE WINAPI CreateThread(
-				struct _SECURITY_ATTRIBUTES* lpThreadAttributes, 
-				SIZE_T dwStackSize,
+		__declspec(dllimport) HANDLE WINAPI CreateThread(
+				struct _SECURITY_ATTRIBUTES* lpThreadAttributes, 
+				SIZE_T dwStackSize,
 				PTHREAD_START_ROUTINE lpStartAddress, 
 				void* lpParameter, 
 				DWORD dwCreationFlags, 
 				DWORD* lpThreadId);
-
+
 		__declspec(dllimport) __declspec(noreturn) void WINAPI ExitThread(DWORD dwExitCode);
 #endif
 
@@ -1302,17 +1302,13 @@
                 void* /* lpParameter */, DWORD /* dwCreationFlags */,
                 LPDWORD /* lpThreadId */);
 
-<<<<<<< HEAD
-    GC_API __declspec(noreturn) void WINAPI GC_ExitThread(DWORD /* dwExitCode */);
-=======
 #   ifndef DECLSPEC_NORETURN
       /* Typically defined in winnt.h. */
-#     define DECLSPEC_NORETURN /* empty */
+#     define DECLSPEC_NORETURN __declspec(noreturn)
 #   endif
 
     GC_API DECLSPEC_NORETURN void WINAPI GC_ExitThread(
                                                 DWORD /* dwExitCode */);
->>>>>>> 188b82e7
 
 #   if !defined(_WIN32_WCE) && !defined(__CEGCC__)
 #     if !defined(_UINTPTR_T) && !defined(_UINTPTR_T_DEFINED) \
