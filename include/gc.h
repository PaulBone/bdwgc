--- conflicted
+++ resolved
@@ -1,4 +1,3 @@
-<<<<<<< HEAD
 /*
  * Copyright 1988, 1989 Hans-J. Boehm, Alan J. Demers
  * Copyright (c) 1991-1995 by Xerox Corporation.  All rights reserved.
@@ -37,1523 +36,6 @@
 #if (defined(WIN64) && !defined(_WIN64))
 #pragma message("Warning: Expecting _WIN64 for x64 targets! Notice the leading underscore!")
 #endif
-
-#ifndef GC_H
-#define GC_H
-
-#include "gc_version.h"
-        /* Define version numbers here to allow test on build machine   */
-        /* for cross-builds.  Note that this defines the header         */
-        /* version number, which may or may not match that of the       */
-        /* dynamic library.  GC_get_version() can be used to obtain     */
-        /* the latter.                                                  */
-
-#include "gc_config_macros.h"
-
-#ifdef __cplusplus
-  extern "C" {
-#endif
-
-
-/* Define word and signed_word to be unsigned and signed types of the   */
-/* size as char * or void *.  There seems to be no way to do this       */
-/* even semi-portably.  The following is probably no better/worse       */
-/* than almost anything else.                                           */
-/* The ANSI standard suggests that size_t and ptrdiff_t might be        */
-/* better choices.  But those had incorrect definitions on some older   */
-/* systems.  Notably "typedef int size_t" is WRONG.                     */
-#ifdef _WIN64
-# ifdef __int64
-    typedef unsigned __int64 GC_word;
-    typedef __int64 GC_signed_word;
-# else
-    typedef unsigned long long GC_word;
-    typedef long long GC_signed_word;
-# endif
-#else
-  typedef unsigned long GC_word;
-  typedef long GC_signed_word;
-#endif
-
-/* Get the GC library version. The returned value is in the form:       */
-/* ((version_major<<16) | (version_minor<<8) | alpha_version).          */
-GC_API unsigned GC_CALL GC_get_version(void);
-
-/* Public read-only variables */
-/* The supplied getter functions are preferred for new code.            */
-
-GC_API GC_word GC_gc_no;/* Counter incremented per collection.          */
-                        /* Includes empty GCs at startup.               */
-GC_API GC_word GC_CALL GC_get_gc_no(void);
-                        /* GC_get_gc_no() uses no synchronization, so   */
-                        /* it requires GC_call_with_alloc_lock() to     */
-                        /* avoid data races on multiprocessors.         */
-
-GC_API int GC_parallel; /* GC is parallelized for performance on        */
-                        /* multiprocessors.  Currently set only         */
-                        /* implicitly if collector is built with        */
-                        /* PARALLEL_MARK defined and if either:         */
-                        /*  Env variable GC_NPROC is set to > 1, or     */
-                        /*  GC_NPROC is not set and this is an MP.      */
-                        /* If GC_parallel is set, incremental           */
-                        /* collection is only partially functional,     */
-                        /* and may not be desirable.                    */
-GC_API int GC_CALL GC_get_parallel(void);
-
-
-/* Public R/W variables */
-/* The supplied setter and getter functions are preferred for new code. */
-
-typedef void * (GC_CALLBACK * GC_oom_func)(size_t /* bytes_requested */);
-GC_API GC_oom_func GC_oom_fn;
-                        /* When there is insufficient memory to satisfy */
-                        /* an allocation request, we return             */
-                        /* (*GC_oom_fn)(size).  By default this just    */
-                        /* returns NULL.                                */
-                        /* If it returns, it must return 0 or a valid   */
-                        /* pointer to a previously allocated heap       */
-                        /* object.  GC_oom_fn must not be 0.            */
-                        /* Both the supplied setter and the getter      */
-                        /* acquire the GC lock (to avoid data races).   */
-GC_API void GC_CALL GC_set_oom_fn(GC_oom_func);
-GC_API GC_oom_func GC_CALL GC_get_oom_fn(void);
-
-GC_API int GC_find_leak;
-                        /* Do not actually garbage collect, but simply  */
-                        /* report inaccessible memory that was not      */
-                        /* deallocated with GC_free.  Initial value     */
-                        /* is determined by FIND_LEAK macro.            */
-                        /* The value should not typically be modified   */
-                        /* after GC initialization.                     */
-GC_API void GC_CALL GC_set_find_leak(int);
-GC_API int GC_CALL GC_get_find_leak(void);
-
-GC_API int GC_all_interior_pointers;
-                        /* Arrange for pointers to object interiors to  */
-                        /* be recognized as valid.  May not be changed  */
-                        /* after GC initialization.  The initial value  */
-                        /* depends on whether the GC is built with      */
-                        /* ALL_INTERIOR_POINTERS macro defined or not.  */
-                        /* Unless DONT_ADD_BYTE_AT_END is defined, this */
-                        /* also affects whether sizes are increased by  */
-                        /* at least a byte to allow "off the end"       */
-                        /* pointer recognition.                         */
-                        /* MUST BE 0 or 1.                              */
-GC_API void GC_CALL GC_set_all_interior_pointers(int);
-GC_API int GC_CALL GC_get_all_interior_pointers(void);
-
-GC_API int GC_finalize_on_demand;
-                        /* If nonzero, finalizers will only be run in   */
-                        /* response to an explicit GC_invoke_finalizers */
-                        /* call.  The default is determined by whether  */
-                        /* the FINALIZE_ON_DEMAND macro is defined      */
-                        /* when the collector is built.                 */
-                        /* The setter and getter are unsynchronized.    */
-GC_API void GC_CALL GC_set_finalize_on_demand(int);
-GC_API int GC_CALL GC_get_finalize_on_demand(void);
-
-GC_API int GC_java_finalization;
-                        /* Mark objects reachable from finalizable      */
-                        /* objects in a separate post-pass.  This makes */
-                        /* it a bit safer to use non-topologically-     */
-                        /* ordered finalization.  Default value is      */
-                        /* determined by JAVA_FINALIZATION macro.       */
-                        /* Enables register_finalizer_unreachable to    */
-                        /* work correctly.                              */
-                        /* The setter and getter are unsynchronized.    */
-GC_API void GC_CALL GC_set_java_finalization(int);
-GC_API int GC_CALL GC_get_java_finalization(void);
-
-typedef void (GC_CALLBACK * GC_finalizer_notifier_proc)(void);
-GC_API GC_finalizer_notifier_proc GC_finalizer_notifier;
-                        /* Invoked by the collector when there are      */
-                        /* objects to be finalized.  Invoked at most    */
-                        /* once per GC cycle.  Never invoked unless     */
-                        /* GC_finalize_on_demand is set.                */
-                        /* Typically this will notify a finalization    */
-                        /* thread, which will call GC_invoke_finalizers */
-                        /* in response.  May be 0 (means no notifier).  */
-                        /* Both the supplied setter and the getter      */
-                        /* acquire the GC lock (to avoid data races).   */
-GC_API void GC_CALL GC_set_finalizer_notifier(GC_finalizer_notifier_proc);
-GC_API GC_finalizer_notifier_proc GC_CALL GC_get_finalizer_notifier(void);
-
-GC_API int GC_dont_gc;  /* != 0 ==> Don't collect.  In versions 6.2a1+, */
-                        /* this overrides explicit GC_gcollect() calls. */
-                        /* Used as a counter, so that nested enabling   */
-                        /* and disabling work correctly.  Should        */
-                        /* normally be updated with GC_enable() and     */
-                        /* GC_disable() calls.                          */
-                        /* Direct assignment to GC_dont_gc is           */
-                        /* deprecated.                                  */
-
-GC_API int GC_dont_expand;
-                        /* Don't expand the heap unless explicitly      */
-                        /* requested or forced to.  The setter and      */
-                        /* getter are unsynchronized.                   */
-GC_API void GC_CALL GC_set_dont_expand(int);
-GC_API int GC_CALL GC_get_dont_expand(void);
-
-GC_API int GC_use_entire_heap;
-                /* Causes the non-incremental collector to use the      */
-                /* entire heap before collecting.  This was the only    */
-                /* option for GC versions < 5.0.  This sometimes        */
-                /* results in more large block fragmentation, since     */
-                /* very large blocks will tend to get broken up         */
-                /* during each GC cycle.  It is likely to result in a   */
-                /* larger working set, but lower collection             */
-                /* frequencies, and hence fewer instructions executed   */
-                /* in the collector.                                    */
-
-GC_API int GC_full_freq;    /* Number of partial collections between    */
-                            /* full collections.  Matters only if       */
-                            /* GC_incremental is set.                   */
-                            /* Full collections are also triggered if   */
-                            /* the collector detects a substantial      */
-                            /* increase in the number of in-use heap    */
-                            /* blocks.  Values in the tens are now      */
-                            /* perfectly reasonable, unlike for         */
-                            /* earlier GC versions.                     */
-                        /* The setter and getter are unsynchronized, so */
-                        /* GC_call_with_alloc_lock() is required to     */
-                        /* avoid data races (if the value is modified   */
-                        /* after the GC is put to multi-threaded mode). */
-GC_API void GC_CALL GC_set_full_freq(int);
-GC_API int GC_CALL GC_get_full_freq(void);
-
-GC_API GC_word GC_non_gc_bytes;
-                        /* Bytes not considered candidates for          */
-                        /* collection.  Used only to control scheduling */
-                        /* of collections.  Updated by                  */
-                        /* GC_malloc_uncollectable and GC_free.         */
-                        /* Wizards only.                                */
-                        /* The setter and getter are unsynchronized, so */
-                        /* GC_call_with_alloc_lock() is required to     */
-                        /* avoid data races (if the value is modified   */
-                        /* after the GC is put to multi-threaded mode). */
-GC_API void GC_CALL GC_set_non_gc_bytes(GC_word);
-GC_API GC_word GC_CALL GC_get_non_gc_bytes(void);
-
-GC_API int GC_no_dls;
-                        /* Don't register dynamic library data segments. */
-                        /* Wizards only.  Should be used only if the     */
-                        /* application explicitly registers all roots.   */
-                        /* In Microsoft Windows environments, this will  */
-                        /* usually also prevent registration of the      */
-                        /* main data segment as part of the root set.    */
-                        /* The setter and getter are unsynchronized.     */
-GC_API void GC_CALL GC_set_no_dls(int);
-GC_API int GC_CALL GC_get_no_dls(void);
-
-GC_API GC_word GC_free_space_divisor;
-                        /* We try to make sure that we allocate at      */
-                        /* least N/GC_free_space_divisor bytes between  */
-                        /* collections, where N is twice the number     */
-                        /* of traced bytes, plus the number of untraced */
-                        /* bytes (bytes in "atomic" objects), plus      */
-                        /* a rough estimate of the root set size.       */
-                        /* N approximates GC tracing work per GC.       */
-                        /* Initially, GC_free_space_divisor = 3.        */
-                        /* Increasing its value will use less space     */
-                        /* but more collection time.  Decreasing it     */
-                        /* will appreciably decrease collection time    */
-                        /* at the expense of space.                     */
-                        /* The setter and getter are unsynchronized, so */
-                        /* GC_call_with_alloc_lock() is required to     */
-                        /* avoid data races (if the value is modified   */
-                        /* after the GC is put to multi-threaded mode). */
-GC_API void GC_CALL GC_set_free_space_divisor(GC_word);
-GC_API GC_word GC_CALL GC_get_free_space_divisor(void);
-
-GC_API GC_word GC_max_retries;
-                        /* The maximum number of GCs attempted before   */
-                        /* reporting out of memory after heap           */
-                        /* expansion fails.  Initially 0.               */
-                        /* The setter and getter are unsynchronized, so */
-                        /* GC_call_with_alloc_lock() is required to     */
-                        /* avoid data races (if the value is modified   */
-                        /* after the GC is put to multi-threaded mode). */
-GC_API void GC_CALL GC_set_max_retries(GC_word);
-GC_API GC_word GC_CALL GC_get_max_retries(void);
-
-
-GC_API char *GC_stackbottom;    /* Cool end of user stack.              */
-                                /* May be set in the client prior to    */
-                                /* calling any GC_ routines.  This      */
-                                /* avoids some overhead, and            */
-                                /* potentially some signals that can    */
-                                /* confuse debuggers.  Otherwise the    */
-                                /* collector attempts to set it         */
-                                /* automatically.                       */
-                                /* For multithreaded code, this is the  */
-                                /* cold end of the stack for the        */
-                                /* primordial thread.                   */
-
-GC_API int GC_dont_precollect;  /* Don't collect as part of GC          */
-                                /* initialization.  Should be set only  */
-                                /* if the client wants a chance to      */
-                                /* manually initialize the root set     */
-                                /* before the first collection.         */
-                                /* Interferes with blacklisting.        */
-                                /* Wizards only.                        */
-GC_API void GC_CALL GC_set_dont_precollect(int);
-GC_API int GC_CALL GC_get_dont_precollect(void);
-
-GC_API unsigned long GC_time_limit;
-                               /* If incremental collection is enabled, */
-                               /* We try to terminate collections       */
-                               /* after this many milliseconds.  Not a  */
-                               /* hard time bound.  Setting this to     */
-                               /* GC_TIME_UNLIMITED will essentially    */
-                               /* disable incremental collection while  */
-                               /* leaving generational collection       */
-                               /* enabled.                              */
-#define GC_TIME_UNLIMITED 999999
-                               /* Setting GC_time_limit to this value   */
-                               /* will disable the "pause time exceeded"*/
-                               /* tests.                                */
-                        /* The setter and getter are unsynchronized, so */
-                        /* GC_call_with_alloc_lock() is required to     */
-                        /* avoid data races (if the value is modified   */
-                        /* after the GC is put to multi-threaded mode). */
-GC_API void GC_CALL GC_set_time_limit(unsigned long);
-GC_API unsigned long GC_CALL GC_get_time_limit(void);
-
-/* Public procedures */
-
-/* Set whether the GC will allocate executable memory pages or not.     */
-/* A non-zero argument instructs the collector to allocate memory with  */
-/* the executable flag on.  Must be called before the collector is      */
-/* initialized.  May have no effect on some platforms.  The default     */
-/* value is controlled by NO_EXECUTE_PERMISSION macro (if present then  */
-/* the flag is off).  Portable clients should have                      */
-/* GC_set_pages_executable(1) call (before GC_INIT) provided they are   */
-/* going to execute code on any of the GC-allocated memory objects.     */
-GC_API void GC_CALL GC_set_pages_executable(int);
-
-/* Returns non-zero value if the GC is set to the allocate-executable   */
-/* mode.  The mode could be changed by GC_set_pages_executable() unless */
-/* the latter has no effect on the platform.                            */
-GC_API int GC_CALL GC_get_pages_executable(void);
-
-/* Initialize the collector.  Portable clients should call GC_INIT()    */
-/* from the main program instead.                                       */
-GC_API void GC_CALL GC_init(void);
-
-/* General purpose allocation routines, with roughly malloc calling     */
-/* conv.  The atomic versions promise that no relevant pointers are     */
-/* contained in the object.  The non-atomic versions guarantee that the */
-/* new object is cleared.  GC_malloc_stubborn promises that no changes  */
-/* to the object will occur after GC_end_stubborn_change has been       */
-/* called on the result of GC_malloc_stubborn.  GC_malloc_uncollectable */
-/* allocates an object that is scanned for pointers to collectable      */
-/* objects, but is not itself collectable.  The object is scanned even  */
-/* if it does not appear to be reachable.  GC_malloc_uncollectable and  */
-/* GC_free called on the resulting object implicitly update             */
-/* GC_non_gc_bytes appropriately.                                       */
-/* Note that the GC_malloc_stubborn support doesn't really exist        */
-/* anymore.  MANUAL_VDB provides comparable functionality.              */
-GC_API void * GC_CALL GC_malloc(size_t /* size_in_bytes */)
-                        GC_ATTR_MALLOC GC_ATTR_ALLOC_SIZE(1);
-GC_API void * GC_CALL GC_malloc_atomic(size_t /* size_in_bytes */)
-                        GC_ATTR_MALLOC GC_ATTR_ALLOC_SIZE(1);
-GC_API char * GC_CALL GC_strdup(const char *) GC_ATTR_MALLOC;
-GC_API void * GC_CALL GC_malloc_uncollectable(size_t /* size_in_bytes */)
-                        GC_ATTR_MALLOC GC_ATTR_ALLOC_SIZE(1);
-GC_API void * GC_CALL GC_malloc_stubborn(size_t /* size_in_bytes */)
-                        GC_ATTR_MALLOC GC_ATTR_ALLOC_SIZE(1);
-
-/* GC_memalign() is not well tested.                                    */
-GC_API void * GC_CALL GC_memalign(size_t /* align */, size_t /* lb */)
-                        GC_ATTR_MALLOC GC_ATTR_ALLOC_SIZE(2);
-
-/* The following is only defined if the library has been suitably       */
-/* compiled:                                                            */
-GC_API void * GC_CALL GC_malloc_atomic_uncollectable(
-                                                size_t /* size_in_bytes */)
-                        GC_ATTR_MALLOC GC_ATTR_ALLOC_SIZE(1);
-
-/* Explicitly deallocate an object.  Dangerous if used incorrectly.     */
-/* Requires a pointer to the base of an object.                         */
-/* If the argument is stubborn, it should not be changeable when freed. */
-/* An object should not be enabled for finalization when it is          */
-/* explicitly deallocated.                                              */
-/* GC_free(0) is a no-op, as required by ANSI C for free.               */
-GC_API void GC_CALL GC_free(void *);
-
-/* Stubborn objects may be changed only if the collector is explicitly  */
-/* informed.  The collector is implicitly informed of coming change     */
-/* when such an object is first allocated.  The following routines      */
-/* inform the collector that an object will no longer be changed, or    */
-/* that it will once again be changed.  Only non-NULL pointer stores    */
-/* into the object are considered to be changes.  The argument to       */
-/* GC_end_stubborn_change must be exactly the value returned by         */
-/* GC_malloc_stubborn or passed to GC_change_stubborn.  (In the second  */
-/* case, it may be an interior pointer within 512 bytes of the          */
-/* beginning of the objects.)  There is a performance penalty for       */
-/* allowing more than one stubborn object to be changed at once, but it */
-/* is acceptable to do so.  The same applies to dropping stubborn       */
-/* objects that are still changeable.                                   */
-GC_API void GC_CALL GC_change_stubborn(void *);
-GC_API void GC_CALL GC_end_stubborn_change(void *);
-
-/* Return a pointer to the base (lowest address) of an object given     */
-/* a pointer to a location within the object.                           */
-/* I.e. map an interior pointer to the corresponding bas pointer.       */
-/* Note that with debugging allocation, this returns a pointer to the   */
-/* actual base of the object, i.e. the debug information, not to        */
-/* the base of the user object.                                         */
-/* Return 0 if displaced_pointer doesn't point to within a valid        */
-/* object.                                                              */
-/* Note that a deallocated object in the garbage collected heap         */
-/* may be considered valid, even if it has been deallocated with        */
-/* GC_free.                                                             */
-GC_API void * GC_CALL GC_base(void * /* displaced_pointer */);
-
-/* Given a pointer to the base of an object, return its size in bytes.  */
-/* The returned size may be slightly larger than what was originally    */
-/* requested.                                                           */
-GC_API size_t GC_CALL GC_size(const void * /* object_addr */);
-
-/* For compatibility with C library.  This is occasionally faster than  */
-/* a malloc followed by a bcopy.  But if you rely on that, either here  */
-/* or with the standard C library, your code is broken.  In my          */
-/* opinion, it shouldn't have been invented, but now we're stuck. -HB   */
-/* The resulting object has the same kind as the original.              */
-/* If the argument is stubborn, the result will have changes enabled.   */
-/* It is an error to have changes enabled for the original object.      */
-/* Follows ANSI conventions for NULL old_object.                        */
-GC_API void * GC_CALL GC_realloc(void * /* old_object */,
-                                 size_t /* new_size_in_bytes */)
-                        /* 'realloc' attr */ GC_ATTR_ALLOC_SIZE(2);
-
-/* Explicitly increase the heap size.   */
-/* Returns 0 on failure, 1 on success.  */
-GC_API int GC_CALL GC_expand_hp(size_t /* number_of_bytes */);
-
-/* Limit the heap size to n bytes.  Useful when you're debugging,       */
-/* especially on systems that don't handle running out of memory well.  */
-/* n == 0 ==> unbounded.  This is the default.                          */
-GC_API void GC_CALL GC_set_max_heap_size(GC_word /* n */);
-
-/* Inform the collector that a certain section of statically allocated  */
-/* memory contains no pointers to garbage collected memory.  Thus it    */
-/* need not be scanned.  This is sometimes important if the application */
-/* maps large read/write files into the address space, which could be   */
-/* mistaken for dynamic library data segments on some systems.          */
-/* The section (referred to by low_address) must be pointer-aligned.    */
-/* low_address must not be greater than high_address_plus_1.            */
-GC_API void GC_CALL GC_exclude_static_roots(void * /* low_address */,
-                                        void * /* high_address_plus_1 */);
-
-/* Clear the set of root segments.  Wizards only.                       */
-GC_API void GC_CALL GC_clear_roots(void);
-
-/* Add a root segment.  Wizards only.                                   */
-/* The segment (referred to by low_address) must be pointer-aligned.    */
-/* low_address must not be greater than high_address_plus_1.            */
-GC_API void GC_CALL GC_add_roots(void * /* low_address */,
-                                 void * /* high_address_plus_1 */);
-
-/* Remove a root segment.  Wizards only.                                */
-/* May be unimplemented on some platforms.                              */
-GC_API void GC_CALL GC_remove_roots(void * /* low_address */,
-                                    void * /* high_address_plus_1 */);
-
-/* Add a displacement to the set of those considered valid by the       */
-/* collector.  GC_register_displacement(n) means that if p was returned */
-/* by GC_malloc, then (char *)p + n will be considered to be a valid    */
-/* pointer to p.  N must be small and less than the size of p.          */
-/* (All pointers to the interior of objects from the stack are          */
-/* considered valid in any case.  This applies to heap objects and      */
-/* static data.)                                                        */
-/* Preferably, this should be called before any other GC procedures.    */
-/* Calling it later adds to the probability of excess memory            */
-/* retention.                                                           */
-/* This is a no-op if the collector has recognition of                  */
-/* arbitrary interior pointers enabled, which is now the default.       */
-GC_API void GC_CALL GC_register_displacement(size_t /* n */);
-
-/* The following version should be used if any debugging allocation is  */
-/* being done.                                                          */
-GC_API void GC_CALL GC_debug_register_displacement(size_t /* n */);
-
-/* Explicitly trigger a full, world-stop collection.    */
-GC_API void GC_CALL GC_gcollect(void);
-
-/* Same as above but ignores the default stop_func setting and tries to */
-/* unmap as much memory as possible (regardless of the corresponding    */
-/* switch setting).  The recommended usage: on receiving a system       */
-/* low-memory event; before retrying a system call failed because of    */
-/* the system is running out of resources.                              */
-GC_API void GC_CALL GC_gcollect_and_unmap(void);
-
-/* Trigger a full world-stopped collection.  Abort the collection if    */
-/* and when stop_func returns a nonzero value.  Stop_func will be       */
-/* called frequently, and should be reasonably fast.  (stop_func is     */
-/* called with the allocation lock held and the world might be stopped; */
-/* it's not allowed for stop_func to manipulate pointers to the garbage */
-/* collected heap or call most of GC functions.)  This works even       */
-/* if virtual dirty bits, and hence incremental collection is not       */
-/* available for this architecture.  Collections can be aborted faster  */
-/* than normal pause times for incremental collection.  However,        */
-/* aborted collections do no useful work; the next collection needs     */
-/* to start from the beginning.  stop_func must not be 0.               */
-/* GC_try_to_collect() returns 0 if the collection was aborted (or the  */
-/* collections are disabled), 1 if it succeeded.                        */
-typedef int (GC_CALLBACK * GC_stop_func)(void);
-GC_API int GC_CALL GC_try_to_collect(GC_stop_func /* stop_func */);
-
-/* Set and get the default stop_func.  The default stop_func is used by */
-/* GC_gcollect() and by implicitly trigged collections (except for the  */
-/* case when handling out of memory).  Must not be 0.                   */
-GC_API void GC_CALL GC_set_stop_func(GC_stop_func /* stop_func */);
-GC_API GC_stop_func GC_CALL GC_get_stop_func(void);
-
-/* Return the number of bytes in the heap.  Excludes collector private  */
-/* data structures.  Excludes the unmapped memory (retuned to the OS).  */
-/* Includes empty blocks and fragmentation loss.  Includes some pages   */
-/* that were allocated but never written.                               */
-GC_API size_t GC_CALL GC_get_heap_size(void);
-
-/* Return a lower bound on the number of free bytes in the heap         */
-/* (excluding the unmapped memory space).                               */
-GC_API size_t GC_CALL GC_get_free_bytes(void);
-
-/* Return the size (in bytes) of the unmapped memory (which is returned */
-/* to the OS but could be remapped back by the collector later unless   */
-/* the OS runs out of system/virtual memory).                           */
-GC_API size_t GC_CALL GC_get_unmapped_bytes(void);
-
-/* Return the number of bytes allocated since the last collection.      */
-GC_API size_t GC_CALL GC_get_bytes_since_gc(void);
-
-/* Return the total number of bytes allocated in this process.          */
-/* Never decreases, except due to wrapping.                             */
-GC_API size_t GC_CALL GC_get_total_bytes(void);
-
-/* Return the signal number used by the garbage collector to suspend    */
-/* threads on POSIX systems.  Return -1 otherwise.  Exported only if    */
-/* the library has been compiled with threads support (GC_THREADS).     */
-GC_API int GC_CALL GC_get_suspend_signal(void);
-
-/* Disable garbage collection.  Even GC_gcollect calls will be          */
-/* ineffective.                                                         */
-GC_API void GC_CALL GC_disable(void);
-
-/* Re-enable garbage collection.  GC_disable() and GC_enable() calls    */
-/* nest.  Garbage collection is enabled if the number of calls to both  */
-/* both functions is equal.                                             */
-GC_API void GC_CALL GC_enable(void);
-
-/* Enable incremental/generational collection.  Not advisable unless    */
-/* dirty bits are available or most heap objects are pointer-free       */
-/* (atomic) or immutable.  Don't use in leak finding mode.  Ignored if  */
-/* GC_dont_gc is non-zero.  Only the generational piece of this is      */
-/* functional if GC_parallel is TRUE or if GC_time_limit is             */
-/* GC_TIME_UNLIMITED.  Causes thread-local variant of GC_gcj_malloc()   */
-/* to revert to locked allocation.  Must be called before any such      */
-/* GC_gcj_malloc() calls.  For best performance, should be called as    */
-/* early as possible.  On some platforms, calling it later may have     */
-/* adverse effects.                                                     */
-/* Safe to call before GC_INIT().  Includes a  GC_init() call.          */
-GC_API void GC_CALL GC_enable_incremental(void);
-
-/* Does incremental mode write-protect pages?  Returns zero or  */
-/* more of the following, or'ed together:                       */
-#define GC_PROTECTS_POINTER_HEAP  1 /* May protect non-atomic objs.     */
-#define GC_PROTECTS_PTRFREE_HEAP  2
-#define GC_PROTECTS_STATIC_DATA   4 /* Currently never.                 */
-#define GC_PROTECTS_STACK         8 /* Probably impractical.            */
-
-#define GC_PROTECTS_NONE 0
-GC_API int GC_CALL GC_incremental_protection_needs(void);
-
-/* Perform some garbage collection work, if appropriate.        */
-/* Return 0 if there is no more work to be done.                */
-/* Typically performs an amount of work corresponding roughly   */
-/* to marking from one page.  May do more work if further       */
-/* progress requires it, e.g. if incremental collection is      */
-/* disabled.  It is reasonable to call this in a wait loop      */
-/* until it returns 0.                                          */
-GC_API int GC_CALL GC_collect_a_little(void);
-
-/* Allocate an object of size lb bytes.  The client guarantees that     */
-/* as long as the object is live, it will be referenced by a pointer    */
-/* that points to somewhere within the first 256 bytes of the object.   */
-/* (This should normally be declared volatile to prevent the compiler   */
-/* from invalidating this assertion.)  This routine is only useful      */
-/* if a large array is being allocated.  It reduces the chance of       */
-/* accidentally retaining such an array as a result of scanning an      */
-/* integer that happens to be an address inside the array.  (Actually,  */
-/* it reduces the chance of the allocator not finding space for such    */
-/* an array, since it will try hard to avoid introducing such a false   */
-/* reference.)  On a SunOS 4.X or MS Windows system this is recommended */
-/* for arrays likely to be larger than 100K or so.  For other systems,  */
-/* or if the collector is not configured to recognize all interior      */
-/* pointers, the threshold is normally much higher.                     */
-GC_API void * GC_CALL GC_malloc_ignore_off_page(size_t /* lb */)
-                        GC_ATTR_MALLOC GC_ATTR_ALLOC_SIZE(1);
-GC_API void * GC_CALL GC_malloc_atomic_ignore_off_page(size_t /* lb */)
-                        GC_ATTR_MALLOC GC_ATTR_ALLOC_SIZE(1);
-
-#if defined(__sgi) && !defined(__GNUC__) && _COMPILER_VERSION >= 720
-# define GC_ADD_CALLER
-# define GC_RETURN_ADDR (GC_word)__return_address
-#endif
-
-#if defined(__linux__) || defined(__GLIBC__)
-# include <features.h>
-# if (__GLIBC__ == 2 && __GLIBC_MINOR__ >= 1 || __GLIBC__ > 2) \
-        && !defined(__ia64__) && !defined(__UCLIBC__) \
-        && !defined(GC_HAVE_BUILTIN_BACKTRACE)
-#   define GC_HAVE_BUILTIN_BACKTRACE
-# endif
-# if defined(__i386__) || defined(__x86_64__)
-#   define GC_CAN_SAVE_CALL_STACKS
-# endif
-#endif
-
-#if defined(_MSC_VER) && _MSC_VER >= 1200 /* version 12.0+ (MSVC 6.0+) */ \
-        && !defined(_AMD64_) && !defined(_M_X64) && !defined(_WIN32_WCE) \
-        && !defined(GC_HAVE_NO_BUILTIN_BACKTRACE) \
-        && !defined(GC_HAVE_BUILTIN_BACKTRACE)
-# define GC_HAVE_BUILTIN_BACKTRACE
-#endif
-
-#if defined(GC_HAVE_BUILTIN_BACKTRACE) && !defined(GC_CAN_SAVE_CALL_STACKS)
-# define GC_CAN_SAVE_CALL_STACKS
-#endif
-
-#if defined(__sparc__)
-# define GC_CAN_SAVE_CALL_STACKS
-#endif
-
-/* If we're on an a platform on which we can't save call stacks, but    */
-/* gcc is normally used, we go ahead and define GC_ADD_CALLER.          */
-/* We make this decision independent of whether gcc is actually being   */
-/* used, in order to keep the interface consistent, and allow mixing    */
-/* of compilers.                                                        */
-/* This may also be desirable if it is possible but expensive to        */
-/* retrieve the call chain.                                             */
-#if (defined(__linux__) || defined(__NetBSD__) || defined(__OpenBSD__) \
-     || defined(__FreeBSD__) || defined(__DragonFly__)) \
-    && !defined(GC_CAN_SAVE_CALL_STACKS)
-# define GC_ADD_CALLER
-# if __GNUC__ >= 3 || (__GNUC__ == 2 && __GNUC_MINOR__ >= 95)
-    /* gcc knows how to retrieve return address, but we don't know */
-    /* how to generate call stacks.                                */
-#   define GC_RETURN_ADDR (GC_word)__builtin_return_address(0)
-# else
-    /* Just pass 0 for gcc compatibility. */
-#   define GC_RETURN_ADDR 0
-# endif
-#endif
-
-#ifdef GC_ADD_CALLER
-# define GC_EXTRAS GC_RETURN_ADDR, __FILE__, __LINE__
-# define GC_EXTRA_PARAMS GC_word ra, const char * s, int i
-#else
-# define GC_EXTRAS __FILE__, __LINE__
-# define GC_EXTRA_PARAMS const char * s, int i
-#endif
-
-/* Debugging (annotated) allocation.  GC_gcollect will check            */
-/* objects allocated in this way for overwrites, etc.                   */
-GC_API void * GC_CALL GC_debug_malloc(size_t /* size_in_bytes */,
-                                      GC_EXTRA_PARAMS)
-                        GC_ATTR_MALLOC GC_ATTR_ALLOC_SIZE(1);
-GC_API void * GC_CALL GC_debug_malloc_atomic(size_t /* size_in_bytes */,
-                                             GC_EXTRA_PARAMS)
-                        GC_ATTR_MALLOC GC_ATTR_ALLOC_SIZE(1);
-GC_API char * GC_CALL GC_debug_strdup(const char *,
-                                      GC_EXTRA_PARAMS) GC_ATTR_MALLOC;
-GC_API void * GC_CALL GC_debug_malloc_uncollectable(
-                        size_t /* size_in_bytes */, GC_EXTRA_PARAMS)
-                        GC_ATTR_MALLOC GC_ATTR_ALLOC_SIZE(1);
-GC_API void * GC_CALL GC_debug_malloc_stubborn(size_t /* size_in_bytes */,
-                                               GC_EXTRA_PARAMS)
-                        GC_ATTR_MALLOC GC_ATTR_ALLOC_SIZE(1);
-GC_API void * GC_CALL GC_debug_malloc_ignore_off_page(
-                        size_t /* size_in_bytes */, GC_EXTRA_PARAMS)
-                        GC_ATTR_MALLOC GC_ATTR_ALLOC_SIZE(1);
-GC_API void * GC_CALL GC_debug_malloc_atomic_ignore_off_page(
-                        size_t /* size_in_bytes */, GC_EXTRA_PARAMS)
-                        GC_ATTR_MALLOC GC_ATTR_ALLOC_SIZE(1);
-GC_API void GC_CALL GC_debug_free(void *);
-GC_API void * GC_CALL GC_debug_realloc(void * /* old_object */,
-                        size_t /* new_size_in_bytes */, GC_EXTRA_PARAMS)
-                        /* 'realloc' attr */ GC_ATTR_ALLOC_SIZE(2);
-GC_API void GC_CALL GC_debug_change_stubborn(void *);
-GC_API void GC_CALL GC_debug_end_stubborn_change(void *);
-
-/* Routines that allocate objects with debug information (like the      */
-/* above), but just fill in dummy file and line number information.     */
-/* Thus they can serve as drop-in malloc/realloc replacements.  This    */
-/* can be useful for two reasons:                                       */
-/* 1) It allows the collector to be built with DBG_HDRS_ALL defined     */
-/*    even if some allocation calls come from 3rd party libraries       */
-/*    that can't be recompiled.                                         */
-/* 2) On some platforms, the file and line information is redundant,    */
-/*    since it can be reconstructed from a stack trace.  On such        */
-/*    platforms it may be more convenient not to recompile, e.g. for    */
-/*    leak detection.  This can be accomplished by instructing the      */
-/*    linker to replace malloc/realloc with these.                      */
-GC_API void * GC_CALL GC_debug_malloc_replacement(size_t /* size_in_bytes */)
-                        GC_ATTR_MALLOC GC_ATTR_ALLOC_SIZE(1);
-GC_API void * GC_CALL GC_debug_realloc_replacement(void * /* object_addr */,
-                                                   size_t /* size_in_bytes */)
-                        /* 'realloc' attr */ GC_ATTR_ALLOC_SIZE(2);
-
-#ifdef GC_DEBUG
-# define GC_MALLOC(sz) GC_debug_malloc(sz, GC_EXTRAS)
-# define GC_MALLOC_ATOMIC(sz) GC_debug_malloc_atomic(sz, GC_EXTRAS)
-# define GC_STRDUP(s) GC_debug_strdup((s), GC_EXTRAS)
-# define GC_MALLOC_UNCOLLECTABLE(sz) \
-                        GC_debug_malloc_uncollectable(sz, GC_EXTRAS)
-# define GC_MALLOC_IGNORE_OFF_PAGE(sz) \
-                        GC_debug_malloc_ignore_off_page(sz, GC_EXTRAS)
-# define GC_MALLOC_ATOMIC_IGNORE_OFF_PAGE(sz) \
-                        GC_debug_malloc_atomic_ignore_off_page(sz, GC_EXTRAS)
-# define GC_REALLOC(old, sz) GC_debug_realloc(old, sz, GC_EXTRAS)
-# define GC_FREE(p) GC_debug_free(p)
-# define GC_REGISTER_FINALIZER(p, f, d, of, od) \
-      GC_debug_register_finalizer(p, f, d, of, od)
-# define GC_REGISTER_FINALIZER_IGNORE_SELF(p, f, d, of, od) \
-      GC_debug_register_finalizer_ignore_self(p, f, d, of, od)
-# define GC_REGISTER_FINALIZER_NO_ORDER(p, f, d, of, od) \
-      GC_debug_register_finalizer_no_order(p, f, d, of, od)
-# define GC_REGISTER_FINALIZER_UNREACHABLE(p, f, d, of, od) \
-      GC_debug_register_finalizer_unreachable(p, f, d, of, od)
-# define GC_MALLOC_STUBBORN(sz) GC_debug_malloc_stubborn(sz, GC_EXTRAS);
-# define GC_CHANGE_STUBBORN(p) GC_debug_change_stubborn(p)
-# define GC_END_STUBBORN_CHANGE(p) GC_debug_end_stubborn_change(p)
-# define GC_GENERAL_REGISTER_DISAPPEARING_LINK(link, obj) \
-      GC_general_register_disappearing_link(link, GC_base(obj))
-# define GC_REGISTER_DISPLACEMENT(n) GC_debug_register_displacement(n)
-#else
-# define GC_MALLOC(sz) GC_malloc(sz)
-# define GC_MALLOC_ATOMIC(sz) GC_malloc_atomic(sz)
-# define GC_STRDUP(s) GC_strdup(s)
-# define GC_MALLOC_UNCOLLECTABLE(sz) GC_malloc_uncollectable(sz)
-# define GC_MALLOC_IGNORE_OFF_PAGE(sz) \
-                        GC_malloc_ignore_off_page(sz)
-# define GC_MALLOC_ATOMIC_IGNORE_OFF_PAGE(sz) \
-                        GC_malloc_atomic_ignore_off_page(sz)
-# define GC_REALLOC(old, sz) GC_realloc(old, sz)
-# define GC_FREE(p) GC_free(p)
-# define GC_REGISTER_FINALIZER(p, f, d, of, od) \
-      GC_register_finalizer(p, f, d, of, od)
-# define GC_REGISTER_FINALIZER_IGNORE_SELF(p, f, d, of, od) \
-      GC_register_finalizer_ignore_self(p, f, d, of, od)
-# define GC_REGISTER_FINALIZER_NO_ORDER(p, f, d, of, od) \
-      GC_register_finalizer_no_order(p, f, d, of, od)
-# define GC_REGISTER_FINALIZER_UNREACHABLE(p, f, d, of, od) \
-      GC_register_finalizer_unreachable(p, f, d, of, od)
-# define GC_MALLOC_STUBBORN(sz) GC_malloc_stubborn(sz)
-# define GC_CHANGE_STUBBORN(p) GC_change_stubborn(p)
-# define GC_END_STUBBORN_CHANGE(p) GC_end_stubborn_change(p)
-# define GC_GENERAL_REGISTER_DISAPPEARING_LINK(link, obj) \
-      GC_general_register_disappearing_link(link, obj)
-# define GC_REGISTER_DISPLACEMENT(n) GC_register_displacement(n)
-#endif
-
-/* The following are included because they are often convenient, and    */
-/* reduce the chance for a misspecified size argument.  But calls may   */
-/* expand to something syntactically incorrect if t is a complicated    */
-/* type expression.                                                     */
-#define GC_NEW(t) (t *)GC_MALLOC(sizeof (t))
-#define GC_NEW_ATOMIC(t) (t *)GC_MALLOC_ATOMIC(sizeof (t))
-#define GC_NEW_STUBBORN(t) (t *)GC_MALLOC_STUBBORN(sizeof (t))
-#define GC_NEW_UNCOLLECTABLE(t) (t *)GC_MALLOC_UNCOLLECTABLE(sizeof (t))
-
-/* Finalization.  Some of these primitives are grossly unsafe.          */
-/* The idea is to make them both cheap, and sufficient to build         */
-/* a safer layer, closer to Modula-3, Java, or PCedar finalization.     */
-/* The interface represents my conclusions from a long discussion       */
-/* with Alan Demers, Dan Greene, Carl Hauser, Barry Hayes,              */
-/* Christian Jacobi, and Russ Atkinson.  It's not perfect, and          */
-/* probably nobody else agrees with it.     Hans-J. Boehm  3/13/92      */
-typedef void (GC_CALLBACK * GC_finalization_proc)(void * /* obj */,
-                                                  void * /* client_data */);
-
-GC_API void GC_CALL GC_register_finalizer(void * /* obj */,
-                        GC_finalization_proc /* fn */, void * /* cd */,
-                        GC_finalization_proc * /* ofn */, void ** /* ocd */);
-GC_API void GC_CALL GC_debug_register_finalizer(void * /* obj */,
-                        GC_finalization_proc /* fn */, void * /* cd */,
-                        GC_finalization_proc * /* ofn */, void ** /* ocd */);
-        /* When obj is no longer accessible, invoke             */
-        /* (*fn)(obj, cd).  If a and b are inaccessible, and    */
-        /* a points to b (after disappearing links have been    */
-        /* made to disappear), then only a will be              */
-        /* finalized.  (If this does not create any new         */
-        /* pointers to b, then b will be finalized after the    */
-        /* next collection.)  Any finalizable object that       */
-        /* is reachable from itself by following one or more    */
-        /* pointers will not be finalized (or collected).       */
-        /* Thus cycles involving finalizable objects should     */
-        /* be avoided, or broken by disappearing links.         */
-        /* All but the last finalizer registered for an object  */
-        /* is ignored.                                          */
-        /* Finalization may be removed by passing 0 as fn.      */
-        /* Finalizers are implicitly unregistered when they are */
-        /* enqueued for finalization (i.e. become ready to be   */
-        /* finalized).                                          */
-        /* The old finalizer and client data are stored in      */
-        /* *ofn and *ocd.  (ofn and/or ocd may be NULL.         */
-        /* The allocation lock is held while *ofn and *ocd are  */
-        /* updated.  In case of error (no memory to register    */
-        /* new finalizer), *ofn and *ocd remain unchanged.)     */
-        /* Fn is never invoked on an accessible object,         */
-        /* provided hidden pointers are converted to real       */
-        /* pointers only if the allocation lock is held, and    */
-        /* such conversions are not performed by finalization   */
-        /* routines.                                            */
-        /* If GC_register_finalizer is aborted as a result of   */
-        /* a signal, the object may be left with no             */
-        /* finalization, even if neither the old nor new        */
-        /* finalizer were NULL.                                 */
-        /* Obj should be the starting address of an object      */
-        /* allocated by GC_malloc or friends. Obj may also be   */
-        /* NULL or point to something outside GC heap (in this  */
-        /* case, fn is ignored, *ofn and *ocd are set to NULL). */
-        /* Note that any garbage collectable object referenced  */
-        /* by cd will be considered accessible until the        */
-        /* finalizer is invoked.                                */
-
-/* Another versions of the above follow.  It ignores            */
-/* self-cycles, i.e. pointers from a finalizable object to      */
-/* itself.  There is a stylistic argument that this is wrong,   */
-/* but it's unavoidable for C++, since the compiler may         */
-/* silently introduce these.  It's also benign in that specific */
-/* case.  And it helps if finalizable objects are split to      */
-/* avoid cycles.                                                */
-/* Note that cd will still be viewed as accessible, even if it  */
-/* refers to the object itself.                                 */
-GC_API void GC_CALL GC_register_finalizer_ignore_self(void * /* obj */,
-                        GC_finalization_proc /* fn */, void * /* cd */,
-                        GC_finalization_proc * /* ofn */, void ** /* ocd */);
-GC_API void GC_CALL GC_debug_register_finalizer_ignore_self(void * /* obj */,
-                        GC_finalization_proc /* fn */, void * /* cd */,
-                        GC_finalization_proc * /* ofn */, void ** /* ocd */);
-
-/* Another version of the above.  It ignores all cycles.        */
-/* It should probably only be used by Java implementations.     */
-/* Note that cd will still be viewed as accessible, even if it  */
-/* refers to the object itself.                                 */
-GC_API void GC_CALL GC_register_finalizer_no_order(void * /* obj */,
-                        GC_finalization_proc /* fn */, void * /* cd */,
-                        GC_finalization_proc * /* ofn */, void ** /* ocd */);
-GC_API void GC_CALL GC_debug_register_finalizer_no_order(void * /* obj */,
-                        GC_finalization_proc /* fn */, void * /* cd */,
-                        GC_finalization_proc * /* ofn */, void ** /* ocd */);
-
-/* This is a special finalizer that is useful when an object's  */
-/* finalizer must be run when the object is known to be no      */
-/* longer reachable, not even from other finalizable objects.   */
-/* It behaves like "normal" finalization, except that the       */
-/* finalizer is not run while the object is reachable from      */
-/* other objects specifying unordered finalization.             */
-/* Effectively it allows an object referenced, possibly         */
-/* indirectly, from an unordered finalizable object to override */
-/* the unordered finalization request.                          */
-/* This can be used in combination with finalizer_no_order so   */
-/* as to release resources that must not be released while an   */
-/* object can still be brought back to life by other            */
-/* finalizers.                                                  */
-/* Only works if GC_java_finalization is set.  Probably only    */
-/* of interest when implementing a language that requires       */
-/* unordered finalization (e.g. Java, C#).                      */
-GC_API void GC_CALL GC_register_finalizer_unreachable(void * /* obj */,
-                        GC_finalization_proc /* fn */, void * /* cd */,
-                        GC_finalization_proc * /* ofn */, void ** /* ocd */);
-GC_API void GC_CALL GC_debug_register_finalizer_unreachable(void * /* obj */,
-                        GC_finalization_proc /* fn */, void * /* cd */,
-                        GC_finalization_proc * /* ofn */, void ** /* ocd */);
-
-#define GC_NO_MEMORY 2  /* Failure due to lack of memory.       */
-
-/* The following routine may be used to break cycles between    */
-/* finalizable objects, thus causing cyclic finalizable         */
-/* objects to be finalized in the correct order.  Standard      */
-/* use involves calling GC_register_disappearing_link(&p),      */
-/* where p is a pointer that is not followed by finalization    */
-/* code, and should not be considered in determining            */
-/* finalization order.                                          */
-GC_API int GC_CALL GC_register_disappearing_link(void ** /* link */);
-        /* Link should point to a field of a heap allocated     */
-        /* object obj.  *link will be cleared when obj is       */
-        /* found to be inaccessible.  This happens BEFORE any   */
-        /* finalization code is invoked, and BEFORE any         */
-        /* decisions about finalization order are made.         */
-        /* This is useful in telling the finalizer that         */
-        /* some pointers are not essential for proper           */
-        /* finalization.  This may avoid finalization cycles.   */
-        /* Note that obj may be resurrected by another          */
-        /* finalizer, and thus the clearing of *link may        */
-        /* be visible to non-finalization code.                 */
-        /* There's an argument that an arbitrary action should  */
-        /* be allowed here, instead of just clearing a pointer. */
-        /* But this causes problems if that action alters, or   */
-        /* examines connectivity.  Returns GC_DUPLICATE if link */
-        /* was already registered, GC_SUCCESS if registration   */
-        /* succeeded, GC_NO_MEMORY if it failed for lack of     */
-        /* memory, and GC_oom_fn did not handle the problem.    */
-        /* Only exists for backward compatibility.  See below:  */
-
-GC_API int GC_CALL GC_general_register_disappearing_link(void ** /* link */,
-                                                         void * /* obj */);
-        /* A slight generalization of the above. *link is       */
-        /* cleared when obj first becomes inaccessible.  This   */
-        /* can be used to implement weak pointers easily and    */
-        /* safely. Typically link will point to a location      */
-        /* holding a disguised pointer to obj.  (A pointer      */
-        /* inside an "atomic" object is effectively disguised.) */
-        /* In this way, weak pointers are broken before any     */
-        /* object reachable from them gets finalized.           */
-        /* Each link may be registered only with one obj value, */
-        /* i.e. all objects but the last one (link registered   */
-        /* with) are ignored.  This was added after a long      */
-        /* email discussion with John Ellis.                    */
-        /* link must be non-NULL (and be properly aligned).     */
-        /* obj must be a pointer to the first word of an object */
-        /* allocated by GC_malloc or friends.  It is unsafe to  */
-        /* explicitly deallocate the object containing link.    */
-        /* Explicit deallocation of obj may or may not cause    */
-        /* link to eventually be cleared.                       */
-        /* This function can be used to implement certain types */
-        /* of weak pointers.  Note, however, this generally     */
-        /* requires that the allocation lock is held (see       */
-        /* GC_call_with_alloc_lock() below) when the disguised  */
-        /* pointer is accessed.  Otherwise a strong pointer     */
-        /* could be recreated between the time the collector    */
-        /* decides to reclaim the object and the link is        */
-        /* cleared.  Returns GC_SUCCESS if registration         */
-        /* succeeded (a new link is registered), GC_DUPLICATE   */
-        /* if link was already registered (with some object),   */
-        /* GC_NO_MEMORY if registration failed for lack of      */
-        /* memory (and GC_oom_fn did not handle the problem).   */
-
-GC_API int GC_CALL GC_unregister_disappearing_link(void ** /* link */);
-        /* Undoes a registration by either of the above two     */
-        /* routines.  Returns 0 if link was not actually        */
-        /* registered (otherwise returns 1).                    */
-
-/* Returns !=0 if GC_invoke_finalizers has something to do.     */
-GC_API int GC_CALL GC_should_invoke_finalizers(void);
-
-GC_API int GC_CALL GC_invoke_finalizers(void);
-        /* Run finalizers for all objects that are ready to     */
-        /* be finalized.  Return the number of finalizers       */
-        /* that were run.  Normally this is also called         */
-        /* implicitly during some allocations.  If              */
-        /* GC_finalize_on_demand is nonzero, it must be called  */
-        /* explicitly.                                          */
-
-/* Explicitly tell the collector that an object is reachable    */
-/* at a particular program point.  This prevents the argument   */
-/* pointer from being optimized away, even it is otherwise no   */
-/* longer needed.  It should have no visible effect in the      */
-/* absence of finalizers or disappearing links.  But it may be  */
-/* needed to prevent finalizers from running while the          */
-/* associated external resource is still in use.                */
-/* The function is sometimes called keep_alive in other         */
-/* settings.                                                    */
-#if defined(__GNUC__) && !defined(__INTEL_COMPILER)
-# define GC_reachable_here(ptr) \
-  __asm__ volatile(" " : : "X"(ptr) : "memory");
-#else
-  GC_API void GC_CALL GC_noop1(GC_word);
-# define GC_reachable_here(ptr) GC_noop1((GC_word)(ptr));
-#endif
-
-/* GC_set_warn_proc can be used to redirect or filter warning messages. */
-/* p may not be a NULL pointer.  Both the setter and the getter acquire */
-/* the GC lock (to avoid data races).                                   */
-typedef void (GC_CALLBACK * GC_warn_proc)(char * /* msg */,
-                                          GC_word /* arg */);
-GC_API void GC_CALL GC_set_warn_proc(GC_warn_proc /* p */);
-/* GC_get_warn_proc returns the current warn_proc.                      */
-GC_API GC_warn_proc GC_CALL GC_get_warn_proc(void);
-
-/* GC_ignore_warn_proc may be used as an argument for GC_set_warn_proc  */
-/* to suppress all warnings (unless statistics printing is turned on).  */
-GC_API void GC_CALLBACK GC_ignore_warn_proc(char *, GC_word);
-
-/* The following is intended to be used by a higher level       */
-/* (e.g. Java-like) finalization facility.  It is expected      */
-/* that finalization code will arrange for hidden pointers to   */
-/* disappear.  Otherwise objects can be accessed after they     */
-/* have been collected.                                         */
-/* Note that putting pointers in atomic objects or in           */
-/* nonpointer slots of "typed" objects is equivalent to         */
-/* disguising them in this way, and may have other advantages.  */
-#if defined(I_HIDE_POINTERS) || defined(GC_I_HIDE_POINTERS)
-  typedef GC_word GC_hidden_pointer;
-# define HIDE_POINTER(p) (~(GC_hidden_pointer)(p))
-# define REVEAL_POINTER(p) ((void *)HIDE_POINTER(p))
-  /* Converting a hidden pointer to a real pointer requires verifying   */
-  /* that the object still exists.  This involves acquiring the         */
-  /* allocator lock to avoid a race with the collector.                 */
-#endif /* I_HIDE_POINTERS */
-
-/* The GC-prefixed symbols are preferred for new code (I_HIDE_POINTERS, */
-/* HIDE_POINTER and REVEAL_POINTER remain for compatibility).           */
-//#ifdef GC_I_HIDE_POINTERS
-  typedef GC_word GC_hidden_pointer;
-# define GC_HIDE_POINTER(p) (~(GC_hidden_pointer)(p))
-# define GC_REVEAL_POINTER(p) ((void*) (~(GC_hidden_pointer)(p)))
-//#endif
-
-typedef void * (GC_CALLBACK * GC_fn_type)(void * /* client_data */);
-GC_API void * GC_CALL GC_call_with_alloc_lock(GC_fn_type /* fn */,
-                                                void * /* client_data */);
-
-/* These routines are intended to explicitly notify the collector       */
-/* of new threads.  Often this is unnecessary because thread creation   */
-/* is implicitly intercepted by the collector, using header-file        */
-/* defines, or linker-based interception.  In the long run the intent   */
-/* is to always make redundant registration safe.  In the short run,    */
-/* this is being implemented a platform at a time.                      */
-/* The interface is complicated by the fact that we probably will not   */
-/* ever be able to automatically determine the stack base for thread    */
-/* stacks on all platforms.                                             */
-
-/* Structure representing the base of a thread stack.  On most          */
-/* platforms this contains just a single address.                       */
-struct GC_stack_base {
-  void * mem_base; /* Base of memory stack. */
-# if defined(__ia64) || defined(__ia64__) || defined(_M_IA64)
-    void * reg_base; /* Base of separate register stack. */
-# endif
-};
-
-typedef void * (GC_CALLBACK * GC_stack_base_func)(
-                struct GC_stack_base * /* sb */, void * /* arg */);
-
-/* Call a function with a stack base structure corresponding to         */
-/* somewhere in the GC_call_with_stack_base frame.  This often can      */
-/* be used to provide a sufficiently accurate stack base.  And we       */
-/* implement it everywhere.                                             */
-GC_API void * GC_CALL GC_call_with_stack_base(GC_stack_base_func /* fn */,
-                                              void * /* arg */);
-
-#define GC_SUCCESS 0
-#define GC_DUPLICATE 1          /* Was already registered.              */
-#define GC_NO_THREADS 2         /* No thread support in GC.             */
-        /* GC_NO_THREADS is not returned by any GC func anymore.        */
-#define GC_UNIMPLEMENTED 3 /* Not yet implemented on this platform.     */
-
-/* GC_allow_register_threads(), GC_register_my_thread() and             */
-/* GC_unregister_my_thread() are exported only if the library has been  */
-/* compiled with threads support (GC_THREADS).                          */
-
-/* Explicitly enable GC_register_my_thread() invocation.                */
-/* Done implicitly if a GC thread-creation function is called (or       */
-/* DllMain-based thread registration is enabled).  Otherwise, it must   */
-/* be called from the main (or any previously registered) thread        */
-/* between the collector initialization and the first explicit          */
-/* registering of a thread (it should be called as late as possible).   */
-GC_API void GC_CALL GC_allow_register_threads(void);
-
-/* Register the current thread, with the indicated stack base, as       */
-/* a new thread whose stack(s) should be traced by the GC.  If it       */
-/* is not implicitly called by the GC, this must be called before a     */
-/* thread can allocate garbage collected memory, or assign pointers     */
-/* to the garbage collected heap.  Once registered, a thread will be    */
-/* stopped during garbage collections.                                  */
-/* This call must be previously enabled (see above).                    */
-/* This should never be called from the main thread, where it is        */
-/* always done implicitly.  This is normally done implicitly if GC_     */
-/* functions are called to create the thread, e.g. by defining          */
-/* GC_THREADS and including gc.h (which redefines some system           */
-/* functions) before calling the system thread creation function.       */
-/* It is also always done implicitly under win32 with DllMain-based     */
-/* thread registration enabled.  Except in this latter case, explicit   */
-/* calls are normally required for threads created by third-party       */
-/* libraries.                                                           */
-GC_API int GC_CALL GC_register_my_thread(const struct GC_stack_base *);
-
-/* Unregister the current thread.  Only an explicitly registered thread */
-/* (i.e. for which GC_register_my_thread() returns GC_SUCCESS) is       */
-/* allowed (and required) to call this function.  (As a special         */
-/* exception, it is also allowed to once unregister the main thread.)   */
-/* The thread may no longer allocate garbage collected memory or        */
-/* manipulate pointers to the garbage collected heap after making this  */
-/* call.  Specifically, if it wants to return or otherwise communicate  */
-/* a pointer to the garbage-collected heap to another thread, it must   */
-/* do this before calling GC_unregister_my_thread, most probably        */
-/* by saving it in a global data structure.  Must not be called inside  */
-/* a GC callback function (except for GC_call_with_stack_base() one).   */
-GC_API int GC_CALL GC_unregister_my_thread(void);
-
-/* Wrapper for functions that are likely to block (or, at least, do not */
-/* allocate garbage collected memory and/or manipulate pointers to the  */
-/* garbage collected heap) for an appreciable length of time.  While fn */
-/* is running, the collector is said to be in the "inactive" state for  */
-/* the current thread (this means that the thread is not suspended and  */
-/* the thread's stack frames "belonging" to the functions in the        */
-/* "inactive" state are not scanned during garbage collections).  It is */
-/* allowed for fn to call GC_call_with_gc_active() (even recursively),  */
-/* thus temporarily toggling the collector's state back to "active".    */
-GC_API void * GC_CALL GC_do_blocking(GC_fn_type /* fn */,
-                                     void * /* client_data */);
-
-/* Call a function switching to the "active" state of the collector for */
-/* the current thread (i.e. the user function is allowed to call any    */
-/* GC function and/or manipulate pointers to the garbage collected      */
-/* heap).  GC_call_with_gc_active() has the functionality opposite to   */
-/* GC_do_blocking() one.  It is assumed that the collector is already   */
-/* initialized and the current thread is registered.  fn may toggle     */
-/* the collector thread's state temporarily to "inactive" one by using  */
-/* GC_do_blocking.  GC_call_with_gc_active() often can be used to       */
-/* provide a sufficiently accurate stack base.                          */
-GC_API void * GC_CALL GC_call_with_gc_active(GC_fn_type /* fn */,
-                                             void * /* client_data */);
-
-/* Attempt to fill in the GC_stack_base structure with the stack base   */
-/* for this thread.  This appears to be required to implement anything  */
-/* like the JNI AttachCurrentThread in an environment in which new      */
-/* threads are not automatically registered with the collector.         */
-/* It is also unfortunately hard to implement well on many platforms.   */
-/* Returns GC_SUCCESS or GC_UNIMPLEMENTED.                              */
-GC_API int GC_CALL GC_get_stack_base(struct GC_stack_base *);
-
-/* The following routines are primarily intended for use with a         */
-/* preprocessor which inserts calls to check C pointer arithmetic.      */
-/* They indicate failure by invoking the corresponding _print_proc.     */
-
-/* Check that p and q point to the same object.                 */
-/* Fail conspicuously if they don't.                            */
-/* Returns the first argument.                                  */
-/* Succeeds if neither p nor q points to the heap.              */
-/* May succeed if both p and q point to between heap objects.   */
-GC_API void * GC_CALL GC_same_obj(void * /* p */, void * /* q */);
-
-/* Checked pointer pre- and post- increment operations.  Note that      */
-/* the second argument is in units of bytes, not multiples of the       */
-/* object size.  This should either be invoked from a macro, or the     */
-/* call should be automatically generated.                              */
-GC_API void * GC_CALL GC_pre_incr(void **, ptrdiff_t /* how_much */);
-GC_API void * GC_CALL GC_post_incr(void **, ptrdiff_t /* how_much */);
-
-/* Check that p is visible                                              */
-/* to the collector as a possibly pointer containing location.          */
-/* If it isn't fail conspicuously.                                      */
-/* Returns the argument in all cases.  May erroneously succeed          */
-/* in hard cases.  (This is intended for debugging use with             */
-/* untyped allocations.  The idea is that it should be possible, though */
-/* slow, to add such a call to all indirect pointer stores.)            */
-/* Currently useless for multithreaded worlds.                          */
-GC_API void * GC_CALL GC_is_visible(void * /* p */);
-
-/* Check that if p is a pointer to a heap page, then it points to       */
-/* a valid displacement within a heap object.                           */
-/* Fail conspicuously if this property does not hold.                   */
-/* Uninteresting with GC_all_interior_pointers.                         */
-/* Always returns its argument.                                         */
-GC_API void * GC_CALL GC_is_valid_displacement(void * /* p */);
-
-/* Explicitly dump the GC state.  This is most often called from the    */
-/* debugger, or by setting the GC_DUMP_REGULARLY environment variable,  */
-/* but it may be useful to call it from client code during debugging.   */
-/* Defined only if the library has been compiled without NO_DEBUGGING.  */
-GC_API void GC_CALL GC_dump(void);
-
-/* Safer, but slow, pointer addition.  Probably useful mainly with      */
-/* a preprocessor.  Useful only for heap pointers.                      */
-/* Only the macros without trailing digits are meant to be used         */
-/* by clients.  These are designed to model the available C pointer     */
-/* arithmetic expressions.                                              */
-/* Even then, these are probably more useful as                         */
-/* documentation than as part of the API.                               */
-/* Note that GC_PTR_ADD evaluates the first argument more than once.    */
-#if defined(GC_DEBUG) && defined(__GNUC__)
-# define GC_PTR_ADD3(x, n, type_of_result) \
-        ((type_of_result)GC_same_obj((x)+(n), (x)))
-# define GC_PRE_INCR3(x, n, type_of_result) \
-        ((type_of_result)GC_pre_incr((void **)(&(x)), (n)*sizeof(*x)))
-# define GC_POST_INCR3(x, n, type_of_result) \
-        ((type_of_result)GC_post_incr((void **)(&(x)), (n)*sizeof(*x)))
-# define GC_PTR_ADD(x, n) GC_PTR_ADD3(x, n, typeof(x))
-# define GC_PRE_INCR(x, n) GC_PRE_INCR3(x, n, typeof(x))
-# define GC_POST_INCR(x) GC_POST_INCR3(x, 1, typeof(x))
-# define GC_POST_DECR(x) GC_POST_INCR3(x, -1, typeof(x))
-#else /* !GC_DEBUG || !__GNUC__ */
-  /* We can't do this right without typeof, which ANSI decided was not    */
-  /* sufficiently useful.  Without it we resort to the non-debug version. */
-  /* FIXME: This should eventually support C++0x decltype.                */
-# define GC_PTR_ADD(x, n) ((x)+(n))
-# define GC_PRE_INCR(x, n) ((x) += (n))
-# define GC_POST_INCR(x) ((x)++)
-# define GC_POST_DECR(x) ((x)--)
-#endif /* !GC_DEBUG || !__GNUC__ */
-
-/* Safer assignment of a pointer to a non-stack location.       */
-#ifdef GC_DEBUG
-# define GC_PTR_STORE(p, q) \
-        (*(void **)GC_is_visible(p) = GC_is_valid_displacement(q))
-#else
-# define GC_PTR_STORE(p, q) (*(p) = (q))
-#endif
-
-/* Functions called to report pointer checking errors */
-GC_API void (GC_CALLBACK * GC_same_obj_print_proc)(void * /* p */,
-                                                   void * /* q */);
-GC_API void (GC_CALLBACK * GC_is_valid_displacement_print_proc)(void *);
-GC_API void (GC_CALLBACK * GC_is_visible_print_proc)(void *);
-
-#ifdef GC_PTHREADS
-  /* For pthread support, we generally need to intercept a number of    */
-  /* thread library calls.  We do that here by macro defining them.     */
-# include "gc_pthread_redirects.h"
-#endif
-
-/* This returns a list of objects, linked through their first word.     */
-/* Its use can greatly reduce lock contention problems, since the       */
-/* allocation lock can be acquired and released many fewer times.       */
-GC_API void * GC_CALL GC_malloc_many(size_t /* lb */);
-#define GC_NEXT(p) (*(void * *)(p))     /* Retrieve the next element    */
-                                        /* in returned list.            */
-
-/* A filter function to control the scanning of dynamic libraries.      */
-/* If implemented, called by GC before registering a dynamic library    */
-/* (discovered by GC) section as a static data root (called only as     */
-/* a last reason not to register).  The filename of the library, the    */
-/* address and the length of the memory region (section) are passed.    */
-/* This routine should return nonzero if that region should be scanned. */
-/* Always called with the allocation lock held.  Depending on the       */
-/* platform, might be called with the "world" stopped.                  */
-typedef int (GC_CALLBACK * GC_has_static_roots_func)(
-                                        const char * /* dlpi_name */,
-                                        void * /* section_start */,
-                                        size_t /* section_size */);
-
-/* Register a new callback (a user-supplied filter) to control the      */
-/* scanning of dynamic libraries.  Replaces any previously registered   */
-/* callback.  May be 0 (means no filtering).  May be unused on some     */
-/* platforms (if the filtering is unimplemented or inappropriate).      */
-GC_API void GC_CALL GC_register_has_static_roots_callback(
-                                        GC_has_static_roots_func);
-
-#if defined(GC_WIN32_THREADS) && !defined(GC_PTHREADS)
-
-# ifndef GC_NO_THREAD_DECLS
-
-#   ifdef __cplusplus
-      } /* Including windows.h in an extern "C" context no longer works. */
-#   endif
-
-#   if !defined(_WIN32_WCE) && !defined(__CEGCC__)
-#     include <process.h> /* For _beginthreadex, _endthreadex */
-#   endif
-
-
-#   ifdef __cplusplus
-      extern "C" {
-#   endif
-
-#ifdef GC_BUILD
-#   include <windows.h>
-#else
-		  // copied from various windows header files
-		typedef void			*HANDLE;
-		#define WINAPI			__stdcall
-		typedef unsigned long	DWORD;
-		typedef DWORD			*LPDWORD;
-		typedef int				BOOL;
-		#if defined(_WIN64)
-			typedef unsigned __int64 ULONG_PTR;
-		#else
-			typedef unsigned long ULONG_PTR;
-		#endif
-		typedef ULONG_PTR SIZE_T;
-
-		struct _SECURITY_ATTRIBUTES;
-		typedef DWORD (WINAPI *PTHREAD_START_ROUTINE)(void* lpThreadParameter);
-
-		__declspec(dllimport) HANDLE WINAPI CreateThread(
-				struct _SECURITY_ATTRIBUTES* lpThreadAttributes, 
-				SIZE_T dwStackSize,
-				PTHREAD_START_ROUTINE lpStartAddress, 
-				void* lpParameter, 
-				DWORD dwCreationFlags, 
-				DWORD* lpThreadId);
-
-		__declspec(dllimport) __declspec(noreturn) void WINAPI ExitThread(DWORD dwExitCode);
-#endif
-
-#   ifdef GC_UNDERSCORE_STDCALL
-      /* Explicitly prefix exported/imported WINAPI (__stdcall) symbols */
-      /* with '_' (underscore).  Might be useful if MinGW/x86 is used.  */
-#     define GC_CreateThread _GC_CreateThread
-#     define GC_ExitThread _GC_ExitThread
-#   endif
-
-    /* All threads must be created using GC_CreateThread or             */
-    /* GC_beginthreadex, or must explicitly call GC_register_my_thread  */
-    /* (and call GC_unregister_my_thread before thread termination), so */
-    /* that they will be recorded in the thread table.  For backward    */
-    /* compatibility, it is possible to build the GC with GC_DLL        */
-    /* defined, and to call GC_use_DllMain().  This implicitly          */
-    /* registers all created threads, but appears to be less robust.    */
-    /* Currently the collector expects all threads to fall through and  */
-    /* terminate normally, or call GC_endthreadex() or GC_ExitThread,   */
-    /* so that the thread is properly unregistered.                     */
-    GC_API HANDLE WINAPI GC_CreateThread(
-                struct _SECURITY_ATTRIBUTES* /* lpThreadAttributes */,
-                SIZE_T /* dwStackSize */,
-                PTHREAD_START_ROUTINE /* lpStartAddress */,
-                void* /* lpParameter */, DWORD /* dwCreationFlags */,
-                LPDWORD /* lpThreadId */);
-
-#   ifndef DECLSPEC_NORETURN
-      /* Typically defined in winnt.h. */
-#     define DECLSPEC_NORETURN  __declspec(noreturn)
-#   endif
-
-    GC_API DECLSPEC_NORETURN void WINAPI GC_ExitThread(
-                                                DWORD /* dwExitCode */);
-
-#   if !defined(_WIN32_WCE) && !defined(__CEGCC__)
-#     if !defined(_UINTPTR_T) && !defined(_UINTPTR_T_DEFINED) \
-                && !defined(UINTPTR_MAX)
-        typedef GC_word GC_uintptr_t;
-#     else
-        typedef uintptr_t GC_uintptr_t;
-#     endif
-
-      GC_API GC_uintptr_t GC_CALL GC_beginthreadex(
-                        void * /* security */, unsigned /* stack_size */,
-                        unsigned (__stdcall *)(void *),
-                        void * /* arglist */, unsigned /* initflag */,
-                        unsigned * /* thrdaddr */);
-
-      /* Note: _endthreadex() is not currently marked as no-return in   */
-      /* VC++ and MinGW headers, so we don't mark it neither.           */
-      GC_API void GC_CALL GC_endthreadex(unsigned /* retval */);
-#   endif /* !_WIN32_WCE */
-
-# endif /* !GC_NO_THREAD_DECLS */
-
-# ifdef GC_WINMAIN_REDIRECT
-    /* win32_threads.c implements the real WinMain(), which will start  */
-    /* a new thread to call GC_WinMain() after initializing the garbage */
-    /* collector.                                                       */
-#   define WinMain GC_WinMain
-# endif
-
-  /* Use implicit thread registration via DllMain.  Deprecated.  Must   */
-  /* be called before GC_INIT() and other GC routines.  Should be       */
-  /* avoided if GC_beginthreadex() or GC_CreateThread() could be called */
-  /* instead.                                                           */
-  GC_API void GC_CALL GC_use_DllMain(void);
-
-# ifndef GC_NO_THREAD_REDIRECTS
-#   define CreateThread GC_CreateThread
-#   define ExitThread GC_ExitThread
-#   undef _beginthreadex
-#   define _beginthreadex GC_beginthreadex
-#   undef _endthreadex
-#   define _endthreadex GC_endthreadex
-/* #define _beginthread { > "Please use _beginthreadex instead of _beginthread" < } */
-# endif /* !GC_NO_THREAD_REDIRECTS */
-
-#endif /* GC_WIN32_THREADS */
-
-#ifdef REDIRECT_MALLOC
-// all the functions we redirect here need to have their header included
-//  prior to macro def-ing! otherwise the headers will be included after gc.h has
-//  been force-included and then we have two clashing symbols!
-#include <stdlib.h>
-#include <string.h>
-#ifdef __cplusplus
-#include <cstdlib>
-#include <cstring>
-#endif // __cplusplus
-#ifndef GC_BUILD
-#define free				REDIRECT_FREE 
-#define malloc				REDIRECT_MALLOC
-#define calloc(n, lb)		REDIRECT_MALLOC((n) * (lb))
-#define realloc(p, lb)		REDIRECT_REALLOC((p), (lb))
-#define strdup				GC_STRDUP
-#endif // GC_BUILD
-#endif // REDIRECT_MALLOC
-
-/* Public setter and getter for switching "unmap as much as possible"   */
-/* mode on(1) and off(0).  Has no effect unless unmapping is turned on. */
-/* Has no effect on implicitly-initiated garbage collections.  Initial  */
-/* value is controlled by GC_FORCE_UNMAP_ON_GCOLLECT.                   */
-GC_API void GC_CALL GC_set_force_unmap_on_gcollect(int);
-GC_API int GC_CALL GC_get_force_unmap_on_gcollect(void);
-
-/* Fully portable code should call GC_INIT() from the main program      */
-/* before making any other GC_ calls.  On most platforms this is a      */
-/* no-op and the collector self-initializes.  But a number of           */
-/* platforms make that too hard.                                        */
-/* A GC_INIT call is required if the collector is built with            */
-/* THREAD_LOCAL_ALLOC defined and the initial allocation call is not    */
-/* to GC_malloc() or GC_malloc_atomic().                                */
-
-#ifdef __CYGWIN32__
-  /* Similarly gnu-win32 DLLs need explicit initialization from the     */
-  /* main program, as does AIX.                                         */
-  extern int _data_start__[], _data_end__[], _bss_start__[], _bss_end__[];
-# define GC_DATASTART (_data_start__ < _bss_start__ ? \
-                       (void *)_data_start__ : (void *)_bss_start__)
-# define GC_DATAEND (_data_end__ > _bss_end__ ? \
-                     (void *)_data_end__ : (void *)_bss_end__)
-# define GC_INIT_CONF_ROOTS GC_add_roots(GC_DATASTART, GC_DATAEND); \
-                                 GC_gcollect() /* For blacklisting. */
-        /* Required at least if GC is in dll.  And doesn't hurt. */
-#elif defined(_AIX)
-  extern int _data[], _end[];
-# define GC_DATASTART ((void *)((ulong)_data))
-# define GC_DATAEND ((void *)((ulong)_end))
-# define GC_INIT_CONF_ROOTS GC_add_roots(GC_DATASTART, GC_DATAEND)
-#else
-# define GC_INIT_CONF_ROOTS /* empty */
-#endif
-
-#ifdef GC_DONT_EXPAND
-  /* Set GC_dont_expand to TRUE at start-up */
-# define GC_INIT_CONF_DONT_EXPAND GC_set_dont_expand(1)
-#else
-# define GC_INIT_CONF_DONT_EXPAND /* empty */
-#endif
-
-#ifdef GC_FORCE_UNMAP_ON_GCOLLECT
-  /* Turn on "unmap as much as possible on explicit GC" mode at start-up */
-# define GC_INIT_CONF_FORCE_UNMAP_ON_GCOLLECT \
-                GC_set_force_unmap_on_gcollect(1)
-#else
-# define GC_INIT_CONF_FORCE_UNMAP_ON_GCOLLECT /* empty */
-#endif
-
-#ifdef GC_MAX_RETRIES
-  /* Set GC_max_retries to the desired value at start-up */
-# define GC_INIT_CONF_MAX_RETRIES GC_set_max_retries(GC_MAX_RETRIES)
-#else
-# define GC_INIT_CONF_MAX_RETRIES /* empty */
-#endif
-
-#ifdef GC_FREE_SPACE_DIVISOR
-  /* Set GC_free_space_divisor to the desired value at start-up */
-# define GC_INIT_CONF_FREE_SPACE_DIVISOR \
-                GC_set_free_space_divisor(GC_FREE_SPACE_DIVISOR)
-#else
-# define GC_INIT_CONF_FREE_SPACE_DIVISOR /* empty */
-#endif
-
-#ifdef GC_FULL_FREQ
-  /* Set GC_full_freq to the desired value at start-up */
-# define GC_INIT_CONF_FULL_FREQ GC_set_full_freq(GC_FULL_FREQ)
-#else
-# define GC_INIT_CONF_FULL_FREQ /* empty */
-#endif
-
-#ifdef GC_TIME_LIMIT
-  /* Set GC_time_limit to the desired value at start-up */
-# define GC_INIT_CONF_TIME_LIMIT GC_set_time_limit(GC_TIME_LIMIT)
-#else
-# define GC_INIT_CONF_TIME_LIMIT /* empty */
-#endif
-
-#ifdef GC_MAXIMUM_HEAP_SIZE
-  /* Limit the heap size to the desired value (useful for debugging).   */
-  /* The limit could be overridden either at the program start-up by    */
-  /* the similar environment variable or anytime later by the           */
-  /* corresponding API function call.                                   */
-# define GC_INIT_CONF_MAXIMUM_HEAP_SIZE \
-                GC_set_max_heap_size(GC_MAXIMUM_HEAP_SIZE)
-#else
-# define GC_INIT_CONF_MAXIMUM_HEAP_SIZE /* empty */
-#endif
-
-#ifdef GC_IGNORE_WARN
-  /* Turn off all warnings at start-up (after GC initialization) */
-# define GC_INIT_CONF_IGNORE_WARN GC_set_warn_proc(GC_ignore_warn_proc)
-#else
-# define GC_INIT_CONF_IGNORE_WARN /* empty */
-#endif
-
-#ifdef GC_INITIAL_HEAP_SIZE
-  /* Set heap size to the desired value at start-up */
-# define GC_INIT_CONF_INITIAL_HEAP_SIZE \
-                { size_t heap_size = GC_get_heap_size(); \
-                  if (heap_size < (GC_INITIAL_HEAP_SIZE)) \
-                    (void)GC_expand_hp((GC_INITIAL_HEAP_SIZE) - heap_size); }
-#else
-# define GC_INIT_CONF_INITIAL_HEAP_SIZE /* empty */
-#endif
-
-#define GC_INIT() { GC_INIT_CONF_DONT_EXPAND; /* pre-init */ \
-                    GC_INIT_CONF_FORCE_UNMAP_ON_GCOLLECT; \
-                    GC_INIT_CONF_MAX_RETRIES; \
-                    GC_INIT_CONF_FREE_SPACE_DIVISOR; \
-                    GC_INIT_CONF_FULL_FREQ; \
-                    GC_INIT_CONF_TIME_LIMIT; \
-                    GC_INIT_CONF_MAXIMUM_HEAP_SIZE; \
-                    GC_init(); /* real GC initialization */ \
-                    GC_INIT_CONF_ROOTS; /* post-init */ \
-                    GC_INIT_CONF_IGNORE_WARN; \
-                    GC_INIT_CONF_INITIAL_HEAP_SIZE; }
-
-/* win32S may not free all resources on process exit.   */
-/* This explicitly deallocates the heap.                */
-GC_API void GC_CALL GC_win32_free_heap(void);
-
-#if defined(_AMIGA) && !defined(GC_AMIGA_MAKINGLIB)
-  /* Allocation really goes through GC_amiga_allocwrapper_do    */
-# include "gc_amiga_redirects.h"
-#endif
-
-  /*
-   * GC_REDIRECT_TO_LOCAL is now redundant;
-   * that's the default with THREAD_LOCAL_ALLOC.
-   */
-
-#ifdef __cplusplus
-  }  /* end of extern "C" */
-#endif
-
-#endif /* GC_H */
-
-
-#ifdef __cplusplus
-#include "gc_cpp.h"
-#endif
-=======
-/*
- * Copyright 1988, 1989 Hans-J. Boehm, Alan J. Demers
- * Copyright (c) 1991-1995 by Xerox Corporation.  All rights reserved.
- * Copyright 1996-1999 by Silicon Graphics.  All rights reserved.
- * Copyright 1999 by Hewlett-Packard Company.  All rights reserved.
- * Copyright (C) 2007 Free Software Foundation, Inc
- * Copyright (c) 2000-2010 by Hewlett-Packard Development Company.
- *
- * THIS MATERIAL IS PROVIDED AS IS, WITH ABSOLUTELY NO WARRANTY EXPRESSED
- * OR IMPLIED.  ANY USE IS AT YOUR OWN RISK.
- *
- * Permission is hereby granted to use or copy this program
- * for any purpose,  provided the above notices are retained on all copies.
- * Permission to modify the code and to distribute modified code is granted,
- * provided the above notices are retained, and a notice that the code was
- * modified is included with the above copyright notice.
- */
-
-/*
- * Note that this defines a large number of tuning hooks, which can
- * safely be ignored in nearly all cases.  For normal use it suffices
- * to call only GC_MALLOC and perhaps GC_REALLOC.
- * For better performance, also look at GC_MALLOC_ATOMIC, and
- * GC_enable_incremental.  If you need an action to be performed
- * immediately before an object is collected, look at GC_register_finalizer.
- * If you are using Solaris threads, look at the end of this file.
- * Everything else is best ignored unless you encounter performance
- * problems.
- */
 
 #ifndef GC_H
 #define GC_H
@@ -2517,10 +999,11 @@
 
 /* The GC-prefixed symbols are preferred for new code (I_HIDE_POINTERS, */
 /* HIDE_POINTER and REVEAL_POINTER remain for compatibility).           */
-#ifdef GC_I_HIDE_POINTERS
-# define GC_HIDE_POINTER(p) HIDE_POINTER(p)
-# define GC_REVEAL_POINTER(p) REVEAL_POINTER(p)
-#endif
+//#ifdef GC_I_HIDE_POINTERS
+  typedef GC_word GC_hidden_pointer;
+# define GC_HIDE_POINTER(p) (~(GC_hidden_pointer)(p))
+# define GC_REVEAL_POINTER(p) ((void*) (~(GC_hidden_pointer)(p)))
+//#endif
 
 typedef void * (GC_CALLBACK * GC_fn_type)(void * /* client_data */);
 GC_API void * GC_CALL GC_call_with_alloc_lock(GC_fn_type /* fn */,
@@ -2765,11 +1248,40 @@
 #     include <process.h> /* For _beginthreadex, _endthreadex */
 #   endif
 
-#   include <windows.h>
 
 #   ifdef __cplusplus
       extern "C" {
 #   endif
+
+#ifdef GC_BUILD
+#   include <windows.h>
+#else
+		  // copied from various windows header files
+		typedef void			*HANDLE;
+		#define WINAPI			__stdcall
+		typedef unsigned long	DWORD;
+		typedef DWORD			*LPDWORD;
+		typedef int				BOOL;
+		#if defined(_WIN64)
+			typedef unsigned __int64 ULONG_PTR;
+		#else
+			typedef unsigned long ULONG_PTR;
+		#endif
+		typedef ULONG_PTR SIZE_T;
+
+		struct _SECURITY_ATTRIBUTES;
+		typedef DWORD (WINAPI *PTHREAD_START_ROUTINE)(void* lpThreadParameter);
+
+		__declspec(dllimport) HANDLE WINAPI CreateThread(
+				struct _SECURITY_ATTRIBUTES* lpThreadAttributes, 
+				SIZE_T dwStackSize,
+				PTHREAD_START_ROUTINE lpStartAddress, 
+				void* lpParameter, 
+				DWORD dwCreationFlags, 
+				DWORD* lpThreadId);
+
+		__declspec(dllimport) __declspec(noreturn) void WINAPI ExitThread(DWORD dwExitCode);
+#endif
 
 #   ifdef GC_UNDERSCORE_STDCALL
       /* Explicitly prefix exported/imported WINAPI (__stdcall) symbols */
@@ -2789,15 +1301,15 @@
     /* terminate normally, or call GC_endthreadex() or GC_ExitThread,   */
     /* so that the thread is properly unregistered.                     */
     GC_API HANDLE WINAPI GC_CreateThread(
-                LPSECURITY_ATTRIBUTES /* lpThreadAttributes */,
-                DWORD /* dwStackSize */,
-                LPTHREAD_START_ROUTINE /* lpStartAddress */,
-                LPVOID /* lpParameter */, DWORD /* dwCreationFlags */,
+                struct _SECURITY_ATTRIBUTES* /* lpThreadAttributes */,
+                SIZE_T /* dwStackSize */,
+                PTHREAD_START_ROUTINE /* lpStartAddress */,
+                void* /* lpParameter */, DWORD /* dwCreationFlags */,
                 LPDWORD /* lpThreadId */);
 
 #   ifndef DECLSPEC_NORETURN
       /* Typically defined in winnt.h. */
-#     define DECLSPEC_NORETURN /* empty */
+#     define DECLSPEC_NORETURN  __declspec(noreturn)
 #   endif
 
     GC_API DECLSPEC_NORETURN void WINAPI GC_ExitThread(
@@ -2848,6 +1360,25 @@
 # endif /* !GC_NO_THREAD_REDIRECTS */
 
 #endif /* GC_WIN32_THREADS */
+
+#ifdef REDIRECT_MALLOC
+// all the functions we redirect here need to have their header included
+//  prior to macro def-ing! otherwise the headers will be included after gc.h has
+//  been force-included and then we have two clashing symbols!
+#include <stdlib.h>
+#include <string.h>
+#ifdef __cplusplus
+#include <cstdlib>
+#include <cstring>
+#endif // __cplusplus
+#ifndef GC_BUILD
+#define free				REDIRECT_FREE 
+#define malloc				REDIRECT_MALLOC
+#define calloc(n, lb)		REDIRECT_MALLOC((n) * (lb))
+#define realloc(p, lb)		REDIRECT_REALLOC((p), (lb))
+#define strdup				GC_STRDUP
+#endif // GC_BUILD
+#endif // REDIRECT_MALLOC
 
 /* Public setter and getter for switching "unmap as much as possible"   */
 /* mode on(1) and off(0).  Has no effect unless unmapping is turned on. */
@@ -2987,4 +1518,8 @@
 #endif
 
 #endif /* GC_H */
->>>>>>> 34192370
+
+
+#ifdef __cplusplus
+#include "gc_cpp.h"
+#endif