--- conflicted
+++ resolved
@@ -982,24 +982,6 @@
 /* Note that putting pointers in atomic objects or in           */
 /* non-pointer slots of "typed" objects is equivalent to        */
 /* disguising them in this way, and may have other advantages.  */
-<<<<<<< HEAD
-#if defined(I_HIDE_POINTERS) || defined(GC_I_HIDE_POINTERS)
-  typedef GC_word GC_hidden_pointer;
-# define HIDE_POINTER(p) (~(GC_hidden_pointer)(p))
-# define REVEAL_POINTER(p) ((void *)HIDE_POINTER(p))
-  /* Converting a hidden pointer to a real pointer requires verifying   */
-  /* that the object still exists.  This involves acquiring the         */
-  /* allocator lock to avoid a race with the collector.                 */
-#endif /* I_HIDE_POINTERS */
-
-/* The GC-prefixed symbols are preferred for new code (I_HIDE_POINTERS, */
-/* HIDE_POINTER and REVEAL_POINTER remain for compatibility).           */
-//#ifdef GC_I_HIDE_POINTERS
-  typedef GC_word GC_hidden_pointer;
-# define GC_HIDE_POINTER(p) (~(GC_hidden_pointer)(p))
-# define GC_REVEAL_POINTER(p) ((void*) (~(GC_hidden_pointer)(p)))
-//#endif
-=======
 typedef GC_word GC_hidden_pointer;
 #define GC_HIDE_POINTER(p) (~(GC_hidden_pointer)(p))
 /* Converting a hidden pointer to a real pointer requires verifying     */
@@ -1013,7 +995,6 @@
 # define HIDE_POINTER(p) GC_HIDE_POINTER(p)
 # define REVEAL_POINTER(p) GC_REVEAL_POINTER(p)
 #endif
->>>>>>> 6859feb5
 
 typedef void * (GC_CALLBACK * GC_fn_type)(void * /* client_data */);
 GC_API void * GC_CALL GC_call_with_alloc_lock(GC_fn_type /* fn */,
