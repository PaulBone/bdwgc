--- conflicted
+++ resolved
@@ -67,11 +67,7 @@
 /* It is possible to generate a descriptor for a C type T with	*/
 /* word aligned pointer fields f1, f2, ... as follows:			*/
 /*									*/
-<<<<<<< HEAD
-/* GC_descr T_descr;
-=======
 /* GC_descr T_descr;                                                    */
->>>>>>> cab07051
 /* GC_word T_bitmap[GC_BITMAP_SIZE(T)] = {0};				*/
 /* GC_set_bit(T_bitmap, GC_WORD_OFFSET(T,f1));				*/
 /* GC_set_bit(T_bitmap, GC_WORD_OFFSET(T,f2));				*/
