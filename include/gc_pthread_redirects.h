--- conflicted
+++ resolved
@@ -69,20 +69,11 @@
 #endif
 
 # define pthread_create GC_pthread_create
-<<<<<<< HEAD
-#ifndef GC_DARWIN_THREADS
-# define pthread_sigmask GC_pthread_sigmask
-#endif
-# define pthread_join GC_pthread_join
-# define pthread_detach GC_pthread_detach
-#ifndef GC_DARWIN_THREADS
-=======
 # define pthread_join GC_pthread_join
 # define pthread_detach GC_pthread_detach
 
 #ifndef GC_DARWIN_THREADS
 # define pthread_sigmask GC_pthread_sigmask
->>>>>>> cab07051
 # define dlopen GC_dlopen
 #endif
 
