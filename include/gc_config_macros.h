--- conflicted
+++ resolved
@@ -194,6 +194,13 @@
 #     define GC_API extern __declspec(dllimport)
 #   endif
 
+# elif defined(__SYMBIAN32__)
+#   ifdef GC_BUILD
+#     define GC_API extern EXPORT_C
+#   else
+#     define GC_API extern IMPORT_C
+#   endif
+
 # elif defined(__GNUC__)
     /* Only matters if used in conjunction with -fvisibility=hidden option. */
 #   if defined(GC_BUILD) && (__GNUC__ >= 4 \
@@ -265,23 +272,9 @@
 # endif
 #endif
 
-<<<<<<< HEAD
 #if defined(__sgi) && !defined(__GNUC__) && _COMPILER_VERSION >= 720
 # define GC_ADD_CALLER
 # define GC_RETURN_ADDR (GC_word)__return_address
-=======
-#if defined(__SYMBIAN32__) && defined(GC_DLL)
-# ifdef GC_BUILD
-#   define GC_API extern EXPORT_C
-# else
-#   define GC_API extern IMPORT_C
-# endif
-#endif
-
-
-#ifndef GC_API
-#define GC_API extern
->>>>>>> 18d7a444
 #endif
 
 #if defined(__linux__) || defined(__GLIBC__)
