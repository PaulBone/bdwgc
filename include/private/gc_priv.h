--- conflicted
+++ resolved
@@ -634,11 +634,7 @@
 # else
 #       define ALIGNED_WORDS(n) ROUNDED_UP_WORDS(n)
 # endif
-<<<<<<< HEAD
-# define SMALL_OBJ(bytes) ((bytes) < (MAXOBJBYTES -EXTRA_BYTES))
-=======
 # define SMALL_OBJ(bytes) ((bytes) < (MAXOBJBYTES - EXTRA_BYTES))
->>>>>>> 9f27ae7a
 # define ADD_SLOP(bytes) ((bytes) + EXTRA_BYTES)
 # ifndef MIN_WORDS
     /* MIN_WORDS is the size of the smallest allocated object.	*/
