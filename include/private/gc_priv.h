--- conflicted
+++ resolved
@@ -1744,7 +1744,6 @@
 
 GC_EXTERN GC_bool GC_is_initialized; /* GC_init() has been run. */
 
-
 #if defined(MSWIN32) || defined(MSWINCE)
   void GC_deinit(void);
                                 /* Free any resources allocated by      */
@@ -1996,7 +1995,6 @@
 
 GC_API void GC_CALL GC_noop1(word);
 
-<<<<<<< HEAD
 #ifndef GC_ATTR_FORMAT_PRINTF
 # if defined(__GNUC__) && __GNUC__ >= 3
 #   define GC_ATTR_FORMAT_PRINTF(spec_argnum, first_checked) \
@@ -2015,26 +2013,16 @@
                         /* allocate for long arguments.)                */
 GC_API_PRIV void GC_err_printf(const char * format, ...)
                         GC_ATTR_FORMAT_PRINTF(1, 2);
+
+#if defined(__cplusplus) && defined(SYMBIAN)
+  extern "C" {
+#endif
 GC_API_PRIV void GC_log_printf(const char * format, ...)
                         GC_ATTR_FORMAT_PRINTF(1, 2);
-=======
-/* Logging and diagnostic output: 	*/
-GC_API void GC_printf (const char * format, ...);
-			/* A version of printf that doesn't allocate,	*/
-			/* 1K total output length.			*/
-			/* (We use sprintf.  Hopefully that doesn't	*/
-			/* allocate for long arguments.)  		*/
-GC_API void GC_err_printf(const char * format, ...);
-
-#ifdef __cplusplus
-extern "C" {
-#endif
-GC_API void GC_log_printf(const char * format, ...);
-#ifdef __cplusplus
-	}
-#endif
-
->>>>>>> 18d7a444
+#if defined(__cplusplus) && defined(SYMBIAN)
+  }
+#endif
+
 void GC_err_puts(const char *s);
                         /* Write s to stderr, don't buffer, don't add   */
                         /* newlines, don't ...                          */
