/* 
 * Copyright 1988, 1989 Hans-J. Boehm, Alan J. Demers
 * Copyright (c) 1991-1994 by Xerox Corporation.  All rights reserved.
 *
 * THIS MATERIAL IS PROVIDED AS IS, WITH ABSOLUTELY NO WARRANTY EXPRESSED
 * OR IMPLIED.  ANY USE IS AT YOUR OWN RISK.
 *
 * Permission is hereby granted to use or copy this program
 * for any purpose,  provided the above notices are retained on all copies.
 * Permission to modify the code and to distribute modified code is granted,
 * provided the above notices are retained, and a notice that the code was
 * modified is included with the above copyright notice.
 */
/* Boehm, February 16, 1996 2:30 pm PST */
 

# ifndef GC_PRIVATE_H
# define GC_PRIVATE_H

#if defined(mips) && defined(SYSTYPE_BSD) && defined(sony_news)
    /* sony RISC NEWS, NEWSOS 4 */
#   define BSD_TIME
/*    typedef long ptrdiff_t;   -- necessary on some really old systems	*/
#endif

#if defined(mips) && defined(SYSTYPE_BSD43)
    /* MIPS RISCOS 4 */
#   define BSD_TIME
#endif

#ifdef BSD_TIME
#   include <sys/types.h>
#   include <sys/time.h>
#   include <sys/resource.h>
#endif /* BSD_TIME */

# ifndef GC_H
#   include "gc.h"
# endif

typedef GC_word word;
typedef GC_signed_word signed_word;

# ifndef CONFIG_H
#   include "gcconfig.h"
# endif

# ifndef HEADERS_H
#   include "gc_hdrs.h"
# endif

typedef int GC_bool;
# define TRUE 1
# define FALSE 0

typedef char * ptr_t;	/* A generic pointer to which we can add	*/
			/* byte displacements.				*/
			/* Preferably identical to caddr_t, if it 	*/
			/* exists.					*/
			
#if defined(__STDC__)
#   include <stdlib.h>
#   if !(defined( sony_news ) )
#       include <stddef.h>
#   endif
#   define VOLATILE volatile
#   define CONST const
#else
#   ifdef MSWIN32
#   	include <stdlib.h>
#   endif
#   define VOLATILE
#   define CONST
#endif

#ifdef AMIGA
#   define GC_FAR __far
#else
#   define GC_FAR
#endif

/*********************************/
/*                               */
/* Definitions for conservative  */
/* collector                     */
/*                               */
/*********************************/

/*********************************/
/*                               */
/* Easily changeable parameters  */
/*                               */
/*********************************/

#define STUBBORN_ALLOC	/* Define stubborn allocation primitives	*/
#if defined(SRC_M3) || defined(SMALL_CONFIG)
# undef STUBBORN_ALLOC
#endif


/* #define ALL_INTERIOR_POINTERS */
		    /* Forces all pointers into the interior of an 	*/
		    /* object to be considered valid.  Also causes the	*/
		    /* sizes of all objects to be inflated by at least 	*/
		    /* one byte.  This should suffice to guarantee	*/
		    /* that in the presence of a compiler that does	*/
		    /* not perform garbage-collector-unsafe		*/
		    /* optimizations, all portable, strictly ANSI	*/
		    /* conforming C programs should be safely usable	*/
		    /* with malloc replaced by GC_malloc and free	*/
		    /* calls removed.  There are several disadvantages: */
		    /* 1. There are probably no interesting, portable,	*/
		    /*    strictly ANSI	conforming C programs.		*/
		    /* 2. This option makes it hard for the collector	*/
		    /*    to allocate space that is not ``pointed to''  */
		    /*    by integers, etc.  Under SunOS 4.X with a 	*/
		    /*    statically linked libc, we empiricaly		*/
		    /*    observed that it would be difficult to 	*/
		    /*	  allocate individual objects larger than 100K.	*/
		    /* 	  Even if only smaller objects are allocated,	*/
		    /*    more swap space is likely to be needed.       */
		    /*    Fortunately, much of this will never be	*/
		    /*    touched.					*/
		    /* If you can easily avoid using this option, do.	*/
		    /* If not, try to keep individual objects small.	*/
		    
#define PRINTSTATS  /* Print garbage collection statistics          	*/
		    /* For less verbose output, undefine in reclaim.c 	*/

#define PRINTTIMES  /* Print the amount of time consumed by each garbage   */
		    /* collection.                                         */

#define PRINTBLOCKS /* Print object sizes associated with heap blocks,     */
		    /* whether the objects are atomic or composite, and    */
		    /* whether or not the block was found to be empty      */
		    /* during the reclaim phase.  Typically generates       */
		    /* about one screenful per garbage collection.         */
#undef PRINTBLOCKS

#ifdef SILENT
#  ifdef PRINTSTATS
#    undef PRINTSTATS
#  endif
#  ifdef PRINTTIMES
#    undef PRINTTIMES
#  endif
#  ifdef PRINTNBLOCKS
#    undef PRINTNBLOCKS
#  endif
#endif

#if defined(PRINTSTATS) && !defined(GATHERSTATS)
#   define GATHERSTATS
#endif

#ifdef FINALIZE_ON_DEMAND
#   define GC_INVOKE_FINALIZERS()
#else
#   define GC_INVOKE_FINALIZERS() (void)GC_invoke_finalizers()
#endif

#define MERGE_SIZES /* Round up some object sizes, so that fewer distinct */
		    /* free lists are actually maintained.  This applies  */
		    /* only to the top level routines in misc.c, not to   */
		    /* user generated code that calls GC_allocobj and     */
		    /* GC_allocaobj directly.                             */
		    /* Slows down average programs slightly.  May however */
		    /* substantially reduce fragmentation if allocation   */
		    /* request sizes are widely scattered.                */
		    /* May save significant amounts of space for obj_map  */
		    /* entries.						  */

#ifndef OLD_BLOCK_ALLOC
   /* Macros controlling large block allocation strategy.	*/
#  define EXACT_FIRST  	/* Make a complete pass through the large object */
			/* free list before splitting a block		 */
#  define PRESERVE_LAST /* Do not divide last allocated heap segment	 */
			/* unless we would otherwise need to expand the	 */
			/* heap.					 */
#endif

/* ALIGN_DOUBLE requires MERGE_SIZES at present. */
# if defined(ALIGN_DOUBLE) && !defined(MERGE_SIZES)
#   define MERGE_SIZES
# endif

#if defined(ALL_INTERIOR_POINTERS) && !defined(DONT_ADD_BYTE_AT_END)
# define ADD_BYTE_AT_END
#endif


# ifndef LARGE_CONFIG
#   define MINHINCR 16	/* Minimum heap increment, in blocks of HBLKSIZE  */
			/* Must be multiple of largest page size.	  */
#   define MAXHINCR 512	/* Maximum heap increment, in blocks              */
# else
#   define MINHINCR 64
#   define MAXHINCR 4096
# endif

# define TIME_LIMIT 50	   /* We try to keep pause times from exceeding	 */
			   /* this by much. In milliseconds.		 */

# define BL_LIMIT GC_black_list_spacing
			   /* If we need a block of N bytes, and we have */
			   /* a block of N + BL_LIMIT bytes available, 	 */
			   /* and N > BL_LIMIT,				 */
			   /* but all possible positions in it are 	 */
			   /* blacklisted, we just use it anyway (and	 */
			   /* print a warning, if warnings are enabled). */
			   /* This risks subsequently leaking the block	 */
			   /* due to a false reference.  But not using	 */
			   /* the block risks unreasonable immediate	 */
			   /* heap growth.				 */

/*********************************/
/*                               */
/* Stack saving for debugging	 */
/*                               */
/*********************************/

#ifdef SAVE_CALL_CHAIN

/*
 * Number of frames and arguments to save in objects allocated by
 * debugging allocator.
 */
#   define NFRAMES 6	/* Number of frames to save. Even for		*/
			/* alignment reasons.				*/
#   define NARGS 2	/* Mumber of arguments to save for each call.	*/

#   define NEED_CALLINFO

/* Fill in the pc and argument information for up to NFRAMES of my	*/
/* callers.  Ignore my frame and my callers frame.			*/
void GC_save_callers (/* struct callinfo info[NFRAMES] */);

void GC_print_callers (/* struct callinfo info[NFRAMES] */);

#else

# ifdef GC_ADD_CALLER
#   define NFRAMES 1
#   define NARGS 0
#   define NEED_CALLINFO
# endif

#endif

#ifdef NEED_CALLINFO
    struct callinfo {
	word ci_pc;
#	if NARGS > 0
	    word ci_arg[NARGS];	/* bit-wise complement to avoid retention */
#	endif
#	if defined(ALIGN_DOUBLE) && (NFRAMES * (NARGS + 1)) % 2 == 1
	    /* Likely alignment problem. */
	    word ci_dummy;
#	endif
    };
#endif


/*********************************/
/*                               */
/* OS interface routines	 */
/*                               */
/*********************************/

#ifdef BSD_TIME
#   undef CLOCK_TYPE
#   undef GET_TIME
#   undef MS_TIME_DIFF
#   define CLOCK_TYPE struct timeval
#   define GET_TIME(x) { struct rusage rusage; \
			 getrusage (RUSAGE_SELF,  &rusage); \
			 x = rusage.ru_utime; }
#   define MS_TIME_DIFF(a,b) ((double) (a.tv_sec - b.tv_sec) * 1000.0 \
                               + (double) (a.tv_usec - b.tv_usec) / 1000.0)
#else /* !BSD_TIME */
#   include <time.h>
#   if !defined(__STDC__) && defined(SPARC) && defined(SUNOS4)
      clock_t clock();	/* Not in time.h, where it belongs	*/
#   endif
#   if defined(FREEBSD) && !defined(CLOCKS_PER_SEC)
#     include <machine/limits.h>
#     define CLOCKS_PER_SEC CLK_TCK
#   endif
#   if !defined(CLOCKS_PER_SEC)
#     define CLOCKS_PER_SEC 1000000
/*
 * This is technically a bug in the implementation.  ANSI requires that
 * CLOCKS_PER_SEC be defined.  But at least under SunOS4.1.1, it isn't.
 * Also note that the combination of ANSI C and POSIX is incredibly gross
 * here. The type clock_t is used by both clock() and times().  But on
 * some machines these use different notions of a clock tick,  CLOCKS_PER_SEC
 * seems to apply only to clock.  Hence we use it here.  On many machines,
 * including SunOS, clock actually uses units of microseconds (which are
 * not really clock ticks).
 */
#   endif
#   define CLOCK_TYPE clock_t
#   define GET_TIME(x) x = clock()
#   define MS_TIME_DIFF(a,b) ((unsigned long) \
		(1000.0*(double)((a)-(b))/(double)CLOCKS_PER_SEC))
#endif /* !BSD_TIME */

/* We use bzero and bcopy internally.  They may not be available.	*/
# if defined(SPARC) && defined(SUNOS4)
#   define BCOPY_EXISTS
# endif
# if defined(M68K) && defined(AMIGA)
#   define BCOPY_EXISTS
# endif
# if defined(M68K) && defined(NEXT)
#   define BCOPY_EXISTS
# endif
# if defined(VAX)
#   define BCOPY_EXISTS
# endif
# if defined(AMIGA)
#   include <string.h>
#   define BCOPY_EXISTS
# endif

# ifndef BCOPY_EXISTS
#   include <string.h>
#   define BCOPY(x,y,n) memcpy(y, x, (size_t)(n))
#   define BZERO(x,n)  memset(x, 0, (size_t)(n))
# else
#   define BCOPY(x,y,n) bcopy((char *)(x),(char *)(y),(int)(n))
#   define BZERO(x,n) bzero((char *)(x),(int)(n))
# endif

/* HBLKSIZE aligned allocation.  0 is taken to mean failure 	*/
/* space is assumed to be cleared.				*/
/* In the case os USE_MMAP, the argument must also be a 	*/
/* physical page size.						*/
<<<<<<< HEAD
=======
/* GET_MEM is currently not assumed to retrieve 0 filled space, */
/* though we should perhaps take advantage of the case in which */
/* does.							*/
>>>>>>> e9faf697
# ifdef PCR
    char * real_malloc();
#   define GET_MEM(bytes) HBLKPTR(real_malloc((size_t)bytes + GC_page_size) \
				  + GC_page_size-1)
# else
#   ifdef OS2
      void * os2_alloc(size_t bytes);
#     define GET_MEM(bytes) HBLKPTR((ptr_t)os2_alloc((size_t)bytes \
				    + GC_page_size) \
                                    + GC_page_size-1)
#   else
#     if defined(AMIGA) || defined(NEXT) || defined(DOS4GW)
#       define GET_MEM(bytes) HBLKPTR((size_t) \
				      calloc(1, (size_t)bytes + GC_page_size) \
                                      + GC_page_size-1)
#     else
#	ifdef MSWIN32
          extern ptr_t GC_win32_get_mem();
#         define GET_MEM(bytes) (struct hblk *)GC_win32_get_mem(bytes)
#	else
#	  ifdef MACOS
#	    if defined(USE_TEMPORARY_MEMORY)
		extern Ptr GC_MacTemporaryNewPtr(size_t size,
						 Boolean clearMemory);
#               define GET_MEM(bytes) HBLKPTR( \
		    GC_MacTemporaryNewPtr(bytes + GC_page_size, true) \
		    + GC_page_size-1)
#	    else
#         	    define GET_MEM(bytes) HBLKPTR( \
			NewPtrClear(bytes + GC_page_size) + GC_page_size-1)
#	    endif
#	  else
              extern ptr_t GC_unix_get_mem();
#             define GET_MEM(bytes) (struct hblk *)GC_unix_get_mem(bytes)
#	  endif
#	endif
#     endif
#   endif
# endif

/*
 * Mutual exclusion between allocator/collector routines.
 * Needed if there is more than one allocator thread.
 * FASTLOCK() is assumed to try to acquire the lock in a cheap and
 * dirty way that is acceptable for a few instructions, e.g. by
 * inhibiting preemption.  This is assumed to have succeeded only
 * if a subsequent call to FASTLOCK_SUCCEEDED() returns TRUE.
 * FASTUNLOCK() is called whether or not FASTLOCK_SUCCEEDED().
 * If signals cannot be tolerated with the FASTLOCK held, then
 * FASTLOCK should disable signals.  The code executed under
 * FASTLOCK is otherwise immune to interruption, provided it is
 * not restarted.
 * DCL_LOCK_STATE declares any local variables needed by LOCK and UNLOCK
 * and/or DISABLE_SIGNALS and ENABLE_SIGNALS and/or FASTLOCK.
 * (There is currently no equivalent for FASTLOCK.)
 */  
# ifdef THREADS
#  ifdef PCR_OBSOLETE	/* Faster, but broken with multiple lwp's	*/
#    include  "th/PCR_Th.h"
#    include  "th/PCR_ThCrSec.h"
     extern struct PCR_Th_MLRep GC_allocate_ml;
#    define DCL_LOCK_STATE  PCR_sigset_t GC_old_sig_mask
#    define LOCK() PCR_Th_ML_Acquire(&GC_allocate_ml) 
#    define UNLOCK() PCR_Th_ML_Release(&GC_allocate_ml)
#    define FASTLOCK() PCR_ThCrSec_EnterSys()
     /* Here we cheat (a lot): */
#        define FASTLOCK_SUCCEEDED() (*(int *)(&GC_allocate_ml) == 0)
		/* TRUE if nobody currently holds the lock */
#    define FASTUNLOCK() PCR_ThCrSec_ExitSys()
#  endif
#  ifdef PCR
#    include <base/PCR_Base.h>
#    include <th/PCR_Th.h>
     extern PCR_Th_ML GC_allocate_ml;
#    define DCL_LOCK_STATE \
	 PCR_ERes GC_fastLockRes; PCR_sigset_t GC_old_sig_mask
#    define LOCK() PCR_Th_ML_Acquire(&GC_allocate_ml)
#    define UNLOCK() PCR_Th_ML_Release(&GC_allocate_ml)
#    define FASTLOCK() (GC_fastLockRes = PCR_Th_ML_Try(&GC_allocate_ml))
#    define FASTLOCK_SUCCEEDED() (GC_fastLockRes == PCR_ERes_okay)
#    define FASTUNLOCK()  {\
        if( FASTLOCK_SUCCEEDED() ) PCR_Th_ML_Release(&GC_allocate_ml); }
#  endif
#  ifdef SRC_M3
     extern word RT0u__inCritical;
#    define LOCK() RT0u__inCritical++
#    define UNLOCK() RT0u__inCritical--
#  endif
#  ifdef SOLARIS_THREADS
#    include <thread.h>
#    include <signal.h>
     extern mutex_t GC_allocate_ml;
#    define LOCK() mutex_lock(&GC_allocate_ml);
#    define UNLOCK() mutex_unlock(&GC_allocate_ml);
#  endif
#  ifdef LINUX_THREADS
#    include <pthread.h>
#    ifdef __i386__
<<<<<<< HEAD
       inline static GC_test_and_set(volatile unsigned int *addr) {
=======
       inline static int GC_test_and_set(volatile unsigned int *addr) {
>>>>>>> e9faf697
	  int oldval;
	  /* Note: the "xchg" instruction does not need a "lock" prefix */
	  __asm__ __volatile__("xchgl %0, %1"
		: "=r"(oldval), "=m"(*(addr))
		: "0"(1), "m"(*(addr)));
	  return oldval;
       }
#    else
       -- > Need implementation of GC_test_and_set()
#    endif
#    define GC_clear(addr) (*(addr) = 0)

     extern volatile unsigned int GC_allocate_lock;
	/* This is not a mutex because mutexes that obey the (optional)     */
	/* POSIX scheduling rules are subject to convoys in high contention */
	/* applications.  This is basically a spin lock.		    */
     extern pthread_t GC_lock_holder;
     extern void GC_lock(void);
	/* Allocation lock holder.  Only set if acquired by client through */
	/* GC_call_with_alloc_lock.					   */
#    define SET_LOCK_HOLDER() GC_lock_holder = pthread_self()
#    define NO_THREAD (pthread_t)(-1)
#    define UNSET_LOCK_HOLDER() GC_lock_holder = NO_THREAD
#    define I_HOLD_LOCK() (pthread_equal(GC_lock_holder, pthread_self()))
#    ifdef UNDEFINED
#    	define LOCK() pthread_mutex_lock(&GC_allocate_ml)
#    	define UNLOCK() pthread_mutex_unlock(&GC_allocate_ml)
#    else
#	define LOCK() \
		{ if (GC_test_and_set(&GC_allocate_lock)) GC_lock(); }
#	define UNLOCK() \
		GC_clear(&GC_allocate_lock)
#    endif
     extern GC_bool GC_collecting;
#    define ENTER_GC() \
		{ \
		    GC_collecting = 1; \
		}
#    define EXIT_GC() GC_collecting = 0;
#  endif /* LINUX_THREADS */
#  if defined(IRIX_THREADS) || defined(IRIX_JDK_THREADS)
#    include <pthread.h>
#    include <mutex.h>

<<<<<<< HEAD
#    if __mips < 3 || !(defined (_ABIN32) || defined(_ABI64))
#        define GC_test_and_set(addr, v) test_and_set(addr,v)
#    else
#	  define GC_test_and_set(addr, v) __test_and_set(addr,v)
=======
#    if __mips < 3 || !(defined (_ABIN32) || defined(_ABI64)) \
	|| !defined(_COMPILER_VERSION) || _COMPILER_VERSION < 700
#        define GC_test_and_set(addr, v) test_and_set(addr,v)
#    else
#	 define GC_test_and_set(addr, v) __test_and_set(addr,v)
>>>>>>> e9faf697
#    endif
     extern unsigned long GC_allocate_lock;
	/* This is not a mutex because mutexes that obey the (optional) 	*/
	/* POSIX scheduling rules are subject to convoys in high contention	*/
	/* applications.  This is basically a spin lock.			*/
     extern pthread_t GC_lock_holder;
     extern void GC_lock(void);
	/* Allocation lock holder.  Only set if acquired by client through */
	/* GC_call_with_alloc_lock.					   */
#    define SET_LOCK_HOLDER() GC_lock_holder = pthread_self()
#    define NO_THREAD (pthread_t)(-1)
#    define UNSET_LOCK_HOLDER() GC_lock_holder = NO_THREAD
#    define I_HOLD_LOCK() (pthread_equal(GC_lock_holder, pthread_self()))
#    ifdef UNDEFINED
#    	define LOCK() pthread_mutex_lock(&GC_allocate_ml)
#    	define UNLOCK() pthread_mutex_unlock(&GC_allocate_ml)
#    else
#	define LOCK() { if (GC_test_and_set(&GC_allocate_lock, 1)) GC_lock(); }
<<<<<<< HEAD
#       if __mips >= 3 && (defined (_ABIN32) || defined(_ABI64))
=======
#       if __mips >= 3 && (defined (_ABIN32) || defined(_ABI64)) \
	   && defined(_COMPILER_VERSION) && _COMPILER_VERSION >= 700
>>>>>>> e9faf697
#	    define UNLOCK() __lock_release(&GC_allocate_lock)
#	else
	    /* The function call in the following should prevent the	*/
	    /* compiler from moving assignments to below the UNLOCK.	*/
	    /* This is probably not necessary for ucode or gcc 2.8.	*/
	    /* It may be necessary for Ragnarok and future gcc		*/
	    /* versions.						*/
#           define UNLOCK() { GC_noop1(&GC_allocate_lock); \
			*(volatile unsigned long *)(&GC_allocate_lock) = 0; }
#	endif
#    endif
     extern GC_bool GC_collecting;
#    define ENTER_GC() \
		{ \
		    GC_collecting = 1; \
		}
#    define EXIT_GC() GC_collecting = 0;
#  endif /* IRIX_THREADS || IRIX_JDK_THREADS */
#  ifdef WIN32_THREADS
#    include <windows.h>
     GC_API CRITICAL_SECTION GC_allocate_ml;
#    define LOCK() EnterCriticalSection(&GC_allocate_ml);
#    define UNLOCK() LeaveCriticalSection(&GC_allocate_ml);
#  endif
#  ifndef SET_LOCK_HOLDER
#      define SET_LOCK_HOLDER()
#      define UNSET_LOCK_HOLDER()
#      define I_HOLD_LOCK() FALSE
		/* Used on platforms were locks can be reacquired,	*/
		/* so it doesn't matter if we lie.			*/
#  endif
# else
#    define LOCK()
#    define UNLOCK()
# endif
# ifndef SET_LOCK_HOLDER
#   define SET_LOCK_HOLDER()
#   define UNSET_LOCK_HOLDER()
#   define I_HOLD_LOCK() FALSE
		/* Used on platforms were locks can be reacquired,	*/
		/* so it doesn't matter if we lie.			*/
# endif
# ifndef ENTER_GC
#   define ENTER_GC()
#   define EXIT_GC()
# endif

# ifndef DCL_LOCK_STATE
#   define DCL_LOCK_STATE
# endif
# ifndef FASTLOCK
#   define FASTLOCK() LOCK()
#   define FASTLOCK_SUCCEEDED() TRUE
#   define FASTUNLOCK() UNLOCK()
# endif

/* Delay any interrupts or signals that may abort this thread.  Data	*/
/* structures are in a consistent state outside this pair of calls.	*/
/* ANSI C allows both to be empty (though the standard isn't very	*/
/* clear on that point).  Standard malloc implementations are usually	*/
/* neither interruptable nor thread-safe, and thus correspond to	*/
/* empty definitions.							*/
# ifdef PCR
#   define DISABLE_SIGNALS() \
		 PCR_Th_SetSigMask(PCR_allSigsBlocked,&GC_old_sig_mask)
#   define ENABLE_SIGNALS() \
		PCR_Th_SetSigMask(&GC_old_sig_mask, NIL)
# else
#   if defined(SRC_M3) || defined(AMIGA) || defined(SOLARIS_THREADS) \
	|| defined(MSWIN32) || defined(MACOS) || defined(DJGPP) \
	|| defined(NO_SIGNALS) || defined(IRIX_THREADS) \
	|| defined(IRIX_JDK_THREADS) || defined(LINUX_THREADS) 
			/* Also useful for debugging.		*/
	/* Should probably use thr_sigsetmask for SOLARIS_THREADS. */
#     define DISABLE_SIGNALS()
#     define ENABLE_SIGNALS()
#   else
#     define DISABLE_SIGNALS() GC_disable_signals()
	void GC_disable_signals();
#     define ENABLE_SIGNALS() GC_enable_signals()
	void GC_enable_signals();
#   endif
# endif

/*
 * Stop and restart mutator threads.
 */
# ifdef PCR
#     include "th/PCR_ThCtl.h"
#     define STOP_WORLD() \
 	PCR_ThCtl_SetExclusiveMode(PCR_ThCtl_ExclusiveMode_stopNormal, \
 				   PCR_allSigsBlocked, \
 				   PCR_waitForever)
#     define START_WORLD() \
	PCR_ThCtl_SetExclusiveMode(PCR_ThCtl_ExclusiveMode_null, \
 				   PCR_allSigsBlocked, \
 				   PCR_waitForever);
# else
#   if defined(SOLARIS_THREADS) || defined(WIN32_THREADS) \
	|| defined(IRIX_THREADS) || defined(LINUX_THREADS) \
	|| defined(IRIX_JDK_THREADS)
      void GC_stop_world();
      void GC_start_world();
#     define STOP_WORLD() GC_stop_world()
#     define START_WORLD() GC_start_world()
#   else
#     define STOP_WORLD()
#     define START_WORLD()
#   endif
# endif

/* Abandon ship */
# ifdef PCR
#   define ABORT(s) PCR_Base_Panic(s)
# else
#   ifdef SMALL_CONFIG
#	define ABORT(msg) abort();
#   else
	GC_API void GC_abort();
#       define ABORT(msg) GC_abort(msg);
#   endif
# endif

/* Exit abnormally, but without making a mess (e.g. out of memory) */
# ifdef PCR
#   define EXIT() PCR_Base_Exit(1,PCR_waitForever)
# else
#   define EXIT() (void)exit(1)
# endif

/* Print warning message, e.g. almost out of memory.	*/
# define WARN(msg,arg) (*GC_current_warn_proc)(msg, (GC_word)(arg))
extern GC_warn_proc GC_current_warn_proc;

/*********************************/
/*                               */
/* Word-size-dependent defines   */
/*                               */
/*********************************/

#if CPP_WORDSZ == 32
#  define WORDS_TO_BYTES(x)   ((x)<<2)
#  define BYTES_TO_WORDS(x)   ((x)>>2)
#  define LOGWL               ((word)5)    /* log[2] of CPP_WORDSZ */
#  define modWORDSZ(n) ((n) & 0x1f)        /* n mod size of word	    */
#  if ALIGNMENT != 4
#	define UNALIGNED
#  endif
#endif

#if CPP_WORDSZ == 64
#  define WORDS_TO_BYTES(x)   ((x)<<3)
#  define BYTES_TO_WORDS(x)   ((x)>>3)
#  define LOGWL               ((word)6)    /* log[2] of CPP_WORDSZ */
#  define modWORDSZ(n) ((n) & 0x3f)        /* n mod size of word	    */
#  if ALIGNMENT != 8
#	define UNALIGNED
#  endif
#endif

#define WORDSZ ((word)CPP_WORDSZ)
#define SIGNB  ((word)1 << (WORDSZ-1))
#define BYTES_PER_WORD      ((word)(sizeof (word)))
#define ONES                ((word)(-1))
#define divWORDSZ(n) ((n) >> LOGWL)	   /* divide n by size of word      */

/*********************/
/*                   */
/*  Size Parameters  */
/*                   */
/*********************/

/*  heap block size, bytes. Should be power of 2 */

#ifndef HBLKSIZE
# ifdef SMALL_CONFIG
#   define CPP_LOG_HBLKSIZE 10
# else
#   if CPP_WORDSZ == 32
#     define CPP_LOG_HBLKSIZE 12
#   else
#     define CPP_LOG_HBLKSIZE 13
#   endif
# endif
#else
# if HBLKSIZE == 512
#   define CPP_LOG_HBLKSIZE 9
# endif
# if HBLKSIZE == 1024
#   define CPP_LOG_HBLKSIZE 10
# endif
# if HBLKSIZE == 2048
#   define CPP_LOG_HBLKSIZE 11
# endif
# if HBLKSIZE == 4096
#   define CPP_LOG_HBLKSIZE 12
# endif
# if HBLKSIZE == 8192
#   define CPP_LOG_HBLKSIZE 13
# endif
# if HBLKSIZE == 16384
#   define CPP_LOG_HBLKSIZE 14
# endif
# ifndef CPP_LOG_HBLKSIZE
    --> fix HBLKSIZE
# endif
# undef HBLKSIZE
#endif
# define CPP_HBLKSIZE (1 << CPP_LOG_HBLKSIZE)
# define LOG_HBLKSIZE   ((word)CPP_LOG_HBLKSIZE)
# define HBLKSIZE ((word)CPP_HBLKSIZE)


/*  max size objects supported by freelist (larger objects may be   */
/*  allocated, but less efficiently)                                */

#define CPP_MAXOBJSZ    BYTES_TO_WORDS(CPP_HBLKSIZE/2)
#define MAXOBJSZ ((word)CPP_MAXOBJSZ)
		
# define divHBLKSZ(n) ((n) >> LOG_HBLKSIZE)

# define HBLK_PTR_DIFF(p,q) divHBLKSZ((ptr_t)p - (ptr_t)q)
	/* Equivalent to subtracting 2 hblk pointers.	*/
	/* We do it this way because a compiler should	*/
	/* find it hard to use an integer division	*/
	/* instead of a shift.  The bundled SunOS 4.1	*/
	/* o.w. sometimes pessimizes the subtraction to	*/
	/* involve a call to .div.			*/
 
# define modHBLKSZ(n) ((n) & (HBLKSIZE-1))
 
# define HBLKPTR(objptr) ((struct hblk *)(((word) (objptr)) & ~(HBLKSIZE-1)))

# define HBLKDISPL(objptr) (((word) (objptr)) & (HBLKSIZE-1))

/* Round up byte allocation requests to integral number of words, etc. */
# ifdef ADD_BYTE_AT_END
#   define ROUNDED_UP_WORDS(n) BYTES_TO_WORDS((n) + WORDS_TO_BYTES(1))
#   ifdef ALIGN_DOUBLE
#       define ALIGNED_WORDS(n) (BYTES_TO_WORDS((n) + WORDS_TO_BYTES(2)) & ~1)
#   else
#       define ALIGNED_WORDS(n) ROUNDED_UP_WORDS(n)
#   endif
#   define SMALL_OBJ(bytes) ((bytes) < WORDS_TO_BYTES(MAXOBJSZ))
#   define ADD_SLOP(bytes) ((bytes)+1)
# else
#   define ROUNDED_UP_WORDS(n) BYTES_TO_WORDS((n) + (WORDS_TO_BYTES(1) - 1))
#   ifdef ALIGN_DOUBLE
#       define ALIGNED_WORDS(n) \
			(BYTES_TO_WORDS((n) + WORDS_TO_BYTES(2) - 1) & ~1)
#   else
#       define ALIGNED_WORDS(n) ROUNDED_UP_WORDS(n)
#   endif
#   define SMALL_OBJ(bytes) ((bytes) <= WORDS_TO_BYTES(MAXOBJSZ))
#   define ADD_SLOP(bytes) (bytes)
# endif


/*
 * Hash table representation of sets of pages.  This assumes it is
 * OK to add spurious entries to sets.
 * Used by black-listing code, and perhaps by dirty bit maintenance code.
 */
 
# ifdef LARGE_CONFIG
#   define LOG_PHT_ENTRIES  17
# else
#   define LOG_PHT_ENTRIES  14	/* Collisions are likely if heap grows	*/
				/* to more than 16K hblks = 64MB.	*/
				/* Each hash table occupies 2K bytes.   */
# endif
# define PHT_ENTRIES ((word)1 << LOG_PHT_ENTRIES)
# define PHT_SIZE (PHT_ENTRIES >> LOGWL)
typedef word page_hash_table[PHT_SIZE];

# define PHT_HASH(addr) ((((word)(addr)) >> LOG_HBLKSIZE) & (PHT_ENTRIES - 1))

# define get_pht_entry_from_index(bl, index) \
		(((bl)[divWORDSZ(index)] >> modWORDSZ(index)) & 1)
# define set_pht_entry_from_index(bl, index) \
		(bl)[divWORDSZ(index)] |= (word)1 << modWORDSZ(index)
# define clear_pht_entry_from_index(bl, index) \
		(bl)[divWORDSZ(index)] &= ~((word)1 << modWORDSZ(index))
	


/********************************************/
/*                                          */
/*    H e a p   B l o c k s                 */
/*                                          */
/********************************************/

/*  heap block header */
#define HBLKMASK   (HBLKSIZE-1)

#define BITS_PER_HBLK (HBLKSIZE * 8)

#define MARK_BITS_PER_HBLK (BITS_PER_HBLK/CPP_WORDSZ)
	   /* upper bound                                    */
	   /* We allocate 1 bit/word.  Only the first word   */
	   /* in each object is actually marked.             */

# ifdef ALIGN_DOUBLE
#   define MARK_BITS_SZ (((MARK_BITS_PER_HBLK + 2*CPP_WORDSZ - 1) \
			  / (2*CPP_WORDSZ))*2)
# else
#   define MARK_BITS_SZ ((MARK_BITS_PER_HBLK + CPP_WORDSZ - 1)/CPP_WORDSZ)
# endif
	   /* Upper bound on number of mark words per heap block  */

struct hblkhdr {
    word hb_sz;  /* If in use, size in words, of objects in the block. */
		 /* if free, the size in bytes of the whole block      */
    struct hblk * hb_next; 	/* Link field for hblk free list	 */
    				/* and for lists of chunks waiting to be */
    				/* reclaimed.				 */
    word hb_descr;   		/* object descriptor for marking.  See	*/
    				/* mark.h.				*/
    char* hb_map;	/* A pointer to a pointer validity map of the block. */
    		      	/* See GC_obj_map.				     */
    		     	/* Valid for all blocks with headers.		     */
    		     	/* Free blocks point to GC_invalid_map.		     */
    unsigned char hb_obj_kind;
    			 /* Kind of objects in the block.  Each kind 	*/
    			 /* identifies a mark procedure and a set of 	*/
    			 /* list headers.  Sometimes called regions.	*/
    unsigned char hb_flags;
#	define IGNORE_OFF_PAGE	1	/* Ignore pointers that do not	*/
					/* point to the first page of 	*/
					/* this object.			*/
    unsigned short hb_last_reclaimed;
    				/* Value of GC_gc_no when block was	*/
    				/* last allocated or swept. May wrap.   */
    word hb_marks[MARK_BITS_SZ];
			    /* Bit i in the array refers to the             */
			    /* object starting at the ith word (header      */
			    /* INCLUDED) in the heap block.                 */
			    /* The lsb of word 0 is numbered 0.		    */
};

/*  heap block body */

# define DISCARD_WORDS 0
	/* Number of words to be dropped at the beginning of each block	*/
	/* Must be a multiple of WORDSZ.  May reasonably be nonzero	*/
	/* on machines that don't guarantee longword alignment of	*/
	/* pointers, so that the number of false hits is minimized.	*/
	/* 0 and WORDSZ are probably the only reasonable values.	*/

# define BODY_SZ ((HBLKSIZE-WORDS_TO_BYTES(DISCARD_WORDS))/sizeof(word))

struct hblk {
#   if (DISCARD_WORDS != 0)
        word garbage[DISCARD_WORDS];
#   endif
    word hb_body[BODY_SZ];
};

# define HDR_WORDS ((word)DISCARD_WORDS)
# define HDR_BYTES ((word)WORDS_TO_BYTES(DISCARD_WORDS))

# define OBJ_SZ_TO_BLOCKS(sz) \
    divHBLKSZ(HDR_BYTES + WORDS_TO_BYTES(sz) + HBLKSIZE-1)
    /* Size of block (in units of HBLKSIZE) needed to hold objects of	*/
    /* given sz (in words).						*/

/* Object free list link */
# define obj_link(p) (*(ptr_t *)(p))

/* The type of mark procedures.  This really belongs in gc_mark.h.	*/
/* But we put it here, so that we can avoid scanning the mark proc	*/
/* table.								*/
typedef struct ms_entry * (*mark_proc)(/* word * addr, mark_stack_ptr,
					  mark_stack_limit, env */);
# define LOG_MAX_MARK_PROCS 6
# define MAX_MARK_PROCS (1 << LOG_MAX_MARK_PROCS)

/* Root sets.  Logically private to mark_rts.c.  But we don't want the	*/
/* tables scanned, so we put them here.					*/
/* MAX_ROOT_SETS is the maximum number of ranges that can be 	*/
/* registered as static roots. 					*/
# ifdef LARGE_CONFIG
#   define MAX_ROOT_SETS 4096
# else
#   ifdef PCR
#     define MAX_ROOT_SETS 1024
#   else
#     ifdef MSWIN32
#	define MAX_ROOT_SETS 512
	    /* Under NT, we add only written pages, which can result 	*/
	    /* in many small root sets.					*/
#     else
#       define MAX_ROOT_SETS 64
#     endif
#   endif
# endif

# define MAX_EXCLUSIONS (MAX_ROOT_SETS/4)
/* Maximum number of segments that can be excluded from root sets.	*/

/*
 * Data structure for excluded static roots.
 */
struct exclusion {
    ptr_t e_start;
    ptr_t e_end;
};

/* Data structure for list of root sets.				*/
/* We keep a hash table, so that we can filter out duplicate additions.	*/
/* Under Win32, we need to do a better job of filtering overlaps, so	*/
/* we resort to sequential search, and pay the price.			*/
struct roots {
	ptr_t r_start;
	ptr_t r_end;
#	ifndef MSWIN32
	  struct roots * r_next;
#	endif
	GC_bool r_tmp;
	  	/* Delete before registering new dynamic libraries */
};

#ifndef MSWIN32
    /* Size of hash table index to roots.	*/
#   define LOG_RT_SIZE 6
#   define RT_SIZE (1 << LOG_RT_SIZE) /* Power of 2, may be != MAX_ROOT_SETS */
#endif

/* Lists of all heap blocks and free lists	*/
/* as well as other random data structures	*/
/* that should not be scanned by the		*/
/* collector.					*/
/* These are grouped together in a struct	*/
/* so that they can be easily skipped by the	*/
/* GC_mark routine.				*/
/* The ordering is weird to make GC_malloc	*/
/* faster by keeping the important fields	*/
/* sufficiently close together that a		*/
/* single load of a base register will do.	*/
/* Scalars that could easily appear to		*/
/* be pointers are also put here.		*/
/* The main fields should precede any 		*/
/* conditionally included fields, so that	*/
/* gc_inl.h will work even if a different set	*/
/* of macros is defined when the client is	*/
/* compiled.					*/

struct _GC_arrays {
  word _heapsize;
  word _max_heapsize;
  ptr_t _last_heap_addr;
  ptr_t _prev_heap_addr;
  word _words_allocd_before_gc;
		/* Number of words allocated before this	*/
		/* collection cycle.				*/
  word _words_allocd;
  	/* Number of words allocated during this collection cycle */
  word _words_wasted;
  	/* Number of words wasted due to internal fragmentation	*/
  	/* in large objects, or due to dropping blacklisted     */
	/* blocks, since last gc.  Approximate.                 */
  word _words_finalized;
  	/* Approximate number of words in objects (and headers)	*/
  	/* That became ready for finalization in the last 	*/
  	/* collection.						*/
  word _non_gc_bytes_at_gc;
  	/* Number of explicitly managed bytes of storage 	*/
  	/* at last collection.					*/
  word _mem_freed;
  	/* Number of explicitly deallocated words of memory	*/
  	/* since last collection.				*/
  mark_proc _mark_procs[MAX_MARK_PROCS];
  	/* Table of user-defined mark procedures.  There is	*/
	/* a small number of these, which can be referenced	*/
	/* by DS_PROC mark descriptors.  See gc_mark.h.		*/
  ptr_t _objfreelist[MAXOBJSZ+1];
			  /* free list for objects */
  ptr_t _aobjfreelist[MAXOBJSZ+1];
			  /* free list for atomic objs 	*/

  ptr_t _uobjfreelist[MAXOBJSZ+1];
			  /* uncollectable but traced objs 	*/
			  /* objects on this and auobjfreelist  */
			  /* are always marked, except during   */
			  /* garbage collections.		*/
# ifdef ATOMIC_UNCOLLECTABLE
    ptr_t _auobjfreelist[MAXOBJSZ+1];
# endif
			  /* uncollectable but traced objs 	*/

# ifdef GATHERSTATS
    word _composite_in_use;
   		/* Number of words in accessible composite	*/
		/* objects.					*/
    word _atomic_in_use;
   		/* Number of words in accessible atomic		*/
		/* objects.					*/
# endif
# ifdef MERGE_SIZES
    unsigned _size_map[WORDS_TO_BYTES(MAXOBJSZ+1)];
    	/* Number of words to allocate for a given allocation request in */
    	/* bytes.							 */
# endif 

# ifdef STUBBORN_ALLOC
    ptr_t _sobjfreelist[MAXOBJSZ+1];
# endif
  			  /* free list for immutable objects	*/
  ptr_t _obj_map[MAXOBJSZ+1];
                       /* If not NIL, then a pointer to a map of valid  */
    		       /* object addresses. _obj_map[sz][i] is j if the	*/
    		       /* address block_start+i is a valid pointer      */
    		       /* to an object at				*/
    		       /* block_start+i&~3 - WORDS_TO_BYTES(j).		*/
    		       /* (If ALL_INTERIOR_POINTERS is defined, then	*/
    		       /* instead ((short *)(hbh_map[sz])[i] is j if	*/
    		       /* block_start+WORDS_TO_BYTES(i) is in the	*/
    		       /* interior of an object starting at		*/
    		       /* block_start+WORDS_TO_BYTES(i-j)).		*/
    		       /* It is OBJ_INVALID if				*/
    		       /* block_start+WORDS_TO_BYTES(i) is not		*/
    		       /* valid as a pointer to an object.              */
    		       /* We assume all values of j <= OBJ_INVALID.	*/
    		       /* The zeroth entry corresponds to large objects.*/
#   ifdef ALL_INTERIOR_POINTERS
#	define map_entry_type short
#       define OBJ_INVALID 0x7fff
#	define MAP_ENTRY(map, bytes) \
		(((map_entry_type *)(map))[BYTES_TO_WORDS(bytes)])
#	define MAP_ENTRIES BYTES_TO_WORDS(HBLKSIZE)
#	define MAP_SIZE (MAP_ENTRIES * sizeof(map_entry_type))
#	define OFFSET_VALID(displ) TRUE
#	define CPP_MAX_OFFSET (HBLKSIZE - HDR_BYTES - 1)
#	define MAX_OFFSET ((word)CPP_MAX_OFFSET)
#   else
#	define map_entry_type char
#       define OBJ_INVALID 0x7f
#	define MAP_ENTRY(map, bytes) \
		(map)[bytes]
#	define MAP_ENTRIES HBLKSIZE
#	define MAP_SIZE MAP_ENTRIES
#	define CPP_MAX_OFFSET (WORDS_TO_BYTES(OBJ_INVALID) - 1)	
#	define MAX_OFFSET ((word)CPP_MAX_OFFSET)
# 	define VALID_OFFSET_SZ \
	  (CPP_MAX_OFFSET > WORDS_TO_BYTES(CPP_MAXOBJSZ)? \
	   CPP_MAX_OFFSET+1 \
	   : WORDS_TO_BYTES(CPP_MAXOBJSZ)+1)
  	char _valid_offsets[VALID_OFFSET_SZ];
				/* GC_valid_offsets[i] == TRUE ==> i 	*/
				/* is registered as a displacement.	*/
#	define OFFSET_VALID(displ) GC_valid_offsets[displ]
  	char _modws_valid_offsets[sizeof(word)];
				/* GC_valid_offsets[i] ==>		  */
				/* GC_modws_valid_offsets[i%sizeof(word)] */
#   endif
# ifdef STUBBORN_ALLOC
    page_hash_table _changed_pages;
        /* Stubborn object pages that were changes since last call to	*/
	/* GC_read_changed.						*/
    page_hash_table _prev_changed_pages;
        /* Stubborn object pages that were changes before last call to	*/
	/* GC_read_changed.						*/
# endif
# if defined(PROC_VDB) || defined(MPROTECT_VDB)
    page_hash_table _grungy_pages; /* Pages that were dirty at last 	   */
				     /* GC_read_dirty.			   */
# endif
# ifdef MPROTECT_VDB
    VOLATILE page_hash_table _dirty_pages;	
			/* Pages dirtied since last GC_read_dirty. */
# endif
# ifdef PROC_VDB
    page_hash_table _written_pages;	/* Pages ever dirtied	*/
# endif
# ifdef LARGE_CONFIG
#   if CPP_WORDSZ > 32
#     define MAX_HEAP_SECTS 4096 	/* overflows at roughly 64 GB	   */
#   else
#     define MAX_HEAP_SECTS 768		/* Separately added heap sections. */
#   endif
# else
#   define MAX_HEAP_SECTS 256
# endif
  struct HeapSect {
      ptr_t hs_start; word hs_bytes;
  } _heap_sects[MAX_HEAP_SECTS];
# ifdef MSWIN32
    ptr_t _heap_bases[MAX_HEAP_SECTS];
    		/* Start address of memory regions obtained from kernel. */
# endif
  struct roots _static_roots[MAX_ROOT_SETS];
# ifndef MSWIN32
    struct roots * _root_index[RT_SIZE];
# endif
  struct exclusion _excl_table[MAX_EXCLUSIONS];
  /* Block header index; see gc_headers.h */
  bottom_index * _all_nils;
  bottom_index * _top_index [TOP_SZ];
#ifdef SAVE_CALL_CHAIN
  struct callinfo _last_stack[NFRAMES];	/* Stack at last garbage collection.*/
  					/* Useful for debugging	mysterious  */
  					/* object disappearances.	    */
  					/* In the multithreaded case, we    */
  					/* currently only save the calling  */
  					/* stack.			    */
#endif
};

GC_API GC_FAR struct _GC_arrays GC_arrays; 

# define GC_objfreelist GC_arrays._objfreelist
# define GC_aobjfreelist GC_arrays._aobjfreelist
# define GC_uobjfreelist GC_arrays._uobjfreelist
# ifdef ATOMIC_UNCOLLECTABLE
#   define GC_auobjfreelist GC_arrays._auobjfreelist
# endif
# define GC_sobjfreelist GC_arrays._sobjfreelist
# define GC_valid_offsets GC_arrays._valid_offsets
# define GC_modws_valid_offsets GC_arrays._modws_valid_offsets
# ifdef STUBBORN_ALLOC
#    define GC_changed_pages GC_arrays._changed_pages
#    define GC_prev_changed_pages GC_arrays._prev_changed_pages
# endif
# define GC_obj_map GC_arrays._obj_map
# define GC_last_heap_addr GC_arrays._last_heap_addr
# define GC_prev_heap_addr GC_arrays._prev_heap_addr
# define GC_words_allocd GC_arrays._words_allocd
# define GC_words_wasted GC_arrays._words_wasted
# define GC_words_finalized GC_arrays._words_finalized
# define GC_non_gc_bytes_at_gc GC_arrays._non_gc_bytes_at_gc
# define GC_mem_freed GC_arrays._mem_freed
# define GC_mark_procs GC_arrays._mark_procs
# define GC_heapsize GC_arrays._heapsize
# define GC_max_heapsize GC_arrays._max_heapsize
# define GC_words_allocd_before_gc GC_arrays._words_allocd_before_gc
# define GC_heap_sects GC_arrays._heap_sects
# define GC_last_stack GC_arrays._last_stack
# ifdef MSWIN32
#   define GC_heap_bases GC_arrays._heap_bases
# endif
# define GC_static_roots GC_arrays._static_roots
# define GC_root_index GC_arrays._root_index
# define GC_excl_table GC_arrays._excl_table
# define GC_all_nils GC_arrays._all_nils
# define GC_top_index GC_arrays._top_index
# if defined(PROC_VDB) || defined(MPROTECT_VDB)
#   define GC_grungy_pages GC_arrays._grungy_pages
# endif
# ifdef MPROTECT_VDB
#   define GC_dirty_pages GC_arrays._dirty_pages
# endif
# ifdef PROC_VDB
#   define GC_written_pages GC_arrays._written_pages
# endif
# ifdef GATHERSTATS
#   define GC_composite_in_use GC_arrays._composite_in_use
#   define GC_atomic_in_use GC_arrays._atomic_in_use
# endif
# ifdef MERGE_SIZES
#   define GC_size_map GC_arrays._size_map
# endif

# define beginGC_arrays ((ptr_t)(&GC_arrays))
# define endGC_arrays (((ptr_t)(&GC_arrays)) + (sizeof GC_arrays))

/* Object kinds: */
# define MAXOBJKINDS 16

extern struct obj_kind {
   ptr_t *ok_freelist;	/* Array of free listheaders for this kind of object */
   			/* Point either to GC_arrays or to storage allocated */
   			/* with GC_scratch_alloc.			     */
   struct hblk **ok_reclaim_list;
   			/* List headers for lists of blocks waiting to be */
   			/* swept.					  */
   word ok_descriptor;  /* Descriptor template for objects in this	*/
   			/* block.					*/
   GC_bool ok_relocate_descr;
   			/* Add object size in bytes to descriptor 	*/
   			/* template to obtain descriptor.  Otherwise	*/
   			/* template is used as is.			*/
   GC_bool ok_init;   /* Clear objects before putting them on the free list. */
} GC_obj_kinds[MAXOBJKINDS];

# define endGC_obj_kinds (((ptr_t)(&GC_obj_kinds)) + (sizeof GC_obj_kinds))

# define end_gc_area ((ptr_t)endGC_arrays == (ptr_t)(&GC_obj_kinds) ? \
			endGC_obj_kinds : endGC_arrays)

/* Predefined kinds: */
# define PTRFREE 0
# define NORMAL  1
# define UNCOLLECTABLE 2
# ifdef ATOMIC_UNCOLLECTABLE
#   define AUNCOLLECTABLE 3
#   define STUBBORN 4
#   define IS_UNCOLLECTABLE(k) (((k) & ~1) == UNCOLLECTABLE)
# else
#   define STUBBORN 3
#   define IS_UNCOLLECTABLE(k) ((k) == UNCOLLECTABLE)
# endif

extern int GC_n_kinds;

GC_API word GC_fo_entries;

extern word GC_n_heap_sects;	/* Number of separately added heap	*/
				/* sections.				*/

extern word GC_page_size;

# ifdef MSWIN32
extern word GC_n_heap_bases;	/* See GC_heap_bases.	*/
# endif

extern word GC_total_stack_black_listed;
			/* Number of bytes on stack blacklist. 	*/

extern word GC_black_list_spacing;
			/* Average number of bytes between blacklisted	*/
			/* blocks. Approximate.				*/
			/* Counts only blocks that are 			*/
			/* "stack-blacklisted", i.e. that are 		*/
			/* problematic in the interior of an object.	*/

extern char * GC_invalid_map;
			/* Pointer to the nowhere valid hblk map */
			/* Blocks pointing to this map are free. */

extern struct hblk * GC_hblkfreelist;
				/* List of completely empty heap blocks	*/
				/* Linked through hb_next field of 	*/
				/* header structure associated with	*/
				/* block.				*/

extern GC_bool GC_is_initialized;	/* GC_init() has been run.	*/

extern GC_bool GC_objects_are_marked;	/* There are marked objects in  */
					/* the heap.			*/

#ifndef SMALL_CONFIG
  extern GC_bool GC_incremental;
			/* Using incremental/generational collection. */
#else
# define GC_incremental TRUE
			/* Hopefully allow optimizer to remove some code. */
#endif

extern GC_bool GC_dirty_maintained;
				/* Dirty bits are being maintained, 	*/
				/* either for incremental collection,	*/
				/* or to limit the root set.		*/

extern word GC_root_size;	/* Total size of registered root sections */

extern GC_bool GC_debugging_started;	/* GC_debug_malloc has been called. */ 

extern ptr_t GC_least_plausible_heap_addr;
extern ptr_t GC_greatest_plausible_heap_addr;
			/* Bounds on the heap.  Guaranteed valid	*/
			/* Likely to include future heap expansion.	*/
			
/* Operations */
# ifndef abs
#   define abs(x)  ((x) < 0? (-(x)) : (x))
# endif


/*  Marks are in a reserved area in                          */
/*  each heap block.  Each word has one mark bit associated  */
/*  with it. Only those corresponding to the beginning of an */
/*  object are used.                                         */


/* Mark bit operations */

/*
 * Retrieve, set, clear the mark bit corresponding
 * to the nth word in a given heap block.
 *
 * (Recall that bit n corresponds to object beginning at word n
 * relative to the beginning of the block, including unused words)
 */

# define mark_bit_from_hdr(hhdr,n) (((hhdr)->hb_marks[divWORDSZ(n)] \
			    >> (modWORDSZ(n))) & (word)1)
# define set_mark_bit_from_hdr(hhdr,n) (hhdr)->hb_marks[divWORDSZ(n)] \
				|= (word)1 << modWORDSZ(n)

# define clear_mark_bit_from_hdr(hhdr,n) (hhdr)->hb_marks[divWORDSZ(n)] \
				&= ~((word)1 << modWORDSZ(n))

/* Important internal collector routines */

ptr_t GC_approx_sp();

GC_bool GC_should_collect();
#ifdef PRESERVE_LAST
    GC_bool GC_in_last_heap_sect(/* ptr_t */);
	/* In last added heap section?  If so, avoid breaking up.	*/
#endif
void GC_apply_to_all_blocks(/*fn, client_data*/);
			/* Invoke fn(hbp, client_data) for each 	*/
			/* allocated heap block.			*/
struct hblk * GC_next_block(/* struct hblk * h */);
void GC_mark_init();
void GC_clear_marks();	/* Clear mark bits for all heap objects. */
void GC_invalidate_mark_state();	/* Tell the marker that	marked 	   */
					/* objects may point to	unmarked   */
					/* ones, and roots may point to	   */
					/* unmarked objects.		   */
					/* Reset mark stack.		   */
void GC_mark_from_mark_stack(); /* Mark from everything on the mark stack. */
				/* Return after about one pages worth of   */
				/* work.				   */
GC_bool GC_mark_stack_empty();
GC_bool GC_mark_some();	/* Perform about one pages worth of marking	*/
			/* work of whatever kind is needed.  Returns	*/
			/* quickly if no collection is in progress.	*/
			/* Return TRUE if mark phase finished.		*/
void GC_initiate_gc();		/* initiate collection.			*/
				/* If the mark state is invalid, this	*/
				/* becomes full colleection.  Otherwise */
				/* it's partial.			*/
void GC_push_all(/*b,t*/);	/* Push everything in a range 		*/
				/* onto mark stack.			*/
void GC_push_dirty(/*b,t*/);      /* Push all possibly changed	 	*/
				  /* subintervals of [b,t) onto		*/
				  /* mark stack.			*/
#ifndef SMALL_CONFIG
  void GC_push_conditional(/* ptr_t b, ptr_t t, GC_bool all*/);
#else
# define GC_push_conditional(b, t, all) GC_push_all(b, t)
#endif
                                /* Do either of the above, depending	*/
				/* on the third arg.			*/
void GC_push_all_stack(/*b,t*/);    /* As above, but consider		*/
				    /*  interior pointers as valid  	*/
void GC_push_roots(/* GC_bool all */); /* Push all or dirty roots.	*/
extern void (*GC_push_other_roots)();
			/* Push system or application specific roots	*/
			/* onto the mark stack.  In some environments	*/
			/* (e.g. threads environments) this is		*/
			/* predfined to be non-zero.  A client supplied */
			/* replacement should also call the original	*/
			/* function.					*/
extern void (*GC_start_call_back)(/* void */);
			/* Called at start of full collections.		*/
			/* Not called if 0.  Called with allocation 	*/
			/* lock held.					*/
			/* 0 by default.				*/
void GC_push_regs();	/* Push register contents onto mark stack.	*/
void GC_remark();	/* Mark from all marked objects.  Used	*/
		 	/* only if we had to drop something.	*/
# if defined(MSWIN32)
  void __cdecl GC_push_one();
# else
  void GC_push_one(/*p*/);    /* If p points to an object, mark it    */
                              /* and push contents on the mark stack  */
# endif
void GC_push_one_checked(/*p*/); /* Ditto, omits plausibility test	*/
void GC_push_marked(/* struct hblk h, hdr * hhdr */);
		/* Push contents of all marked objects in h onto	*/
		/* mark stack.						*/
#ifdef SMALL_CONFIG
# define GC_push_next_marked_dirty(h) GC_push_next_marked(h)
#else
  struct hblk * GC_push_next_marked_dirty(/* h */);
		/* Invoke GC_push_marked on next dirty block above h.	*/
		/* Return a pointer just past the end of this block.	*/
#endif /* !SMALL_CONFIG */
struct hblk * GC_push_next_marked(/* h */);
		/* Ditto, but also mark from clean pages.	*/
struct hblk * GC_push_next_marked_uncollectable(/* h */);
		/* Ditto, but mark only from uncollectable pages.	*/
GC_bool GC_stopped_mark(); /* Stop world and mark from all roots	*/
			/* and rescuers.			*/
void GC_clear_hdr_marks(/* hhdr */);  /* Clear the mark bits in a header */
void GC_set_hdr_marks(/* hhdr */);  /* Set the mark bits in a header */
void GC_add_roots_inner();
GC_bool GC_is_static_root(/* ptr_t p */);
		/* Is the address p in one of the registered static	*/
		/* root sections?					*/
void GC_register_dynamic_libraries();
		/* Add dynamic library data sections to the root set. */

/* Machine dependent startup routines */
ptr_t GC_get_stack_base();
void GC_register_data_segments();

/* Black listing: */
void GC_bl_init(); 	
# ifndef ALL_INTERIOR_POINTERS
    void GC_add_to_black_list_normal(/* bits, maybe source */);
			/* Register bits as a possible future false	*/
			/* reference from the heap or static data	*/
#   ifdef PRINT_BLACK_LIST
#     define GC_ADD_TO_BLACK_LIST_NORMAL(bits, source) \
			GC_add_to_black_list_normal(bits, source)
#   else
#     define GC_ADD_TO_BLACK_LIST_NORMAL(bits, source) \
			GC_add_to_black_list_normal(bits)
#   endif
# else
#   ifdef PRINT_BLACK_LIST
#     define GC_ADD_TO_BLACK_LIST_NORMAL(bits, source) \
			GC_add_to_black_list_stack(bits, source)
#   else
#     define GC_ADD_TO_BLACK_LIST_NORMAL(bits, source) \
			GC_add_to_black_list_stack(bits)
#   endif
# endif

void GC_add_to_black_list_stack(/* bits, maybe source */);
struct hblk * GC_is_black_listed(/* h, len */);
			/* If there are likely to be false references	*/
			/* to a block starting at h of the indicated    */
			/* length, then return the next plausible	*/
			/* starting location for h that might avoid	*/
			/* these false references.			*/
void GC_promote_black_lists();
			/* Declare an end to a black listing phase.	*/
void GC_unpromote_black_lists();
			/* Approximately undo the effect of the above.	*/
			/* This actually loses some information, but	*/
			/* only in a reasonably safe way.		*/
word GC_number_stack_black_listed(/*struct hblk *start, struct hblk *endp1 */);
			/* Return the number of (stack) blacklisted	*/
			/* blocks in the range for statistical		*/
			/* purposes.					*/
		 	
ptr_t GC_scratch_alloc(/*bytes*/);
				/* GC internal memory allocation for	*/
				/* small objects.  Deallocation is not  */
				/* possible.				*/
	
/* Heap block layout maps: */			
void GC_invalidate_map(/* hdr */);
				/* Remove the object map associated	*/
				/* with the block.  This identifies	*/
				/* the block as invalid to the mark	*/
				/* routines.				*/
GC_bool GC_add_map_entry(/*sz*/);
				/* Add a heap block map for objects of	*/
				/* size sz to obj_map.			*/
				/* Return FALSE on failure.		*/
void GC_register_displacement_inner(/*offset*/);
				/* Version of GC_register_displacement	*/
				/* that assumes lock is already held	*/
				/* and signals are already disabled.	*/

/*  hblk allocation: */		
void GC_new_hblk(/*size_in_words, kind*/);
				/* Allocate a new heap block, and build */
				/* a free list in it.			*/				
struct hblk * GC_allochblk(/*size_in_words, kind*/);
				/* Allocate a heap block, clear it if	*/
				/* for composite objects, inform	*/
				/* the marker that block is valid	*/
				/* for objects of indicated size.	*/
				/* sz < 0 ==> atomic.			*/ 
void GC_freehblk();		/* Deallocate a heap block and mark it  */
				/* as invalid.				*/
				
/*  Misc GC: */
void GC_init_inner();
GC_bool GC_expand_hp_inner();
void GC_start_reclaim(/*abort_if_found*/);
				/* Restore unmarked objects to free	*/
				/* lists, or (if abort_if_found is	*/
				/* TRUE) report them.			*/
				/* Sweeping of small object pages is	*/
				/* largely deferred.			*/
void GC_continue_reclaim(/*size, kind*/);
				/* Sweep pages of the given size and	*/
				/* kind, as long as possible, and	*/
				/* as long as the corr. free list is    */
				/* empty.				*/
void GC_reclaim_or_delete_all();
				/* Arrange for all reclaim lists to be	*/
				/* empty.  Judiciously choose between	*/
				/* sweeping and discarding each page.	*/
GC_bool GC_reclaim_all(/* GC_stop_func f*/);
				/* Reclaim all blocks.  Abort (in a	*/
				/* consistent state) if f returns TRUE. */
GC_bool GC_block_empty(/* hhdr */); /* Block completely unmarked? 	*/
GC_bool GC_never_stop_func();	/* Returns FALSE.		*/
GC_bool GC_try_to_collect_inner(/* GC_stop_func f */);
				/* Collect; caller must have acquired	*/
				/* lock and disabled signals.		*/
				/* Collection is aborted if f returns	*/
				/* TRUE.  Returns TRUE if it completes	*/
				/* successfully.			*/
# define GC_gcollect_inner() \
	(void) GC_try_to_collect_inner(GC_never_stop_func)
void GC_finish_collection();	/* Finish collection.  Mark bits are	*/
				/* consistent and lock is still held.	*/
GC_bool GC_collect_or_expand(/* needed_blocks */);
				/* Collect or expand heap in an attempt */
				/* make the indicated number of free	*/
				/* blocks available.  Should be called	*/
				/* until the blocks are available or	*/
				/* until it fails by returning FALSE.	*/
GC_API void GC_init();		/* Initialize collector.		*/
void GC_collect_a_little_inner(/* int n */);
				/* Do n units worth of garbage 		*/
				/* collection work, if appropriate.	*/
				/* A unit is an amount appropriate for  */
				/* HBLKSIZE bytes of allocation.	*/
ptr_t GC_generic_malloc(/* bytes, kind */);
				/* Allocate an object of the given	*/
				/* kind.  By default, there are only	*/
				/* a few kinds: composite(pointerfree), */
				/* atomic, uncollectable, etc.		*/
				/* We claim it's possible for clever	*/
				/* client code that understands GC	*/
				/* internals to add more, e.g. to	*/
				/* communicate object layout info	*/
				/* to the collector.			*/
ptr_t GC_generic_malloc_ignore_off_page(/* bytes, kind */);
				/* As above, but pointers past the 	*/
				/* first page of the resulting object	*/
				/* are ignored.				*/
ptr_t GC_generic_malloc_inner(/* bytes, kind */);
				/* Ditto, but I already hold lock, etc.	*/
ptr_t GC_generic_malloc_words_small GC_PROTO((size_t words, int kind));
				/* As above, but size in units of words */
				/* Bypasses MERGE_SIZES.  Assumes	*/
				/* words <= MAXOBJSZ.			*/
ptr_t GC_generic_malloc_inner_ignore_off_page(/* bytes, kind */);
				/* Allocate an object, where		*/
				/* the client guarantees that there	*/
				/* will always be a pointer to the 	*/
				/* beginning of the object while the	*/
				/* object is live.			*/
ptr_t GC_allocobj(/* sz_inn_words, kind */);
				/* Make the indicated 			*/
				/* free list nonempty, and return its	*/
				/* head.				*/

void GC_init_headers();
GC_bool GC_install_header(/*h*/);
				/* Install a header for block h.	*/
				/* Return FALSE on failure.		*/
GC_bool GC_install_counts(/*h, sz*/);
				/* Set up forwarding counts for block	*/
				/* h of size sz.			*/
				/* Return FALSE on failure.		*/
void GC_remove_header(/*h*/);
				/* Remove the header for block h.	*/
void GC_remove_counts(/*h, sz*/);
				/* Remove forwarding counts for h.	*/
hdr * GC_find_header(/*p*/);	/* Debugging only.			*/

void GC_finalize();	/* Perform all indicated finalization actions	*/
			/* on unmarked objects.				*/
			/* Unreachable finalizable objects are enqueued	*/
			/* for processing by GC_invoke_finalizers.	*/
			/* Invoked with lock.				*/
			
void GC_add_to_heap(/*p, bytes*/);
			/* Add a HBLKSIZE aligned chunk to the heap.	*/

void GC_print_obj(/* ptr_t p */);
			/* P points to somewhere inside an object with	*/
			/* debugging info.  Print a human readable	*/
			/* description of the object to stderr.		*/
extern void (*GC_check_heap)();
			/* Check that all objects in the heap with 	*/
			/* debugging info are intact.  Print 		*/
			/* descriptions of any that are not.		*/
extern void (*GC_print_heap_obj)(/* ptr_t p */);
			/* If possible print s followed by a more	*/
			/* detailed description of the object 		*/
			/* referred to by p.				*/
			
/* Virtual dirty bit implementation:		*/
/* Each implementation exports the following:	*/
void GC_read_dirty();	/* Retrieve dirty bits.	*/
GC_bool GC_page_was_dirty(/* struct hblk * h  */);
			/* Read retrieved dirty bits.	*/
GC_bool GC_page_was_ever_dirty(/* struct hblk * h  */);
			/* Could the page contain valid heap pointers?	*/
void GC_is_fresh(/* struct hblk * h, word number_of_blocks  */);
			/* Assert the region currently contains no	*/
			/* valid pointers.				*/
void GC_write_hint(/* struct hblk * h  */);
			/* h is about to be written.	*/
void GC_dirty_init();

/* Slow/general mark bit manipulation: */
GC_API GC_bool GC_is_marked();
void GC_clear_mark_bit();
void GC_set_mark_bit();

/* Stubborn objects: */
void GC_read_changed();	/* Analogous to GC_read_dirty */
GC_bool GC_page_was_changed(/* h */);	/* Analogous to GC_page_was_dirty */
void GC_clean_changing_list();	/* Collect obsolete changing list entries */
void GC_stubborn_init();

/* Debugging print routines: */
void GC_print_block_list();
void GC_print_hblkfreelist();
void GC_print_heap_sects();
void GC_print_static_roots();
void GC_dump();

/* Make arguments appear live to compiler */
# ifdef __WATCOMC__
  void GC_noop(void*, ...);
# else
  GC_API void GC_noop();
# endif

void GC_noop1(/* word arg */);

/* Logging and diagnostic output: 	*/
GC_API void GC_printf GC_PROTO((char * format, long, long, long, long, long, long));
			/* A version of printf that doesn't allocate,	*/
			/* is restricted to long arguments, and		*/
			/* (unfortunately) doesn't use varargs for	*/
			/* portability.  Restricted to 6 args and	*/
			/* 1K total output length.			*/
			/* (We use sprintf.  Hopefully that doesn't	*/
			/* allocate for long arguments.)  		*/
# define GC_printf0(f) GC_printf(f, 0l, 0l, 0l, 0l, 0l, 0l)
# define GC_printf1(f,a) GC_printf(f, (long)a, 0l, 0l, 0l, 0l, 0l)
# define GC_printf2(f,a,b) GC_printf(f, (long)a, (long)b, 0l, 0l, 0l, 0l)
# define GC_printf3(f,a,b,c) GC_printf(f, (long)a, (long)b, (long)c, 0l, 0l, 0l)
# define GC_printf4(f,a,b,c,d) GC_printf(f, (long)a, (long)b, (long)c, \
					    (long)d, 0l, 0l)
# define GC_printf5(f,a,b,c,d,e) GC_printf(f, (long)a, (long)b, (long)c, \
					      (long)d, (long)e, 0l)
# define GC_printf6(f,a,b,c,d,e,g) GC_printf(f, (long)a, (long)b, (long)c, \
						(long)d, (long)e, (long)g)

void GC_err_printf(/* format, a, b, c, d, e, f */);
# define GC_err_printf0(f) GC_err_puts(f)
# define GC_err_printf1(f,a) GC_err_printf(f, (long)a, 0l, 0l, 0l, 0l, 0l)
# define GC_err_printf2(f,a,b) GC_err_printf(f, (long)a, (long)b, 0l, 0l, 0l, 0l)
# define GC_err_printf3(f,a,b,c) GC_err_printf(f, (long)a, (long)b, (long)c, \
						  0l, 0l, 0l)
# define GC_err_printf4(f,a,b,c,d) GC_err_printf(f, (long)a, (long)b, \
						    (long)c, (long)d, 0l, 0l)
# define GC_err_printf5(f,a,b,c,d,e) GC_err_printf(f, (long)a, (long)b, \
						      (long)c, (long)d, \
						      (long)e, 0l)
# define GC_err_printf6(f,a,b,c,d,e,g) GC_err_printf(f, (long)a, (long)b, \
							(long)c, (long)d, \
							(long)e, (long)g)
			/* Ditto, writes to stderr.			*/
			
void GC_err_puts(/* char *s */);
			/* Write s to stderr, don't buffer, don't add	*/
			/* newlines, don't ...				*/


# endif /* GC_PRIVATE_H */<|MERGE_RESOLUTION|>--- conflicted
+++ resolved
@@ -336,12 +336,9 @@
 /* space is assumed to be cleared.				*/
 /* In the case os USE_MMAP, the argument must also be a 	*/
 /* physical page size.						*/
-<<<<<<< HEAD
-=======
 /* GET_MEM is currently not assumed to retrieve 0 filled space, */
 /* though we should perhaps take advantage of the case in which */
 /* does.							*/
->>>>>>> e9faf697
 # ifdef PCR
     char * real_malloc();
 #   define GET_MEM(bytes) HBLKPTR(real_malloc((size_t)bytes + GC_page_size) \
@@ -440,11 +437,7 @@
 #  ifdef LINUX_THREADS
 #    include <pthread.h>
 #    ifdef __i386__
-<<<<<<< HEAD
-       inline static GC_test_and_set(volatile unsigned int *addr) {
-=======
        inline static int GC_test_and_set(volatile unsigned int *addr) {
->>>>>>> e9faf697
 	  int oldval;
 	  /* Note: the "xchg" instruction does not need a "lock" prefix */
 	  __asm__ __volatile__("xchgl %0, %1"
@@ -489,18 +482,11 @@
 #    include <pthread.h>
 #    include <mutex.h>
 
-<<<<<<< HEAD
-#    if __mips < 3 || !(defined (_ABIN32) || defined(_ABI64))
-#        define GC_test_and_set(addr, v) test_and_set(addr,v)
-#    else
-#	  define GC_test_and_set(addr, v) __test_and_set(addr,v)
-=======
 #    if __mips < 3 || !(defined (_ABIN32) || defined(_ABI64)) \
 	|| !defined(_COMPILER_VERSION) || _COMPILER_VERSION < 700
 #        define GC_test_and_set(addr, v) test_and_set(addr,v)
 #    else
 #	 define GC_test_and_set(addr, v) __test_and_set(addr,v)
->>>>>>> e9faf697
 #    endif
      extern unsigned long GC_allocate_lock;
 	/* This is not a mutex because mutexes that obey the (optional) 	*/
@@ -519,12 +505,8 @@
 #    	define UNLOCK() pthread_mutex_unlock(&GC_allocate_ml)
 #    else
 #	define LOCK() { if (GC_test_and_set(&GC_allocate_lock, 1)) GC_lock(); }
-<<<<<<< HEAD
-#       if __mips >= 3 && (defined (_ABIN32) || defined(_ABI64))
-=======
 #       if __mips >= 3 && (defined (_ABIN32) || defined(_ABI64)) \
 	   && defined(_COMPILER_VERSION) && _COMPILER_VERSION >= 700
->>>>>>> e9faf697
 #	    define UNLOCK() __lock_release(&GC_allocate_lock)
 #	else
 	    /* The function call in the following should prevent the	*/
