--- conflicted
+++ resolved
@@ -46,14 +46,11 @@
 #    define OPENBSD
 # endif
 
-<<<<<<< HEAD
-=======
 /* And one for FreeBSD: */
 # if defined(__FreeBSD__)
 #    define FREEBSD
 # endif
 
->>>>>>> f3632431
 /* Determine the machine type: */
 # if defined(__XSCALE__)
 #    define ARM32
@@ -245,11 +242,7 @@
 # endif
 # if defined(__alpha) || defined(__alpha__)
 #   define ALPHA
-<<<<<<< HEAD
-#   if !defined(LINUX) && !defined(NETBSD) && !defined(OPENBSD)
-=======
 #   if !defined(LINUX) && !defined(NETBSD) && !defined(OPENBSD) && !defined(FREEBSD)
->>>>>>> f3632431
 #     define OSF1	/* a.k.a Digital Unix */
 #   endif
 #   define mach_type_known
@@ -453,11 +446,6 @@
 		    /* 		   IA64	      ==> Intel IPF		*/
 		    /*				  (e.g. Itanium)	*/
 		    /*			(LINUX and HPUX)	        */
-<<<<<<< HEAD
-		    /* 		   IA64_32    ==> IA64 w/32 bit ABI	*/
-		    /* 			(HPUX)				*/
-=======
->>>>>>> f3632431
 		    /*		   SH	      ==> Hitachi SuperH	*/
 		    /* 			(LINUX & MSWINCE)		*/
 		    /* 		   X86_64     ==> AMD x86-64		*/
@@ -790,13 +778,8 @@
 	extern int _etext[];
 	extern int _end[];
 	extern char * GC_SysVGetDataStart();
-<<<<<<< HEAD
-#       define DATASTART (ptr_t)GC_SysVGetDataStart(0x10000, &_etext)
-#	define DATAEND (&_end)
-=======
 #       define DATASTART (ptr_t)GC_SysVGetDataStart(0x10000, _etext)
 #	define DATAEND (_end)
->>>>>>> f3632431
 #	if !defined(USE_MMAP) && defined(REDIRECT_MALLOC)
 #	    define USE_MMAP
 	    /* Otherwise we now use calloc.  Mmap may result in the	*/
@@ -923,19 +906,11 @@
 #   endif
 #   ifdef SUNOS5
 #	define OS_TYPE "SUNOS5"
-<<<<<<< HEAD
-        extern int _etext, _end;
-  	extern char * GC_SysVGetDataStart();
-#       define DATASTART GC_SysVGetDataStart(0x1000, &_etext)
-#	define DATAEND (&_end)
-/*	# define STACKBOTTOM ((ptr_t)(&_start)) worked through 2.7,  	*/
-=======
         extern int _etext[], _end[];
   	extern char * GC_SysVGetDataStart();
 #       define DATASTART GC_SysVGetDataStart(0x1000, _etext)
 #	define DATAEND (_end)
 /*	# define STACKBOTTOM ((ptr_t)(_start)) worked through 2.7,  	*/
->>>>>>> f3632431
 /*      but reportedly breaks under 2.8.  It appears that the stack	*/
 /* 	base is a property of the executable, so this should not break	*/
 /* 	old executables.						*/
@@ -1142,13 +1117,8 @@
 #	ifdef __ELF__
 #	    define DYNAMIC_LOADING
 #	endif
-<<<<<<< HEAD
-	extern char etext;
-#	define DATASTART ((ptr_t)(&etext))
-=======
 	extern char etext[];
 #	define DATASTART ((ptr_t)(etext))
->>>>>>> f3632431
 #   endif
 #   ifdef NETBSD
 #	define OS_TYPE "NETBSD"
@@ -1242,17 +1212,6 @@
 #        define CPP_WORDSZ _MIPS_SZPTR
 #        define ALIGNMENT (_MIPS_SZPTR/8)
 #      else
-<<<<<<< HEAD
-         extern int etext, edata, end;
-         extern int _DYNAMIC_LINKING, _gp;
-#        define DATASTART ((ptr_t)((((word)&etext + 0x3ffff) & ~0x3ffff) \
-               + ((word)&etext & 0xffff)))
-#        define DATAEND (&edata)
-#        define DATASTART2 (&_DYNAMIC_LINKING \
-               ? (ptr_t)(((word)&_gp + 0x8000 + 0x3ffff) & ~0x3ffff) \
-               : (ptr_t)&edata)
-#        define DATAEND2 (&end)
-=======
          extern int etext[], edata[], end[];
          extern int _DYNAMIC_LINKING[], _gp[];
 #        define DATASTART ((ptr_t)((((word)etext + 0x3ffff) & ~0x3ffff) \
@@ -1262,7 +1221,6 @@
                ? (ptr_t)(((word)_gp + 0x8000 + 0x3ffff) & ~0x3ffff) \
                : (ptr_t)edata)
 #        define DATAEND2 (end)
->>>>>>> f3632431
 #        define ALIGNMENT 4
 #      endif
 #      define OS_TYPE "EWS4800"
@@ -1380,13 +1338,8 @@
 #   define STACK_GROWS_UP
 #   ifdef HPUX
 #     define OS_TYPE "HPUX"
-<<<<<<< HEAD
-      extern int __data_start;
-#     define DATASTART ((ptr_t)(&__data_start))
-=======
       extern int __data_start[];
 #     define DATASTART ((ptr_t)(__data_start))
->>>>>>> f3632431
 #     if 0
 	/* The following appears to work for 7xx systems running HP/UX	*/
 	/* 9.xx Furthermore, it might result in much faster		*/
@@ -1446,10 +1399,6 @@
 #   ifdef OPENBSD
 #	define OS_TYPE "OPENBSD"
 #	define HEURISTIC2
-<<<<<<< HEAD
-#   	define CPP_WORDSZ 64
-=======
->>>>>>> f3632431
 #   	ifdef __ELF__	/* since OpenBSD/Alpha 2.9 */
 #	   define DATASTART GC_data_start
 #   	   define ELFCLASS32 32
@@ -1459,8 +1408,6 @@
 #   	   define DATASTART ((ptr_t) 0x140000000)
 #   	endif
 #   endif
-<<<<<<< HEAD
-=======
 #   ifdef FREEBSD
 #	define OS_TYPE "FREEBSD"
 /* MPROTECT_VDB is not yet supported at all on FreeBSD/alpha. */
@@ -1480,7 +1427,6 @@
 #	define DATASTART2 ((ptr_t)(&edata))
 #	define DATAEND2 ((ptr_t)(&end))
 #   endif
->>>>>>> f3632431
 #   ifdef OSF1
 #	define OS_TYPE "OSF1"
 #   	define DATASTART ((ptr_t) 0x140000000)
@@ -1547,13 +1493,8 @@
 #         define ALIGNMENT 8
 #       endif
 #       define OS_TYPE "HPUX"	
-<<<<<<< HEAD
-        extern int __data_start;
-#       define DATASTART ((ptr_t)(&__data_start))
-=======
         extern int __data_start[];
 #       define DATASTART ((ptr_t)(__data_start))
->>>>>>> f3632431
         /* Gustavo Rodriguez-Rivera suggested changing HEURISTIC2	*/
         /* to this.  Note that the GC must be initialized before the	*/
     	/* first putenv call.						*/
@@ -1591,10 +1532,6 @@
 	extern char * GC_register_stackbottom;
 #	define BACKING_STORE_BASE ((ptr_t)GC_register_stackbottom)
 #	define SEARCH_FOR_DATA_START
-<<<<<<< HEAD
-#	define DATASTART GC_data_start
-=======
->>>>>>> f3632431
 #	ifdef __GNUC__
 #         define DYNAMIC_LOADING
 #	else
@@ -1905,39 +1842,12 @@
 		((word*)x)[1] = 0;
 # endif /* CLEAR_DOUBLE */
 
-<<<<<<< HEAD
-/* Internally we use GC_SOLARIS_THREADS to test for either old or pthreads. */
-=======
 	/* Internally we use GC_SOLARIS_THREADS to test for either old or pthreads. */
->>>>>>> f3632431
 # if defined(GC_SOLARIS_PTHREADS) && !defined(GC_SOLARIS_THREADS)
 #   define GC_SOLARIS_THREADS
 # endif
 
 # if defined(GC_IRIX_THREADS) && !defined(IRIX5)
-<<<<<<< HEAD
---> inconsistent configuration
-# endif
-# if defined(GC_LINUX_THREADS) && !defined(LINUX)
---> inconsistent configuration
-# endif
-# if defined(GC_SOLARIS_THREADS) && !defined(SUNOS5)
---> inconsistent configuration
-# endif
-# if defined(GC_HPUX_THREADS) && !defined(HPUX)
---> inconsistent configuration
-# endif
-# if defined(GC_WIN32_THREADS) && !defined(MSWIN32)
-    /* Ideally CYGWIN32 should work, in addition to MSWIN32.  I suspect	*/
-    /* the necessary code is mostly there, but nobody has actually made */
-    /* sure the right combination of pieces is compiled in, etc.	*/
---> inconsistent configuration
-# endif
-
-# if defined(PCR) || defined(SRC_M3) || \
-	defined(GC_SOLARIS_THREADS) || defined(GC_WIN32_THREADS) || \
-	defined(GC_PTHREADS)
-=======
 	--> inconsistent configuration
 # endif
 # if defined(GC_LINUX_THREADS) && !defined(LINUX)
@@ -1956,7 +1866,6 @@
 # if defined(PCR) || defined(SRC_M3) || \
 		defined(GC_SOLARIS_THREADS) || defined(GC_WIN32_THREADS) || \
 		defined(GC_PTHREADS)
->>>>>>> f3632431
 #   define THREADS
 # endif
 
@@ -2032,8 +1941,6 @@
 #   define DBG_HDRS_ALL
 # endif
 
-<<<<<<< HEAD
-=======
 #ifdef GC_PRIVATE_H
 	/* This relies on some type definitions from gc_priv.h, from	*/
         /* where it's normally included.				*/
@@ -2113,5 +2020,4 @@
 
 #endif /* GC_PRIVATE_H */
 
->>>>>>> f3632431
 # endif /* GCCONFIG_H */