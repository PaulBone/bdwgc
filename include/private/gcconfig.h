--- conflicted
+++ resolved
@@ -2662,16 +2662,10 @@
 # error "One of STACK_GROWS_UP and STACK_GROWS_DOWN should be defd."
 #endif
 
-<<<<<<< HEAD
 # if defined(REDIRECT_MALLOC) && defined(THREADS) && !defined(LINUX)
 // FIXME: no idea if this is really true!
 //#   error "REDIRECT_MALLOC with THREADS works at most on Linux."
 # endif
-=======
-#if defined(REDIRECT_MALLOC) && defined(THREADS) && !defined(LINUX)
-# error "REDIRECT_MALLOC with THREADS works at most on Linux."
-#endif
->>>>>>> 6859feb5
 
 #ifdef GC_PRIVATE_H
         /* This relies on some type definitions from gc_priv.h, from    */
