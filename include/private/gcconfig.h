--- conflicted
+++ resolved
@@ -350,8 +350,6 @@
 #    define S370
 #    define mach_type_known
 # endif
-<<<<<<< HEAD
-=======
 # if defined(__GNU__)
 #   if defined(__i386__)
 /* The Debian Hurd running on generic PC */  
@@ -360,7 +358,6 @@
 #     define  mach_type_known
 #    endif 
 # endif
->>>>>>> 9f27ae7a
 
 /* Feel free to add more clauses here */
 
@@ -1139,11 +1136,7 @@
 #     define ALIGNMENT 4
 #     define OS_TYPE "NETBSD"
 #     define HEURISTIC2
-<<<<<<< HEAD
-#     define USE_GENERIC_PUSH_REGS 1
-=======
 #     define USE_GENERIC_PUSH_REGS
->>>>>>> 9f27ae7a
 #     ifdef __ELF__
         extern int etext;
 #       define DATASTART GC_data_start
