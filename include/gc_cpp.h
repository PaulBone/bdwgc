--- conflicted
+++ resolved
@@ -170,11 +170,7 @@
     	/* Must be redefined here, since the other overloadings	*/
     	/* hide the global definition.				*/
     inline void operator delete( void* obj );
-<<<<<<< HEAD
-#   ifndef __BORLANDC__  /* Confuses the Borland compiler. */
-=======
 #   ifdef GC_PLACEMENT_DELETE  
->>>>>>> cab07051
       inline void operator delete( void*, void* );
 #   endif
 
@@ -183,11 +179,7 @@
     inline void* operator new[]( size_t size, GCPlacement gcp );
     inline void* operator new[]( size_t size, void *p );
     inline void operator delete[]( void* obj );
-<<<<<<< HEAD
-#   ifndef __BORLANDC__
-=======
 #   ifdef GC_PLACEMENT_DELETE
->>>>>>> cab07051
       inline void gc::operator delete[]( void*, void* );
 #   endif
 #endif /* GC_OPERATOR_NEW_ARRAY */
@@ -295,11 +287,7 @@
 inline void gc::operator delete( void* obj ) {
     GC_FREE( obj );}
     
-<<<<<<< HEAD
-#ifndef __BORLANDC__
-=======
 #ifdef GC_PLACEMENT_DELETE
->>>>>>> cab07051
   inline void gc::operator delete( void*, void* ) {}
 #endif
 
@@ -317,11 +305,7 @@
 inline void gc::operator delete[]( void* obj ) {
     gc::operator delete( obj );}
 
-<<<<<<< HEAD
-#ifndef __BORLANDC__
-=======
 #ifdef GC_PLACEMENT_DELETE
->>>>>>> cab07051
   inline void gc::operator delete[]( void*, void* ) {}
 #endif
     
