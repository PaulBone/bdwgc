/* 
 * Copyright (c) 1994 by Xerox Corporation.  All rights reserved.
 * Copyright (c) 1996 by Silicon Graphics.  All rights reserved.
 * Copyright (c) 1998 by Fergus Henderson.  All rights reserved.
 * Copyright (c) 2000-2001 by Hewlett-Packard Company.  All rights reserved.
 *
 * THIS MATERIAL IS PROVIDED AS IS, WITH ABSOLUTELY NO WARRANTY EXPRESSED
 * OR IMPLIED.  ANY USE IS AT YOUR OWN RISK.
 *
 * Permission is hereby granted to use or copy this program
 * for any purpose,  provided the above notices are retained on all copies.
 * Permission to modify the code and to distribute modified code is granted,
 * provided the above notices are retained, and a notice that the code was
 * modified is included with the above copyright notice.
 */
/*
 * Support code for LinuxThreads, the clone()-based kernel
 * thread package for Linux which is included in libc6.
 *
 * This code relies on implementation details of LinuxThreads,
 * (i.e. properties not guaranteed by the Pthread standard),
 * though this version now does less of that than the other Pthreads
 * support code.
 *
 * Note that there is a lot of code duplication between linux_threads.c
 * and thread support for some of the other Posix platforms; any changes
 * made here may need to be reflected there too.
 */
/*
 * Linux_threads.c now also includes some code to support HPUX and
 * OSF1 (Compaq Tru64 Unix, really).  The OSF1 support is not yet
 * functional.  The OSF1 code is based on Eric Benson's
 * patch, though that was originally against hpux_irix_threads.  The code
 * here is completely untested.  With 0.0000001% probability, it might
 * actually work.
 *
 * Eric also suggested an alternate basis for a lock implementation in
 * his code:
 * + #elif defined(OSF1)
 * +    unsigned long GC_allocate_lock = 0;
 * +    msemaphore GC_allocate_semaphore;
 * + #  define GC_TRY_LOCK() \
 * +    ((msem_lock(&GC_allocate_semaphore, MSEM_IF_NOWAIT) == 0) \
 * +     ? (GC_allocate_lock = 1) \
 * +     : 0)
 * + #  define GC_LOCK_TAKEN GC_allocate_lock
 */

/* #define DEBUG_THREADS 1 */

/* ANSI C requires that a compilation unit contains something */

# if defined(GC_LINUX_THREADS) || defined(LINUX_THREADS) \
     || defined(GC_HPUX_THREADS) || defined(HPUX_THREADS) \
     || defined(GC_OSF1_THREADS) || defined(OSF1_THREADS) \

# include "private/gc_priv.h"

# if defined(HPUX_THREADS) && !defined(USE_PTHREAD_SPECIFIC) \
     && !defined(USE_HPUX_TLS)
#   define USE_HPUX_TLS
# endif

# ifdef THREAD_LOCAL_ALLOC
#   if !defined(USE_PTHREAD_SPECIFIC) && !defined(USE_HPUX_TLS)
#     include "private/specific.h"
#   endif
#   if defined(USE_PTHREAD_SPECIFIC)
#     define GC_getspecific pthread_getspecific
#     define GC_setspecific pthread_setspecific
#     define GC_key_create pthread_key_create
      typedef pthread_key_t GC_key_t;
#   endif
#   if defined(USE_HPUX_TLS)
#     define GC_getspecific(x) (x)
#     define GC_setspecific(key, v) ((key) = (v), 0)
#     define GC_key_create(key, d) 0
      typedef void * GC_key_t;
#   endif
# endif
# include <stdlib.h>
# include <pthread.h>
# include <sched.h>
# include <time.h>
# include <errno.h>
# include <unistd.h>
# include <sys/mman.h>
# include <sys/time.h>
# include <semaphore.h>
# include <signal.h>
# include <sys/types.h>
# include <sys/stat.h>
# include <fcntl.h>

#ifndef __GNUC__
#   define __inline__
#endif

#ifdef GC_USE_LD_WRAP
#   define WRAP_FUNC(f) __wrap_##f
#   define REAL_FUNC(f) __real_##f
#else
#   define WRAP_FUNC(f) GC_##f
#   define REAL_FUNC(f) f
#   undef pthread_create
#   undef pthread_sigmask
#   undef pthread_join
#   undef pthread_detach
#endif


void GC_thr_init();

#if 0
void GC_print_sig_mask()
{
    sigset_t blocked;
    int i;

    if (pthread_sigmask(SIG_BLOCK, NULL, &blocked) != 0)
    	ABORT("pthread_sigmask");
    GC_printf0("Blocked: ");
    for (i = 1; i <= MAXSIG; i++) {
        if (sigismember(&blocked, i)) { GC_printf1("%ld ",(long) i); }
    }
    GC_printf0("\n");
}
#endif


/* We use the allocation lock to protect thread-related data structures. */

/* The set of all known threads.  We intercept thread creation and 	*/
/* joins.								*/
/* Protected by allocation/GC lock.					*/
/* Some of this should be declared volatile, but that's inconsistent	*/
/* with some library routine declarations.  		 		*/
typedef struct GC_Thread_Rep {
    struct GC_Thread_Rep * next;  /* More recently allocated threads	*/
				  /* with a given pthread id come 	*/
				  /* first.  (All but the first are	*/
				  /* guaranteed to be dead, but we may  */
				  /* not yet have registered the join.) */
    pthread_t id;
    short flags;
#	define FINISHED 1   	/* Thread has exited.	*/
#	define DETACHED 2	/* Thread is intended to be detached.	*/
#	define MAIN_THREAD 4	/* True for the original thread only.	*/
    short thread_blocked;	/* Protected by GC lock.		*/
    				/* Treated as a boolean value.  If set,	*/
    				/* thread will acquire GC lock before	*/
    				/* doing any pointer manipulations, and	*/
    				/* has set its sp value.  Thus it does	*/
    				/* not need to be sent a signal to stop	*/
    				/* it.					*/
    ptr_t stack_end;		/* Cold end of the stack.		*/
    ptr_t stack_ptr;  		/* Valid only when stopped.      	*/
#   ifdef IA64
	ptr_t backing_store_end;
	ptr_t backing_store_ptr;
#   endif
    int	signal;
    void * status;		/* The value returned from the thread.  */
    				/* Used only to avoid premature 	*/
				/* reclamation of any data it might 	*/
				/* reference.				*/
#   ifdef THREAD_LOCAL_ALLOC
#	if CPP_WORDSZ == 64 && defined(ALIGN_DOUBLE)
#	    define GRANULARITY 16
<<<<<<< HEAD
#	    define NFREELISTS 48
#	else
#	    define GRANULARITY 8
#	    define NFREELISTS 64
#	endif
	/* The ith free list corresponds to size (i+1)*GRANULARITY */
#	define INDEX_FROM_BYTES(n) (ADD_SLOP(n) - 1)/GRANULARITY
#	define BYTES_FROM_INDEX(i) (((i) + 1) * GRANULARITY - EXTRA_BYTES)
#	define SMALL_ENOUGH(bytes) (ADD_SLOP(bytes) <= NFREELISTS*GRANULARITY)
=======
#	    define NFREELISTS 49
#	else
#	    define GRANULARITY 8
#	    define NFREELISTS 65
#	endif
	/* The ith free list corresponds to size i*GRANULARITY */
#	define INDEX_FROM_BYTES(n) ((ADD_SLOP(n) + GRANULARITY - 1)/GRANULARITY)
#	define BYTES_FROM_INDEX(i) ((i) * GRANULARITY - EXTRA_BYTES)
#	define SMALL_ENOUGH(bytes) (ADD_SLOP(bytes) <= \
				    (NFREELISTS-1)*GRANULARITY)
>>>>>>> 9f27ae7a
	ptr_t ptrfree_freelists[NFREELISTS];
	ptr_t normal_freelists[NFREELISTS];
#	ifdef GC_GCJ_SUPPORT
	  ptr_t gcj_freelists[NFREELISTS];
#	endif
		/* Free lists contain either a pointer or a small count */
		/* reflecting the number of granules allocated at that	*/
		/* size.						*/
		/* 0 ==> thread-local allocation in use, free list	*/
		/*       empty.						*/
		/* > 0, <= DIRECT_GRANULES ==> Using global allocation,	*/
		/*       too few objects of this size have been		*/
		/* 	 allocated by this thread.			*/
		/* >= HBLKSIZE  => pointer to nonempty free list.	*/
		/* > DIRECT_GRANULES, < HBLKSIZE ==> transition to	*/
		/*    local alloc, equivalent to 0.			*/
#	define DIRECT_GRANULES (HBLKSIZE/GRANULARITY)
		/* Don't use local free lists for up to this much 	*/
		/* allocation.						*/
#   endif
} * GC_thread;

GC_thread GC_lookup_thread(pthread_t id);

static GC_bool parallel_initialized = FALSE;

# if defined(__GNUC__)
    void GC_init_parallel() __attribute__ ((constructor));
# else
    void GC_init_parallel();
# endif

# if defined(THREAD_LOCAL_ALLOC) && !defined(DBG_HDRS_ALL)

/* We don't really support thread-local allocation with DBG_HDRS_ALL */

#ifdef USE_HPUX_TLS
  __thread
#endif
GC_key_t GC_thread_key;

static GC_bool keys_initialized;

/* Recover the contents of the freelist array fl into the global one gfl.*/
/* Note that the indexing scheme differs, in that gfl has finer size	*/
/* resolution, even if not all entries are used.			*/
/* We hold the allocator lock.						*/
static void return_freelists(ptr_t *fl, ptr_t *gfl)
{
    int i;
    ptr_t q, *qptr;
    size_t nwords;

<<<<<<< HEAD
    for (i = 0; i < NFREELISTS; ++i) {
	nwords = (i + 1) * (GRANULARITY/sizeof(word));
=======
    for (i = 1; i < NFREELISTS; ++i) {
	nwords = i * (GRANULARITY/sizeof(word));
>>>>>>> 9f27ae7a
        qptr = fl + i;	
	q = *qptr;
	if ((word)q < HBLKSIZE) continue;
	if (gfl[nwords] == 0) {
	    gfl[nwords] = q;
	} else {
	    /* Concatenate: */
	    for (; (word)q >= HBLKSIZE; qptr = &(obj_link(q)), q = *qptr);
	    GC_ASSERT(0 == q);
	    *qptr = gfl[nwords];
	    gfl[nwords] = fl[i];
	}
	/* Clear fl[i], since the thread structure may hang around.	*/
	/* Do it in a way that is likely to trap if we access it.	*/
	fl[i] = (ptr_t)HBLKSIZE;
    }
}

<<<<<<< HEAD
=======
/* We statically allocate a single "size 0" object. It is linked to	*/
/* itself, and is thus repeatedly reused for all size 0 allocation	*/
/* requests.  (Size 0 gcj allocation requests are incorrect, and	*/
/* we arrange for those to fault asap.)					*/
static ptr_t size_zero_object = (ptr_t)(&size_zero_object);

>>>>>>> 9f27ae7a
/* Each thread structure must be initialized.	*/
/* This call must be made from the new thread.	*/
/* Caller holds allocation lock.		*/
void GC_init_thread_local(GC_thread p)
{
    int i;

    if (!keys_initialized) {
	if (0 != GC_key_create(&GC_thread_key, 0)) {
	    ABORT("Failed to create key for local allocator");
        }
	keys_initialized = TRUE;
    }
    if (0 != GC_setspecific(GC_thread_key, p)) {
	ABORT("Failed to set thread specific allocation pointers");
    }
<<<<<<< HEAD
    for (i = 0; i < NFREELISTS; ++i) {
=======
    for (i = 1; i < NFREELISTS; ++i) {
>>>>>>> 9f27ae7a
	p -> ptrfree_freelists[i] = (ptr_t)1;
	p -> normal_freelists[i] = (ptr_t)1;
#	ifdef GC_GCJ_SUPPORT
	  p -> gcj_freelists[i] = (ptr_t)1;
#	endif
    }   
<<<<<<< HEAD
=======
    /* Set up the size 0 free lists.	*/
    p -> ptrfree_freelists[0] = (ptr_t)(&size_zero_object);
    p -> normal_freelists[0] = (ptr_t)(&size_zero_object);
#   ifdef GC_GCJ_SUPPORT
        p -> gcj_freelists[0] = (ptr_t)(-1);
#   endif
>>>>>>> 9f27ae7a
}

#ifdef GC_GCJ_SUPPORT
  extern ptr_t * GC_gcjobjfreelist;
#endif

/* We hold the allocator lock.	*/
void GC_destroy_thread_local(GC_thread p)
{
    /* We currently only do this from the thread itself.	*/
	GC_ASSERT(GC_getspecific(GC_thread_key) == (void *)p);
    return_freelists(p -> ptrfree_freelists, GC_aobjfreelist);
    return_freelists(p -> normal_freelists, GC_objfreelist);
#   ifdef GC_GCJ_SUPPORT
   	return_freelists(p -> gcj_freelists, GC_gcjobjfreelist);
#   endif
}

extern GC_PTR GC_generic_malloc_many();

GC_PTR GC_local_malloc(size_t bytes)
{
    if (EXPECT(!SMALL_ENOUGH(bytes),0)) {
        return(GC_malloc(bytes));
    } else {
	int index = INDEX_FROM_BYTES(bytes);
	ptr_t * my_fl;
	ptr_t my_entry;
	GC_key_t k = GC_thread_key;
	void * tsd;

#	if defined(REDIRECT_MALLOC) && !defined(USE_PTHREAD_SPECIFIC) \
	   || !defined(__GNUC__)
	    if (EXPECT(0 == k, 0)) {
		/* This can happen if we get called when the world is	*/
		/* being initialized.  Whether we can actually complete	*/
		/* the initialization then is unclear.			*/
		GC_init_parallel();
		k = GC_thread_key;
	    }
#	endif
	tsd = GC_getspecific(GC_thread_key);
#	ifdef GC_ASSERTIONS
	  LOCK();
	  GC_ASSERT(tsd == (void *)GC_lookup_thread(pthread_self()));
	  UNLOCK();
#	endif
	my_fl = ((GC_thread)tsd) -> normal_freelists + index;
	my_entry = *my_fl;
	if (EXPECT((word)my_entry >= HBLKSIZE, 1)) {
	    ptr_t next = obj_link(my_entry);
	    GC_PTR result = (GC_PTR)my_entry;
	    *my_fl = next;
	    obj_link(my_entry) = 0;
	    PREFETCH_FOR_WRITE(next);
	    return result;
	} else if ((word)my_entry - 1 < DIRECT_GRANULES) {
	    *my_fl = my_entry + index + 1;
            return GC_malloc(bytes);
	} else {
	    GC_generic_malloc_many(BYTES_FROM_INDEX(index), NORMAL, my_fl);
	    if (*my_fl == 0) return GC_oom_fn(bytes);
	    return GC_local_malloc(bytes);
	}
    }
}

GC_PTR GC_local_malloc_atomic(size_t bytes)
{
    if (EXPECT(!SMALL_ENOUGH(bytes), 0)) {
        return(GC_malloc_atomic(bytes));
    } else {
	int index = INDEX_FROM_BYTES(bytes);
	ptr_t * my_fl = ((GC_thread)GC_getspecific(GC_thread_key))
		        -> ptrfree_freelists + index;
	ptr_t my_entry = *my_fl;
	if (EXPECT((word)my_entry >= HBLKSIZE, 1)) {
	    GC_PTR result = (GC_PTR)my_entry;
	    *my_fl = obj_link(my_entry);
	    return result;
	} else if ((word)my_entry - 1 < DIRECT_GRANULES) {
	    *my_fl = my_entry + index + 1;
            return GC_malloc_atomic(bytes);
	} else {
	    GC_generic_malloc_many(BYTES_FROM_INDEX(index), PTRFREE, my_fl);
	    /* *my_fl is updated while the collector is excluded;	*/
	    /* the free list is always visible to the collector as 	*/
	    /* such.							*/
	    if (*my_fl == 0) return GC_oom_fn(bytes);
	    return GC_local_malloc_atomic(bytes);
	}
    }
}

#ifdef GC_GCJ_SUPPORT

#include "include/gc_gcj.h"

#ifdef GC_ASSERTIONS
  extern GC_bool GC_gcj_malloc_initialized;
#endif

extern int GC_gcj_kind;

GC_PTR GC_local_gcj_malloc(size_t bytes,
			   void * ptr_to_struct_containing_descr)
{
    GC_ASSERT(GC_gcj_malloc_initialized);
    if (EXPECT(!SMALL_ENOUGH(bytes), 0)) {
        return GC_gcj_malloc(bytes, ptr_to_struct_containing_descr);
    } else {
	int index = INDEX_FROM_BYTES(bytes);
	ptr_t * my_fl = ((GC_thread)GC_getspecific(GC_thread_key))
	                -> gcj_freelists + index;
	ptr_t my_entry = *my_fl;
	if (EXPECT((word)my_entry >= HBLKSIZE, 1)) {
	    GC_PTR result = (GC_PTR)my_entry;
	    GC_ASSERT(!GC_incremental);
	    /* We assert that any concurrent marker will stop us.	*/
	    /* Thus it is impossible for a mark procedure to see the 	*/
	    /* allocation of the next object, but to see this object 	*/
	    /* still containing a free list pointer.  Otherwise the 	*/
	    /* marker might find a random "mark descriptor".		*/
	    *(volatile ptr_t *)my_fl = obj_link(my_entry);
	    /* We must update the freelist before we store the pointer.	*/
	    /* Otherwise a GC at this point would see a corrupted	*/
	    /* free list.						*/
	    /* A memory barrier is probably never needed, since the 	*/
	    /* action of stopping this thread will cause prior writes	*/
	    /* to complete.						*/
	    *(void * volatile *)result = ptr_to_struct_containing_descr; 
	    return result;
	} else if ((word)my_entry - 1 < DIRECT_GRANULES) {
	    *my_fl = my_entry + index + 1;
            return GC_gcj_malloc(bytes, ptr_to_struct_containing_descr);
	} else {
	    GC_generic_malloc_many(BYTES_FROM_INDEX(index), GC_gcj_kind, my_fl);
	    if (*my_fl == 0) return GC_oom_fn(bytes);
	    return GC_local_gcj_malloc(bytes, ptr_to_struct_containing_descr);
	}
    }
}

#endif /* GC_GCJ_SUPPORT */

# else  /* !THREAD_LOCAL_ALLOC  && !DBG_HDRS_ALL */

#   define GC_destroy_thread_local(t)

# endif /* !THREAD_LOCAL_ALLOC */

/*
 * We use signals to stop threads during GC.
 * 
 * Suspended threads wait in signal handler for SIG_THR_RESTART.
 * That's more portable than semaphores or condition variables.
 * (We do use sem_post from a signal handler, but that should be portable.)
 *
 * The thread suspension signal SIG_SUSPEND is now defined in gc_priv.h.
 * Note that we can't just stop a thread; we need it to save its stack
 * pointer(s) and acknowledge.
 */

#ifndef SIG_THR_RESTART
#  if defined(HPUX_THREADS) || defined(GC_OSF1_THREADS)
#   define SIG_THR_RESTART _SIGRTMIN + 5
#  else
#   define SIG_THR_RESTART SIGXCPU
#  endif
#endif

sem_t GC_suspend_ack_sem;

#if !defined(HPUX_THREADS) && !defined(GC_OSF1_THREADS)
/*
To make sure that we're using LinuxThreads and not some other thread
package, we generate a dummy reference to `pthread_kill_other_threads_np'
(was `__pthread_initial_thread_bos' but that disappeared),
which is a symbol defined in LinuxThreads, but (hopefully) not in other
thread packages.
*/
void (*dummy_var_to_force_linux_threads)() = pthread_kill_other_threads_np;
#endif /* !HPUX_THREADS */
<<<<<<< HEAD

#if defined(SPARC) || defined(IA64)
  extern word GC_save_regs_in_stack();
#endif

long GC_nprocs = 1;	/* Number of processors.  We may not have	*/
			/* access to all of them, but this is as good	*/
			/* a guess as any ...				*/

#ifdef PARALLEL_MARK

# ifndef MAX_MARKERS
#   define MAX_MARKERS 16
# endif

static ptr_t marker_sp[MAX_MARKERS] = {0};

=======

#if defined(SPARC) || defined(IA64)
  extern word GC_save_regs_in_stack();
#endif

long GC_nprocs = 1;	/* Number of processors.  We may not have	*/
			/* access to all of them, but this is as good	*/
			/* a guess as any ...				*/

#ifdef PARALLEL_MARK

# ifndef MAX_MARKERS
#   define MAX_MARKERS 16
# endif

static ptr_t marker_sp[MAX_MARKERS] = {0};

>>>>>>> 9f27ae7a
void * GC_mark_thread(void * id)
{
  word my_mark_no = 0;

  marker_sp[(word)id] = GC_approx_sp();
  for (;; ++my_mark_no) {
    /* GC_mark_no is passed only to allow GC_help_marker to terminate	*/
    /* promptly.  This is important if it were called from the signal	*/
    /* handler or from the GC lock acquisition code.  Under Linux, it's	*/
    /* not safe to call it from a signal handler, since it uses mutexes	*/
    /* and condition variables.  Since it is called only here, the 	*/
    /* argument is unnecessary.						*/
    if (my_mark_no < GC_mark_no || my_mark_no > GC_mark_no + 2) {
	/* resynchronize if we get far off, e.g. because GC_mark_no	*/
	/* wrapped.							*/
	my_mark_no = GC_mark_no;
    }
#   ifdef DEBUG_THREADS
	GC_printf1("Starting mark helper for mark number %ld\n", my_mark_no);
#   endif
    GC_help_marker(my_mark_no);
  }
}

extern long GC_markers;		/* Number of mark threads we would	*/
				/* like to have.  Includes the 		*/
				/* initiating thread.			*/

pthread_t GC_mark_threads[MAX_MARKERS];

#define PTHREAD_CREATE REAL_FUNC(pthread_create)

static void start_mark_threads()
{
    unsigned i;
    pthread_attr_t attr;

    if (GC_markers > MAX_MARKERS) {
	WARN("Limiting number of mark threads\n", 0);
	GC_markers = MAX_MARKERS;
    }
    if (0 != pthread_attr_init(&attr)) ABORT("pthread_attr_init failed");
	
    if (0 != pthread_attr_setdetachstate(&attr, PTHREAD_CREATE_DETACHED))
	ABORT("pthread_attr_setdetachstate failed");
#   ifdef CONDPRINT
      if (GC_print_stats) {
	GC_printf1("Starting %ld marker threads\n", GC_markers - 1);
      }
#   endif
    for (i = 0; i < GC_markers - 1; ++i) {
      if (0 != PTHREAD_CREATE(GC_mark_threads + i, &attr,
			      GC_mark_thread, (void *)(word)i)) {
	WARN("Marker thread creation failed, errno = %ld.\n", errno);
      }
    }
}

#else  /* !PARALLEL_MARK */

static __inline__ void start_mark_threads()
{
}

#endif /* !PARALLEL_MARK */

void GC_suspend_handler(int sig)
{
    int dummy;
    pthread_t my_thread = pthread_self();
    GC_thread me;
    sigset_t all_sigs;
    sigset_t old_sigs;
    int i;
    sigset_t mask;
#   ifdef PARALLEL_MARK
	word my_mark_no = GC_mark_no;
	/* Marker can't proceed until we acknowledge.  Thus this is	*/
	/* guaranteed to be the mark_no correspending to our 		*/
	/* suspension, i.e. the marker can't have incremented it yet.	*/
#   endif

    if (sig != SIG_SUSPEND) ABORT("Bad signal in suspend_handler");

#if DEBUG_THREADS
    GC_printf1("Suspending 0x%x\n", my_thread);
#endif

    me = GC_lookup_thread(my_thread);
    /* The lookup here is safe, since I'm doing this on behalf  */
    /* of a thread which holds the allocation lock in order	*/
    /* to stop the world.  Thus concurrent modification of the	*/
    /* data structure is impossible.				*/
#   ifdef SPARC
	me -> stack_ptr = (ptr_t)GC_save_regs_in_stack();
#   else
	me -> stack_ptr = (ptr_t)(&dummy);
#   endif
#   ifdef IA64
	me -> backing_store_ptr = (ptr_t)GC_save_regs_in_stack();
#   endif

    /* Tell the thread that wants to stop the world that this   */
    /* thread has been stopped.  Note that sem_post() is  	*/
    /* the only async-signal-safe primitive in LinuxThreads.    */
    sem_post(&GC_suspend_ack_sem);

    /* Wait until that thread tells us to restart by sending    */
    /* this thread a SIG_THR_RESTART signal.			*/
    /* SIG_THR_RESTART should be masked at this point.  Thus there	*/
    /* is no race.						*/
    if (sigfillset(&mask) != 0) ABORT("sigfillset() failed");
    if (sigdelset(&mask, SIG_THR_RESTART) != 0) ABORT("sigdelset() failed");
#   ifdef NO_SIGNALS
      if (sigdelset(&mask, SIGINT) != 0) ABORT("sigdelset() failed");
      if (sigdelset(&mask, SIGQUIT) != 0) ABORT("sigdelset() failed");
      if (sigdelset(&mask, SIGTERM) != 0) ABORT("sigdelset() failed");
      if (sigdelset(&mask, SIGABRT) != 0) ABORT("sigdelset() failed");
#   endif
    do {
	    me->signal = 0;
	    sigsuspend(&mask);             /* Wait for signal */
    } while (me->signal != SIG_THR_RESTART);

#if DEBUG_THREADS
    GC_printf1("Continuing 0x%x\n", my_thread);
#endif
}

void GC_restart_handler(int sig)
{
    GC_thread me;

    if (sig != SIG_THR_RESTART) ABORT("Bad signal in suspend_handler");

    /* Let the GC_suspend_handler() know that we got a SIG_THR_RESTART. */
    /* The lookup here is safe, since I'm doing this on behalf  */
    /* of a thread which holds the allocation lock in order	*/
    /* to stop the world.  Thus concurrent modification of the	*/
    /* data structure is impossible.				*/
    me = GC_lookup_thread(pthread_self());
    me->signal = SIG_THR_RESTART;

    /*
    ** Note: even if we didn't do anything useful here,
    ** it would still be necessary to have a signal handler,
    ** rather than ignoring the signals, otherwise
    ** the signals will not be delivered at all, and
    ** will thus not interrupt the sigsuspend() above.
    */

#if DEBUG_THREADS
    GC_printf1("In GC_restart_handler for 0x%x\n", pthread_self());
#endif
}

/* Defining INSTALL_LOOPING_SEGV_HANDLER causes SIGSEGV and SIGBUS to 	*/
/* result in an infinite loop in a signal handler.  This can be very	*/
/* useful for debugging, since (as of RH7) gdb still seems to have	*/
/* serious problems with threads.					*/
#ifdef INSTALL_LOOPING_SEGV_HANDLER
void GC_looping_handler(int sig)
{
    GC_printf3("Signal %ld in thread %lx, pid %ld\n",
	       sig, pthread_self(), getpid());
    for (;;);
}
#endif

GC_bool GC_thr_initialized = FALSE;

# define THREAD_TABLE_SZ 128	/* Must be power of 2	*/
volatile GC_thread GC_threads[THREAD_TABLE_SZ];

void GC_push_thread_structures GC_PROTO((void))
{
    GC_push_all((ptr_t)(GC_threads), (ptr_t)(GC_threads)+sizeof(GC_threads));
}

#ifdef THREAD_LOCAL_ALLOC
/* We must explicitly mark ptrfree and gcj free lists, since the free 	*/
/* list links wouldn't otherwise be found.  We also set them in the 	*/
/* normal free lists, since that involves touching less memory than if	*/
/* we scanned them normally.						*/
void GC_mark_thread_local_free_lists(void)
{
    int i, j;
    GC_thread p;
    ptr_t q;
    
    for (i = 0; i < THREAD_TABLE_SZ; ++i) {
      for (p = GC_threads[i]; 0 != p; p = p -> next) {
<<<<<<< HEAD
	for (j = 0; j < NFREELISTS; ++j) {
=======
	for (j = 1; j < NFREELISTS; ++j) {
>>>>>>> 9f27ae7a
	  q = p -> ptrfree_freelists[j];
	  if ((word)q > HBLKSIZE) GC_set_fl_marks(q);
	  q = p -> normal_freelists[j];
	  if ((word)q > HBLKSIZE) GC_set_fl_marks(q);
#	  ifdef GC_GCJ_SUPPORT
	    q = p -> gcj_freelists[j];
	    if ((word)q > HBLKSIZE) GC_set_fl_marks(q);
#	  endif /* GC_GCJ_SUPPORT */
	}
      }
    }
}
#endif /* THREAD_LOCAL_ALLOC */

/* Add a thread to GC_threads.  We assume it wasn't already there.	*/
/* Caller holds allocation lock.					*/
GC_thread GC_new_thread(pthread_t id)
{
    int hv = ((word)id) % THREAD_TABLE_SZ;
    GC_thread result;
    static struct GC_Thread_Rep first_thread;
    static GC_bool first_thread_used = FALSE;
    
    if (!first_thread_used) {
    	result = &first_thread;
    	first_thread_used = TRUE;
    } else {
        result = (struct GC_Thread_Rep *)
        	 GC_INTERNAL_MALLOC(sizeof(struct GC_Thread_Rep), NORMAL);
    }
    if (result == 0) return(0);
    result -> id = id;
    result -> next = GC_threads[hv];
    GC_threads[hv] = result;
    GC_ASSERT(result -> flags == 0 && result -> thread_blocked == 0);
    return(result);
}

/* Delete a thread from GC_threads.  We assume it is there.	*/
/* (The code intentionally traps if it wasn't.)			*/
/* Caller holds allocation lock.				*/
void GC_delete_thread(pthread_t id)
{
    int hv = ((word)id) % THREAD_TABLE_SZ;
    register GC_thread p = GC_threads[hv];
    register GC_thread prev = 0;
    
    while (!pthread_equal(p -> id, id)) {
        prev = p;
        p = p -> next;
    }
    if (prev == 0) {
        GC_threads[hv] = p -> next;
    } else {
        prev -> next = p -> next;
    }
    GC_INTERNAL_FREE(p);
}

/* If a thread has been joined, but we have not yet		*/
/* been notified, then there may be more than one thread 	*/
/* in the table with the same pthread id.			*/
/* This is OK, but we need a way to delete a specific one.	*/
void GC_delete_gc_thread(pthread_t id, GC_thread gc_id)
{
    int hv = ((word)id) % THREAD_TABLE_SZ;
    register GC_thread p = GC_threads[hv];
    register GC_thread prev = 0;

    while (p != gc_id) {
        prev = p;
        p = p -> next;
    }
    if (prev == 0) {
        GC_threads[hv] = p -> next;
    } else {
        prev -> next = p -> next;
    }
    GC_INTERNAL_FREE(p);
}

/* Return a GC_thread corresponding to a given thread_t.	*/
/* Returns 0 if it's not there.					*/
/* Caller holds  allocation lock or otherwise inhibits 		*/
/* updates.							*/
/* If there is more than one thread with the given id we 	*/
/* return the most recent one.					*/
GC_thread GC_lookup_thread(pthread_t id)
{
    int hv = ((word)id) % THREAD_TABLE_SZ;
    register GC_thread p = GC_threads[hv];
    
    while (p != 0 && !pthread_equal(p -> id, id)) p = p -> next;
    return(p);
}

/* There seems to be a very rare thread stopping problem.  To help us  */
/* debug that, we save the ids of the stopping thread. */
pthread_t GC_stopping_thread;
int GC_stopping_pid;

/* Caller holds allocation lock.	*/
void GC_stop_world()
{
    pthread_t my_thread = pthread_self();
    register int i;
    register GC_thread p;
    register int n_live_threads = 0;
    register int result;

    GC_stopping_thread = my_thread;    /* debugging only.      */
    GC_stopping_pid = getpid();                /* debugging only.      */
    /* Make sure all free list construction has stopped before we start. */
    /* No new construction can start, since free list construction is	*/
    /* required to acquire and release the GC lock before it starts,	*/
    /* and we have the lock.						*/
#   ifdef PARALLEL_MARK
      GC_acquire_mark_lock();
      GC_ASSERT(GC_fl_builder_count == 0);
      /* We should have previously waited for it to become zero. */
#   endif /* PARALLEL_MARK */
    for (i = 0; i < THREAD_TABLE_SZ; i++) {
      for (p = GC_threads[i]; p != 0; p = p -> next) {
        if (p -> id != my_thread) {
            if (p -> flags & FINISHED) continue;
	    if (p -> thread_blocked) /* Will wait */ continue;
            n_live_threads++;
	    #if DEBUG_THREADS
	      GC_printf1("Sending suspend signal to 0x%x\n", p -> id);
	    #endif
            result = pthread_kill(p -> id, SIG_SUSPEND);
	    switch(result) {
                case ESRCH:
                    /* Not really there anymore.  Possible? */
                    n_live_threads--;
                    break;
                case 0:
                    break;
                default:
                    ABORT("pthread_kill failed");
            }
        }
      }
    }
    for (i = 0; i < n_live_threads; i++) {
    	if (0 != sem_wait(&GC_suspend_ack_sem))
	    ABORT("sem_wait in handler failed");
    }
#   ifdef PARALLEL_MARK
      GC_release_mark_lock();
#   endif
    #if DEBUG_THREADS
      GC_printf1("World stopped 0x%x\n", pthread_self());
    #endif
    GC_stopping_thread = 0;  /* debugging only */
}

/* Caller holds allocation lock, and has held it continuously since	*/
/* the world stopped.							*/
void GC_start_world()
{
    pthread_t my_thread = pthread_self();
    register int i;
    register GC_thread p;
    register int n_live_threads = 0;
    register int result;
    
#   if DEBUG_THREADS
      GC_printf0("World starting\n");
#   endif

    for (i = 0; i < THREAD_TABLE_SZ; i++) {
      for (p = GC_threads[i]; p != 0; p = p -> next) {
        if (p -> id != my_thread) {
            if (p -> flags & FINISHED) continue;
	    if (p -> thread_blocked) continue;
            n_live_threads++;
	    #if DEBUG_THREADS
	      GC_printf1("Sending restart signal to 0x%x\n", p -> id);
	    #endif
            result = pthread_kill(p -> id, SIG_THR_RESTART);
	    switch(result) {
                case ESRCH:
                    /* Not really there anymore.  Possible? */
                    n_live_threads--;
                    break;
                case 0:
                    break;
                default:
                    ABORT("pthread_kill failed");
            }
        }
      }
    }
    #if DEBUG_THREADS
      GC_printf0("World started\n");
    #endif
}

# ifdef IA64
#   define IF_IA64(x) x
# else
#   define IF_IA64(x)
# endif
/* We hold allocation lock.  Should do exactly the right thing if the	*/
/* world is stopped.  Should not fail if it isn't.			*/
void GC_push_all_stacks()
{
    int i;
    GC_thread p;
    ptr_t sp = GC_approx_sp();
    ptr_t lo, hi;
    /* On IA64, we also need to scan the register backing store. */
    IF_IA64(ptr_t bs_lo; ptr_t bs_hi;)
    pthread_t me = pthread_self();
    
    if (!GC_thr_initialized) GC_thr_init();
    #if DEBUG_THREADS
        GC_printf1("Pushing stacks from thread 0x%lx\n", (unsigned long) me);
    #endif
    for (i = 0; i < THREAD_TABLE_SZ; i++) {
      for (p = GC_threads[i]; p != 0; p = p -> next) {
        if (p -> flags & FINISHED) continue;
        if (pthread_equal(p -> id, me)) {
#  	    ifdef SPARC
	        lo = (ptr_t)GC_save_regs_in_stack();
#  	    else
 	        lo = GC_approx_sp();
#           endif
	    IF_IA64(bs_hi = (ptr_t)GC_save_regs_in_stack();)
	} else {
	    lo = p -> stack_ptr;
	    IF_IA64(bs_hi = p -> backing_store_ptr;)
	}
        if ((p -> flags & MAIN_THREAD) == 0) {
	    hi = p -> stack_end;
	    IF_IA64(bs_lo = p -> backing_store_end);
        } else {
            /* The original stack. */
            hi = GC_stackbottom;
	    IF_IA64(bs_lo = BACKING_STORE_BASE;)
        }
        #if DEBUG_THREADS
            GC_printf3("Stack for thread 0x%lx = [%lx,%lx)\n",
    	        (unsigned long) p -> id,
		(unsigned long) lo, (unsigned long) hi);
        #endif
	if (0 == lo) ABORT("GC_push_all_stacks: sp not set!\n");
#       ifdef STACK_GROWS_UP
	  /* We got them backwards! */
          GC_push_all_stack(hi, lo);
#       else
          GC_push_all_stack(lo, hi);
#	endif
#	ifdef IA64
          if (pthread_equal(p -> id, me)) {
	    GC_push_all_eager(bs_lo, bs_hi);
	  } else {
	    GC_push_all_stack(bs_lo, bs_hi);
	  }
#	endif
      }
    }
}

#ifdef USE_PROC_FOR_LIBRARIES
int GC_segment_is_thread_stack(ptr_t lo, ptr_t hi)
{
    int i;
    GC_thread p;
    
#   ifdef PARALLEL_MARK
      for (i = 0; i < GC_markers; ++i) {
	if (marker_sp[i] > lo & marker_sp[i] < hi) return 1;
      }
#   endif
    for (i = 0; i < THREAD_TABLE_SZ; i++) {
      for (p = GC_threads[i]; p != 0; p = p -> next) {
	if (0 != p -> stack_end) {
#	  ifdef STACK_GROWS_UP
            if (p -> stack_end >= lo && p -> stack_end < hi) return 1;
#	  else /* STACK_GROWS_DOWN */
            if (p -> stack_end > lo && p -> stack_end <= hi) return 1;
#	  endif
	}
      }
    }
    return 0;
}
#endif /* USE_PROC_FOR_LIBRARIES */

#ifdef LINUX_THREADS
/* Return the number of processors, or i<= 0 if it can't be determined.	*/
int GC_get_nprocs()
{
    /* Should be "return sysconf(_SC_NPROCESSORS_ONLN);" but that	*/
    /* appears to be buggy in many cases.				*/
    /* We look for lines "cpu<n>" in /proc/stat.			*/
#   define STAT_BUF_SIZE 4096
#   if defined(GC_USE_LD_WRAP)
#	define STAT_READ __real_read
#   else
#	define STAT_READ read
#   endif    
    char stat_buf[STAT_BUF_SIZE];
    int f;
    char c;
    word result = 1;
	/* Some old kernels only have a single "cpu nnnn ..."	*/
	/* entry in /proc/stat.  We identify those as 		*/
	/* uniprocessors.					*/
    size_t i, len = 0;

    f = open("/proc/stat", O_RDONLY);
    if (f < 0 || (len = STAT_READ(f, stat_buf, STAT_BUF_SIZE)) < 100) {
	WARN("Couldn't read /proc/stat\n", 0);
	return -1;
    }
    for (i = 0; i < len - 100; ++i) {
        if (stat_buf[i] == '\n' && stat_buf[i+1] == 'c'
	    && stat_buf[i+2] == 'p' && stat_buf[i+3] == 'u') {
	    int cpu_no = atoi(stat_buf + i + 4);
	    if (cpu_no >= result) result = cpu_no + 1;
	}
    }
    return result;
}
#endif /* LINUX_THREADS */

/* We hold the allocation lock.	*/
void GC_thr_init()
{
    int dummy;
    GC_thread t;
    struct sigaction act;

    if (GC_thr_initialized) return;
    GC_thr_initialized = TRUE;

    if (sem_init(&GC_suspend_ack_sem, 0, 0) != 0)
    	ABORT("sem_init failed");

    act.sa_flags = SA_RESTART;
    if (sigfillset(&act.sa_mask) != 0) {
    	ABORT("sigfillset() failed");
    }
#   ifdef NO_SIGNALS
      if (sigdelset(&act.sa_mask, SIGINT) != 0
	  || sigdelset(&act.sa_mask, SIGQUIT != 0)
	  || sigdelset(&act.sa_mask, SIGABRT != 0)
	  || sigdelset(&act.sa_mask, SIGTERM != 0)) {
        ABORT("sigdelset() failed");
      }
#   endif

    /* SIG_THR_RESTART is unmasked by the handler when necessary. 	*/
    act.sa_handler = GC_suspend_handler;
    if (sigaction(SIG_SUSPEND, &act, NULL) != 0) {
    	ABORT("Cannot set SIG_SUSPEND handler");
    }

    act.sa_handler = GC_restart_handler;
    if (sigaction(SIG_THR_RESTART, &act, NULL) != 0) {
    	ABORT("Cannot set SIG_THR_RESTART handler");
    }
#   ifdef INSTALL_LOOPING_SEGV_HANDLER
        act.sa_handler = GC_looping_handler;
	if (sigaction(SIGSEGV, &act, NULL) != 0
	    || sigaction(SIGBUS, &act, NULL) != 0) {
	    ABORT("Cannot set SIGSEGV or SIGBUS looping handler");
	}
#   endif  /* INSTALL_LOOPING_SEGV_HANDLER */

    /* Add the initial thread, so we can stop it.	*/
      t = GC_new_thread(pthread_self());
      t -> stack_ptr = (ptr_t)(&dummy);
      t -> flags = DETACHED | MAIN_THREAD;

    /* Set GC_nprocs.  */
      {
	char * nprocs_string = GETENV("GC_NPROCS");
	GC_nprocs = -1;
	if (nprocs_string != NULL) GC_nprocs = atoi(nprocs_string);
      }
      if (GC_nprocs <= 0) {
#       if defined(HPUX_THREADS)
	  GC_nprocs = pthread_num_processors_np();
#       endif
#       if defined(OSF1_THREADS)
          GC_nprocs = 1;
#       endif
#	ifdef LINUX_THREADS
          GC_nprocs = GC_get_nprocs();
#	endif
      }
      if (GC_nprocs <= 0) {
	WARN("GC_get_nprocs() returned %ld\n", GC_nprocs);
	GC_nprocs = 2;
#	ifdef PARALLEL_MARK
	  GC_markers = 1;
#	endif
      } else {
#	ifdef PARALLEL_MARK
	  GC_markers = GC_nprocs;
#	endif
      }
#   ifdef PARALLEL_MARK
#     ifdef CONDPRINT
        if (GC_print_stats) {
          GC_printf2("Number of processors = %ld, "
		 "number of marker threads = %ld\n", GC_nprocs, GC_markers);
	}
#     endif
      if (GC_markers == 1) {
	GC_parallel = FALSE;
#	ifdef CONDPRINT
	  if (GC_print_stats) {
	    GC_printf0("Single marker thread, turning off parallel marking\n");
	  }
#	endif
      } else {
	GC_parallel = TRUE;
      }
#   endif
<<<<<<< HEAD
}


/* Perform all initializations, including those that	*/
/* may require allocation.				*/
/* Called as constructor without allocation lock.	*/
/* Must be called before a second thread is created.	*/
/* Called without allocation lock.			*/
void GC_init_parallel()
{
    if (parallel_initialized) return;
    parallel_initialized = TRUE;
    	/* GC_init() calls us back, so set flag first.	*/
    if (!GC_is_initialized) GC_init();
    /* If we are using a parallel marker, start the helper threads.  */
#     ifdef PARALLEL_MARK
        if (GC_parallel) start_mark_threads();
#     endif
    /* Initialize thread local free lists if used.	*/
#   if defined(THREAD_LOCAL_ALLOC) && !defined(DBG_HDRS_ALL)
      LOCK();
      GC_init_thread_local(GC_lookup_thread(pthread_self()));
      UNLOCK();
#   endif
}


=======
}


/* Perform all initializations, including those that	*/
/* may require allocation.				*/
/* Called as constructor without allocation lock.	*/
/* Must be called before a second thread is created.	*/
/* Called without allocation lock.			*/
void GC_init_parallel()
{
    if (parallel_initialized) return;
    parallel_initialized = TRUE;
    	/* GC_init() calls us back, so set flag first.	*/
    if (!GC_is_initialized) GC_init();
    /* If we are using a parallel marker, start the helper threads.  */
#     ifdef PARALLEL_MARK
        if (GC_parallel) start_mark_threads();
#     endif
    /* Initialize thread local free lists if used.	*/
#   if defined(THREAD_LOCAL_ALLOC) && !defined(DBG_HDRS_ALL)
      LOCK();
      GC_init_thread_local(GC_lookup_thread(pthread_self()));
      UNLOCK();
#   endif
}


>>>>>>> 9f27ae7a
int WRAP_FUNC(pthread_sigmask)(int how, const sigset_t *set, sigset_t *oset)
{
    sigset_t fudged_set;
    
    if (set != NULL && (how == SIG_BLOCK || how == SIG_SETMASK)) {
        fudged_set = *set;
        sigdelset(&fudged_set, SIG_SUSPEND);
        set = &fudged_set;
    }
    return(REAL_FUNC(pthread_sigmask)(how, set, oset));
}

/* Wrappers for functions that are likely to block for an appreciable	*/
/* length of time.  Must be called in pairs, if at all.			*/
/* Nothing much beyond the system call itself should be executed	*/
/* between these.							*/

void GC_start_blocking(void) {
#   define SP_SLOP 128
    GC_thread me;
    LOCK();
    me = GC_lookup_thread(pthread_self());
    GC_ASSERT(!(me -> thread_blocked));
#   ifdef SPARC
	me -> stack_ptr = (ptr_t)GC_save_regs_in_stack();
#   else
	me -> stack_ptr = (ptr_t)GC_approx_sp();
#   endif
#   ifdef IA64
	me -> backing_store_ptr = (ptr_t)GC_save_regs_in_stack() + SP_SLOP;
#   endif
    /* Add some slop to the stack pointer, since the wrapped call may 	*/
    /* end up pushing more callee-save registers.			*/
#   ifdef STACK_GROWS_UP
	me -> stack_ptr += SP_SLOP;
#   else
	me -> stack_ptr -= SP_SLOP;
#   endif
    me -> thread_blocked = TRUE;
    UNLOCK();
}

GC_end_blocking(void) {
    GC_thread me;
    LOCK();   /* This will block if the world is stopped.	*/
    me = GC_lookup_thread(pthread_self());
    GC_ASSERT(me -> thread_blocked);
    me -> thread_blocked = FALSE;
    UNLOCK();
}
    
/* A wrapper for the standard C sleep function	*/
int WRAP_FUNC(sleep) (unsigned int seconds)
{
    int result;

    GC_start_blocking();
    result = REAL_FUNC(sleep)(seconds);
    GC_end_blocking();
    return result;
}

struct start_info {
    void *(*start_routine)(void *);
    void *arg;
    word flags;
    sem_t registered;   	/* 1 ==> in our thread table, but 	*/
				/* parent hasn't yet noticed.		*/
};

/* Called at thread exit.				*/
/* Never called for main thread.  That's OK, since it	*/
/* results in at most a tiny one-time leak.  And 	*/
/* linuxthreads doesn't reclaim the main threads 	*/
/* resources or id anyway.				*/
void GC_thread_exit_proc(void *arg)
{
    GC_thread me;

    LOCK();
    me = GC_lookup_thread(pthread_self());
    GC_destroy_thread_local(me);
    if (me -> flags & DETACHED) {
    	GC_delete_thread(pthread_self());
    } else {
	me -> flags |= FINISHED;
    }
#   if defined(THREAD_LOCAL_ALLOC) && !defined(USE_PTHREAD_SPECIFIC) \
       && !defined(USE_HPUX_TLS) && !defined(DBG_HDRS_ALL)
      GC_remove_specific(GC_thread_key);
#   endif
    if (GC_incremental && GC_collection_in_progress()) {
	int old_gc_no = GC_gc_no;

	/* Make sure that no part of our stack is still on the mark stack, */
	/* since it's about to be unmapped.				   */
	while (GC_incremental && GC_collection_in_progress()
	       && old_gc_no == GC_gc_no) {
	    ENTER_GC();
            GC_collect_a_little_inner(1);
	    EXIT_GC();
	    UNLOCK();
	    sched_yield();
	    LOCK();
	}
    }
    UNLOCK();
}

int WRAP_FUNC(pthread_join)(pthread_t thread, void **retval)
{
    int result;
    GC_thread thread_gc_id;
    
    LOCK();
    thread_gc_id = GC_lookup_thread(thread);
    /* This is guaranteed to be the intended one, since the thread id	*/
    /* cant have been recycled by pthreads.				*/
    UNLOCK();
    result = REAL_FUNC(pthread_join)(thread, retval);
    if (result == 0) {
        LOCK();
        /* Here the pthread thread id may have been recycled. */
        GC_delete_gc_thread(thread, thread_gc_id);
        UNLOCK();
    }
    return result;
}

int
WRAP_FUNC(pthread_detach)(pthread_t thread)
{
    int result;
    GC_thread thread_gc_id;
    
    LOCK();
    thread_gc_id = GC_lookup_thread(thread);
    UNLOCK();
    result = REAL_FUNC(pthread_detach)(thread);
    if (result == 0) {
      LOCK();
      thread_gc_id -> flags |= DETACHED;
      /* Here the pthread thread id may have been recycled. */
      if (thread_gc_id -> flags & FINISHED) {
        GC_delete_gc_thread(thread, thread_gc_id);
      }
      UNLOCK();
    }
    return result;
}

void * GC_start_routine(void * arg)
{
    int dummy;
    struct start_info * si = arg;
    void * result;
    GC_thread me;
    pthread_t my_pthread;
    void *(*start)(void *);
    void *start_arg;

    my_pthread = pthread_self();
#   ifdef DEBUG_THREADS
        GC_printf1("Starting thread 0x%lx\n", my_pthread);
        GC_printf1("pid = %ld\n", (long) getpid());
        GC_printf1("sp = 0x%lx\n", (long) &arg);
#   endif
    LOCK();
    me = GC_new_thread(my_pthread);
    me -> flags = si -> flags;
    me -> stack_ptr = 0;
    /* me -> stack_end = GC_linux_stack_base(); -- currently (11/99)	*/
    /* doesn't work because the stack base in /proc/self/stat is the 	*/
    /* one for the main thread.  There is a strong argument that that's	*/
    /* a kernel bug, but a pervasive one.				*/
#   ifdef STACK_GROWS_DOWN
      me -> stack_end = (ptr_t)(((word)(&dummy) + (GC_page_size - 1))
		                & ~(GC_page_size - 1));
      me -> stack_ptr = me -> stack_end - 0x10;
	/* Needs to be plausible, since an asynchronous stack mark	*/
	/* should not crash.						*/
#   else
      me -> stack_end = (ptr_t)((word)(&dummy) & ~(GC_page_size - 1));
      me -> stack_ptr = me -> stack_end + 0x10;
#   endif
    /* This is dubious, since we may be more than a page into the stack, */
    /* and hence skip some of it, though it's not clear that matters.	 */
#   ifdef IA64
      me -> backing_store_end = (ptr_t)
			(GC_save_regs_in_stack() & ~(GC_page_size - 1));
      /* This is also < 100% convincing.  We should also read this 	*/
      /* from /proc, but the hook to do so isn't there yet.		*/
#   endif /* IA64 */
    UNLOCK();
    start = si -> start_routine;
#   ifdef DEBUG_THREADS
	GC_printf1("start_routine = 0x%lx\n", start);
#   endif
    start_arg = si -> arg;
    sem_post(&(si -> registered));	/* Last action on si.	*/
    					/* OK to deallocate.	*/
    pthread_cleanup_push(GC_thread_exit_proc, 0);
#   if defined(THREAD_LOCAL_ALLOC) && !defined(DBG_HDRS_ALL)
 	LOCK();
        GC_init_thread_local(me);
	UNLOCK();
#   endif
    result = (*start)(start_arg);
#if DEBUG_THREADS
        GC_printf1("Finishing thread 0x%x\n", pthread_self());
#endif
    me -> status = result;
    me -> flags |= FINISHED;
    pthread_cleanup_pop(1);
    /* Cleanup acquires lock, ensuring that we can't exit		*/
    /* while a collection that thinks we're alive is trying to stop     */
    /* us.								*/
    return(result);
}

int
WRAP_FUNC(pthread_create)(pthread_t *new_thread,
		  const pthread_attr_t *attr,
                  void *(*start_routine)(void *), void *arg)
{
    int result;
    GC_thread t;
    pthread_t my_new_thread;
    int detachstate;
    word my_flags = 0;
    struct start_info * si; 
	/* This is otherwise saved only in an area mmapped by the thread */
	/* library, which isn't visible to the collector.		 */
 
    LOCK();
    si = (struct start_info *)GC_INTERNAL_MALLOC(sizeof(struct start_info), NORMAL);
    UNLOCK();
    if (!parallel_initialized) GC_init_parallel();
    if (0 == si) return(ENOMEM);
    sem_init(&(si -> registered), 0, 0);
    si -> start_routine = start_routine;
    si -> arg = arg;
    LOCK();
    if (!GC_thr_initialized) GC_thr_init();
    if (NULL == attr) {
	detachstate = PTHREAD_CREATE_JOINABLE;
    } else {
        pthread_attr_getdetachstate(attr, &detachstate);
    }
    if (PTHREAD_CREATE_DETACHED == detachstate) my_flags |= DETACHED;
    si -> flags = my_flags;
    UNLOCK();
#   ifdef DEBUG_THREADS
        GC_printf1("About to start new thread from thread 0x%X\n",
		   pthread_self());
#   endif
    result = REAL_FUNC(pthread_create)(new_thread, attr, GC_start_routine, si);
#   ifdef DEBUG_THREADS
        GC_printf1("Started thread 0x%X\n", *new_thread);
#   endif
    /* Wait until child has been added to the thread table.		*/
    /* This also ensures that we hold onto si until the child is done	*/
    /* with it.  Thus it doesn't matter whether it is otherwise		*/
    /* visible to the collector.					*/
        while (0 != sem_wait(&(si -> registered))) {
	    if (EINTR != errno) ABORT("sem_wait failed");
	}
        sem_destroy(&(si -> registered));
	LOCK();
	GC_INTERNAL_FREE(si);
	UNLOCK();
    return(result);
}

#ifdef GENERIC_COMPARE_AND_SWAP
  pthread_mutex_t GC_compare_and_swap_lock = PTHREAD_MUTEX_INITIALIZER;

  GC_bool GC_compare_and_exchange(volatile GC_word *addr,
  			          GC_word old, GC_word new_val)
  {
    GC_bool result;
    pthread_mutex_lock(&GC_compare_and_swap_lock);
    if (*addr == old) {
      *addr = new_val;
      result = TRUE;
    } else {
      result = FALSE;
    }
    pthread_mutex_unlock(&GC_compare_and_swap_lock);
    return result;
  }
  
  GC_word GC_atomic_add(volatile GC_word *addr, GC_word how_much)
  {
    GC_word old;
    pthread_mutex_lock(&GC_compare_and_swap_lock);
    old = *addr;
    *addr = old + how_much;
    pthread_mutex_unlock(&GC_compare_and_swap_lock);
    return old;
  }

#endif /* GENERIC_COMPARE_AND_SWAP */
/* Spend a few cycles in a way that can't introduce contention with	*/
/* othre threads.							*/
void GC_pause()
{
    int i;
    volatile word dummy = 0;

    for (i = 0; i < 10; ++i) { 
#     ifdef __GNUC__
        __asm__ __volatile__ (" " : : : "memory");
#     else
	/* Something that's unlikely to be optimized away. */
	GC_noop(++dummy);
#     endif
    }
}
    
#define SPIN_MAX 1024	/* Maximum number of calls to GC_pause before	*/
			/* give up.					*/

VOLATILE GC_bool GC_collecting = 0;
			/* A hint that we're in the collector and       */
                        /* holding the allocation lock for an           */
                        /* extended period.                             */

#if !defined(USE_SPIN_LOCK) || defined(PARALLEL_MARK)
/* If we don't want to use the below spinlock implementation, either	*/
/* because we don't have a GC_test_and_set implementation, or because 	*/
/* we don't want to risk sleeping, we can still try spinning on 	*/
/* pthread_mutex_trylock for a while.  This appears to be very		*/
/* beneficial in many cases.						*/
/* I suspect that under high contention this is nearly always better	*/
/* than the spin lock.  But it's a bit slower on a uniprocessor.	*/
/* Hence we still default to the spin lock.				*/
/* This is also used to acquire the mark lock for the parallel		*/
/* marker.								*/

/* Here we use a strict exponential backoff scheme.  I don't know 	*/
/* whether that's better or worse than the above.  We eventually 	*/
/* yield by calling pthread_mutex_lock(); it never makes sense to	*/
/* explicitly sleep.							*/

void GC_generic_lock(pthread_mutex_t * lock)
{
    unsigned pause_length = 1;
    unsigned i;
    
    if (0 == pthread_mutex_trylock(lock)) return;
    for (; pause_length <= SPIN_MAX; pause_length <<= 1) {
	for (i = 0; i < pause_length; ++i) {
	    GC_pause();
	}
        switch(pthread_mutex_trylock(lock)) {
	    case 0:
		return;
	    case EBUSY:
		break;
	    default:
		ABORT("Unexpected error from pthread_mutex_trylock");
        }
    }
    pthread_mutex_lock(lock);
}

#endif /* !USE_SPIN_LOCK || PARALLEL_MARK */

#if defined(USE_SPIN_LOCK)

/* Reasonably fast spin locks.  Basically the same implementation */
/* as STL alloc.h.  This isn't really the right way to do this.   */
/* but until the POSIX scheduling mess gets straightened out ...  */

volatile unsigned int GC_allocate_lock = 0;


void GC_lock()
{
#   define low_spin_max 30  /* spin cycles if we suspect uniprocessor */
#   define high_spin_max SPIN_MAX /* spin cycles for multiprocessor */
    static unsigned spin_max = low_spin_max;
    unsigned my_spin_max;
    static unsigned last_spins = 0;
    unsigned my_last_spins;
    int i;

    if (!GC_test_and_set(&GC_allocate_lock)) {
        return;
    }
    my_spin_max = spin_max;
    my_last_spins = last_spins;
    for (i = 0; i < my_spin_max; i++) {
        if (GC_collecting || GC_nprocs == 1) goto yield;
        if (i < my_last_spins/2 || GC_allocate_lock) {
            GC_pause();
            continue;
        }
        if (!GC_test_and_set(&GC_allocate_lock)) {
	    /*
             * got it!
             * Spinning worked.  Thus we're probably not being scheduled
             * against the other process with which we were contending.
             * Thus it makes sense to spin longer the next time.
	     */
            last_spins = i;
            spin_max = high_spin_max;
            return;
        }
    }
    /* We are probably being scheduled against the other process.  Sleep. */
    spin_max = low_spin_max;
yield:
    for (i = 0;; ++i) {
        if (!GC_test_and_set(&GC_allocate_lock)) {
            return;
        }
#       define SLEEP_THRESHOLD 12
		/* nanosleep(<= 2ms) just spins under Linux.  We	*/
		/* want to be careful to avoid that behavior.		*/
        if (i < SLEEP_THRESHOLD) {
            sched_yield();
	} else {
	    struct timespec ts;
	
	    if (i > 24) i = 24;
			/* Don't wait for more than about 15msecs, even	*/
			/* under extreme contention.			*/
	    ts.tv_sec = 0;
	    ts.tv_nsec = 1 << i;
	    nanosleep(&ts, 0);
	}
    }
}

#else  /* !USE_SPINLOCK */

void GC_lock()
{
    if (1 == GC_nprocs || GC_collecting) {
	pthread_mutex_lock(&GC_allocate_ml);
    } else {
        GC_generic_lock(&GC_allocate_ml);
    }
}

#endif /* !USE_SPINLOCK */

#if defined(PARALLEL_MARK) || defined(THREAD_LOCAL_ALLOC)

#ifdef GC_ASSERTIONS
  pthread_t GC_mark_lock_holder = NO_THREAD;
#endif

#ifdef IA64
  /* Ugly workaround for a linux threads bug in the final versions      */
  /* of glibc2.1.  Pthread_mutex_trylock sets the mutex owner           */
  /* field even when it fails to acquire the mutex.  This causes        */
  /* pthread_cond_wait to die.  Remove for glibc2.2.                    */
  /* According to the man page, we should use                           */
  /* PTHREAD_ERRORCHECK_MUTEX_INITIALIZER_NP, but that isn't actually   */
  /* defined.                                                           */
  static pthread_mutex_t mark_mutex =
        {0, 0, 0, PTHREAD_MUTEX_ERRORCHECK_NP, {0, 0}};
#else
  static pthread_mutex_t mark_mutex = PTHREAD_MUTEX_INITIALIZER;
#endif

static pthread_cond_t builder_cv = PTHREAD_COND_INITIALIZER;

void GC_acquire_mark_lock()
{
/*
    if (pthread_mutex_lock(&mark_mutex) != 0) {
	ABORT("pthread_mutex_lock failed");
    }
*/
    GC_generic_lock(&mark_mutex);
#   ifdef GC_ASSERTIONS
	GC_mark_lock_holder = pthread_self();
#   endif
}

void GC_release_mark_lock()
{
    GC_ASSERT(GC_mark_lock_holder == pthread_self());
#   ifdef GC_ASSERTIONS
	GC_mark_lock_holder = NO_THREAD;
#   endif
    if (pthread_mutex_unlock(&mark_mutex) != 0) {
	ABORT("pthread_mutex_unlock failed");
    }
}

/* Collector must wait for a freelist builders for 2 reasons:		*/
/* 1) Mark bits may still be getting examined without lock.		*/
/* 2) Partial free lists referenced only by locals may not be scanned 	*/
/*    correctly, e.g. if they contain "pointer-free" objects, since the	*/
/*    free-list link may be ignored.					*/
void GC_wait_builder()
{
    GC_ASSERT(GC_mark_lock_holder == pthread_self());
#   ifdef GC_ASSERTIONS
	GC_mark_lock_holder = NO_THREAD;
#   endif
    if (pthread_cond_wait(&builder_cv, &mark_mutex) != 0) {
	ABORT("pthread_cond_wait failed");
    }
    GC_ASSERT(GC_mark_lock_holder == NO_THREAD);
#   ifdef GC_ASSERTIONS
	GC_mark_lock_holder = pthread_self();
#   endif
}

void GC_wait_for_reclaim()
{
    GC_acquire_mark_lock();
    while (GC_fl_builder_count > 0) {
	GC_wait_builder();
    }
    GC_release_mark_lock();
}

void GC_notify_all_builder()
{
    GC_ASSERT(GC_mark_lock_holder == pthread_self());
    if (pthread_cond_broadcast(&builder_cv) != 0) {
	ABORT("pthread_cond_broadcast failed");
    }
}

#endif /* PARALLEL_MARK || THREAD_LOCAL_ALLOC */

#ifdef PARALLEL_MARK

static pthread_cond_t mark_cv = PTHREAD_COND_INITIALIZER;

void GC_wait_marker()
{
    GC_ASSERT(GC_mark_lock_holder == pthread_self());
#   ifdef GC_ASSERTIONS
	GC_mark_lock_holder = NO_THREAD;
#   endif
    if (pthread_cond_wait(&mark_cv, &mark_mutex) != 0) {
	ABORT("pthread_cond_wait failed");
    }
    GC_ASSERT(GC_mark_lock_holder == NO_THREAD);
#   ifdef GC_ASSERTIONS
	GC_mark_lock_holder = pthread_self();
#   endif
}

void GC_notify_all_marker()
{
    if (pthread_cond_broadcast(&mark_cv) != 0) {
	ABORT("pthread_cond_broadcast failed");
    }
}

#endif /* PARALLEL_MARK */

# endif /* LINUX_THREADS */
<|MERGE_RESOLUTION|>--- conflicted
+++ resolved
@@ -167,17 +167,6 @@
 #   ifdef THREAD_LOCAL_ALLOC
 #	if CPP_WORDSZ == 64 && defined(ALIGN_DOUBLE)
 #	    define GRANULARITY 16
-<<<<<<< HEAD
-#	    define NFREELISTS 48
-#	else
-#	    define GRANULARITY 8
-#	    define NFREELISTS 64
-#	endif
-	/* The ith free list corresponds to size (i+1)*GRANULARITY */
-#	define INDEX_FROM_BYTES(n) (ADD_SLOP(n) - 1)/GRANULARITY
-#	define BYTES_FROM_INDEX(i) (((i) + 1) * GRANULARITY - EXTRA_BYTES)
-#	define SMALL_ENOUGH(bytes) (ADD_SLOP(bytes) <= NFREELISTS*GRANULARITY)
-=======
 #	    define NFREELISTS 49
 #	else
 #	    define GRANULARITY 8
@@ -188,7 +177,6 @@
 #	define BYTES_FROM_INDEX(i) ((i) * GRANULARITY - EXTRA_BYTES)
 #	define SMALL_ENOUGH(bytes) (ADD_SLOP(bytes) <= \
 				    (NFREELISTS-1)*GRANULARITY)
->>>>>>> 9f27ae7a
 	ptr_t ptrfree_freelists[NFREELISTS];
 	ptr_t normal_freelists[NFREELISTS];
 #	ifdef GC_GCJ_SUPPORT
@@ -242,13 +230,8 @@
     ptr_t q, *qptr;
     size_t nwords;
 
-<<<<<<< HEAD
-    for (i = 0; i < NFREELISTS; ++i) {
-	nwords = (i + 1) * (GRANULARITY/sizeof(word));
-=======
     for (i = 1; i < NFREELISTS; ++i) {
 	nwords = i * (GRANULARITY/sizeof(word));
->>>>>>> 9f27ae7a
         qptr = fl + i;	
 	q = *qptr;
 	if ((word)q < HBLKSIZE) continue;
@@ -267,15 +250,12 @@
     }
 }
 
-<<<<<<< HEAD
-=======
 /* We statically allocate a single "size 0" object. It is linked to	*/
 /* itself, and is thus repeatedly reused for all size 0 allocation	*/
 /* requests.  (Size 0 gcj allocation requests are incorrect, and	*/
 /* we arrange for those to fault asap.)					*/
 static ptr_t size_zero_object = (ptr_t)(&size_zero_object);
 
->>>>>>> 9f27ae7a
 /* Each thread structure must be initialized.	*/
 /* This call must be made from the new thread.	*/
 /* Caller holds allocation lock.		*/
@@ -292,26 +272,19 @@
     if (0 != GC_setspecific(GC_thread_key, p)) {
 	ABORT("Failed to set thread specific allocation pointers");
     }
-<<<<<<< HEAD
-    for (i = 0; i < NFREELISTS; ++i) {
-=======
     for (i = 1; i < NFREELISTS; ++i) {
->>>>>>> 9f27ae7a
 	p -> ptrfree_freelists[i] = (ptr_t)1;
 	p -> normal_freelists[i] = (ptr_t)1;
 #	ifdef GC_GCJ_SUPPORT
 	  p -> gcj_freelists[i] = (ptr_t)1;
 #	endif
     }   
-<<<<<<< HEAD
-=======
     /* Set up the size 0 free lists.	*/
     p -> ptrfree_freelists[0] = (ptr_t)(&size_zero_object);
     p -> normal_freelists[0] = (ptr_t)(&size_zero_object);
 #   ifdef GC_GCJ_SUPPORT
         p -> gcj_freelists[0] = (ptr_t)(-1);
 #   endif
->>>>>>> 9f27ae7a
 }
 
 #ifdef GC_GCJ_SUPPORT
@@ -495,7 +468,6 @@
 */
 void (*dummy_var_to_force_linux_threads)() = pthread_kill_other_threads_np;
 #endif /* !HPUX_THREADS */
-<<<<<<< HEAD
 
 #if defined(SPARC) || defined(IA64)
   extern word GC_save_regs_in_stack();
@@ -513,25 +485,6 @@
 
 static ptr_t marker_sp[MAX_MARKERS] = {0};
 
-=======
-
-#if defined(SPARC) || defined(IA64)
-  extern word GC_save_regs_in_stack();
-#endif
-
-long GC_nprocs = 1;	/* Number of processors.  We may not have	*/
-			/* access to all of them, but this is as good	*/
-			/* a guess as any ...				*/
-
-#ifdef PARALLEL_MARK
-
-# ifndef MAX_MARKERS
-#   define MAX_MARKERS 16
-# endif
-
-static ptr_t marker_sp[MAX_MARKERS] = {0};
-
->>>>>>> 9f27ae7a
 void * GC_mark_thread(void * id)
 {
   word my_mark_no = 0;
@@ -724,11 +677,7 @@
     
     for (i = 0; i < THREAD_TABLE_SZ; ++i) {
       for (p = GC_threads[i]; 0 != p; p = p -> next) {
-<<<<<<< HEAD
-	for (j = 0; j < NFREELISTS; ++j) {
-=======
 	for (j = 1; j < NFREELISTS; ++j) {
->>>>>>> 9f27ae7a
 	  q = p -> ptrfree_freelists[j];
 	  if ((word)q > HBLKSIZE) GC_set_fl_marks(q);
 	  q = p -> normal_freelists[j];
@@ -1153,7 +1102,6 @@
 	GC_parallel = TRUE;
       }
 #   endif
-<<<<<<< HEAD
 }
 
 
@@ -1181,35 +1129,6 @@
 }
 
 
-=======
-}
-
-
-/* Perform all initializations, including those that	*/
-/* may require allocation.				*/
-/* Called as constructor without allocation lock.	*/
-/* Must be called before a second thread is created.	*/
-/* Called without allocation lock.			*/
-void GC_init_parallel()
-{
-    if (parallel_initialized) return;
-    parallel_initialized = TRUE;
-    	/* GC_init() calls us back, so set flag first.	*/
-    if (!GC_is_initialized) GC_init();
-    /* If we are using a parallel marker, start the helper threads.  */
-#     ifdef PARALLEL_MARK
-        if (GC_parallel) start_mark_threads();
-#     endif
-    /* Initialize thread local free lists if used.	*/
-#   if defined(THREAD_LOCAL_ALLOC) && !defined(DBG_HDRS_ALL)
-      LOCK();
-      GC_init_thread_local(GC_lookup_thread(pthread_self()));
-      UNLOCK();
-#   endif
-}
-
-
->>>>>>> 9f27ae7a
 int WRAP_FUNC(pthread_sigmask)(int how, const sigset_t *set, sigset_t *oset)
 {
     sigset_t fudged_set;
