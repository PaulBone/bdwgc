/*
 * Copyright (c) 1994 by Xerox Corporation.  All rights reserved.
 * Copyright (c) 1996 by Silicon Graphics.  All rights reserved.
 * Copyright (c) 1998 by Fergus Henderson.  All rights reserved.
 * Copyright (c) 2000-2008 by Hewlett-Packard Development Company.
 * All rights reserved.
 *
 * THIS MATERIAL IS PROVIDED AS IS, WITH ABSOLUTELY NO WARRANTY EXPRESSED
 * OR IMPLIED.  ANY USE IS AT YOUR OWN RISK.
 *
 * Permission is hereby granted to use or copy this program
 * for any purpose,  provided the above notices are retained on all copies.
 * Permission to modify the code and to distribute modified code is granted,
 * provided the above notices are retained, and a notice that the code was
 * modified is included with the above copyright notice.
 */

#include "private/gc_priv.h"

#if defined(GC_WIN32_THREADS)

#include <windows.h>

#ifdef THREAD_LOCAL_ALLOC
# include "private/thread_local_alloc.h"
#endif /* THREAD_LOCAL_ALLOC */

/* Allocation lock declarations.        */
#if !defined(USE_PTHREAD_LOCKS)
  GC_INNER CRITICAL_SECTION GC_allocate_ml;
  GC_INNER DWORD GC_lock_holder = NO_THREAD;
        /* Thread id for current holder of allocation lock */
#else
  GC_INNER pthread_mutex_t GC_allocate_ml = PTHREAD_MUTEX_INITIALIZER;
  GC_INNER unsigned long GC_lock_holder = NO_THREAD;
#endif

#ifdef GC_PTHREADS
# include <errno.h> /* for EAGAIN */

 /* Cygwin-specific forward decls */
# undef pthread_create
# undef pthread_sigmask
# undef pthread_join
# undef pthread_detach

# ifdef DEBUG_THREADS
#   ifdef CYGWIN32
#     define DEBUG_CYGWIN_THREADS 1
#     define DEBUG_WIN32_PTHREADS 0
#   else
#     define DEBUG_WIN32_PTHREADS 1
#     define DEBUG_CYGWIN_THREADS 0
#   endif
# else
#   define DEBUG_CYGWIN_THREADS 0
#   define DEBUG_WIN32_PTHREADS 0
# endif

  STATIC void * GC_pthread_start(void * arg);
  STATIC void GC_thread_exit_proc(void *arg);

# include <pthread.h>

#else

# undef CreateThread
# undef ExitThread
# undef _beginthreadex
# undef _endthreadex

# ifdef DEBUG_THREADS
#   define DEBUG_WIN32_THREADS 1
# else
#   define DEBUG_WIN32_THREADS 0
# endif

# ifdef MSWINCE
    /* Force DONT_USE_SIGNALANDWAIT implementation of PARALLEL_MARK     */
    /* for WinCE (since Win32 SignalObjectAndWait() is missing).        */
#   ifndef DONT_USE_SIGNALANDWAIT
#     define DONT_USE_SIGNALANDWAIT
#   endif
# else
#   include <process.h>  /* For _beginthreadex, _endthreadex */
#   include <errno.h> /* for errno, EAGAIN */
# endif

#endif

/* DllMain-based thread registration is currently incompatible  */
/* with thread-local allocation, pthreads and WinCE.            */
#if defined(GC_DLL) && !defined(GC_NO_THREADS_DISCOVERY) && !defined(MSWINCE) \
        && !defined(THREAD_LOCAL_ALLOC) && !defined(GC_PTHREADS)
# include "atomic_ops.h"

  /* This code operates in two distinct modes, depending on     */
  /* the setting of GC_win32_dll_threads.                       */
  /* If GC_win32_dll_threads is set, all threads in the process */
  /* are implicitly registered with the GC by DllMain.          */
  /* No explicit registration is required, and attempts at      */
  /* explicit registration are ignored.  This mode is           */
  /* very different from the Posix operation of the collector.  */
  /* In this mode access to the thread table is lock-free.      */
  /* Hence there is a static limit on the number of threads.    */

# ifdef GC_DISCOVER_TASK_THREADS
    /* GC_DISCOVER_TASK_THREADS should be used if DllMain-based */
    /* thread registration is required but it is impossible to  */
    /* call GC_use_threads_discovery before other GC routines.  */
#   define GC_win32_dll_threads TRUE
# else
    STATIC GC_bool GC_win32_dll_threads = FALSE;
    /* GC_win32_dll_threads must be set (if needed) at the      */
    /* application initialization time, i.e. before any         */
    /* collector or thread calls.  We make it a "dynamic"       */
    /* option only to avoid multiple library versions.          */
# endif

#else
  /* If GC_win32_dll_threads is FALSE (or the collector is      */
  /* built without GC_DLL defined), things operate in a way     */
  /* that is very similar to Posix platforms, and new threads   */
  /* must be registered with the collector, e.g. by using       */
  /* preprocessor-based interception of the thread primitives.  */
  /* In this case, we use a real data structure for the thread  */
  /* table.  Note that there is no equivalent of linker-based   */
  /* call interception, since we don't have ELF-like            */
  /* facilities.  The Windows analog appears to be "API         */
  /* hooking", which really seems to be a standard way to       */
  /* do minor binary rewriting (?).  I'd prefer not to have     */
  /* the basic collector rely on such facilities, but an        */
  /* optional package that intercepts thread calls this way     */
  /* would probably be nice.                                    */
# ifndef GC_NO_THREADS_DISCOVERY
#   define GC_NO_THREADS_DISCOVERY
# endif
# define GC_win32_dll_threads FALSE
# undef MAX_THREADS
# define MAX_THREADS 1 /* dll_thread_table[] is always empty.   */
#endif /* GC_NO_THREADS_DISCOVERY */

/* We have two versions of the thread table.  Which one */
/* we us depends on whether or not GC_win32_dll_threads */
/* is set.  Note that before initialization, we don't   */
/* add any entries to either table, even if DllMain is  */
/* called.  The main thread will be added on            */
/* initialization.                                      */

/* The type of the first argument to InterlockedExchange.       */
/* Documented to be LONG volatile *, but at least gcc likes     */
/* this better.                                                 */
typedef LONG * IE_t;

STATIC GC_bool GC_thr_initialized = FALSE;

GC_INNER GC_bool GC_need_to_lock = FALSE;

static GC_bool parallel_initialized = FALSE;

/* GC_use_threads_discovery() is currently incompatible with pthreads   */
/* and WinCE.  It might be possible to get DllMain-based thread         */
/* registration to work with Cygwin, but if you try it then you are on  */
/* your own.                                                            */
GC_API void GC_CALL GC_use_threads_discovery(void)
{
# ifdef GC_NO_THREADS_DISCOVERY
    ABORT("GC DllMain-based thread registration unsupported");
# else
    /* Turn on GC_win32_dll_threads. */
<<<<<<< HEAD

	// we dont need this assert here
	// GC_init_parallel() does nothing if parallel_initialized==true
	// also it breaks calling GC_use_DllMain() from DllMain()
	//  (because it gets called many times, during startup and shutdown)
//	GC_ASSERT(!parallel_initialized);

    GC_win32_dll_threads = TRUE;
=======
    GC_ASSERT(!parallel_initialized);
#   ifndef GC_DISCOVER_TASK_THREADS
      GC_win32_dll_threads = TRUE;
#   endif
>>>>>>> d7fdf600
    GC_init_parallel();
# endif
}

STATIC DWORD GC_main_thread = 0;

#define ADDR_LIMIT ((ptr_t)(word)-1)

struct GC_Thread_Rep {
  union {
#   ifndef GC_NO_THREADS_DISCOVERY
      AO_t in_use;      /* Updated without lock.                */
                        /* We assert that unused                */
                        /* entries have invalid ids of          */
                        /* zero and zero stack fields.          */
                        /* Used only with GC_win32_dll_threads. */
#   endif
    struct GC_Thread_Rep * next;
                        /* Hash table link without              */
                        /* GC_win32_dll_threads.                */
                        /* More recently allocated threads      */
                        /* with a given pthread id come         */
                        /* first.  (All but the first are       */
                        /* guaranteed to be dead, but we may    */
                        /* not yet have registered the join.)   */
  } tm; /* table_management */
  DWORD id;

# ifdef MSWINCE
    /* According to MSDN specs for WinCE targets:                       */
    /* - DuplicateHandle() is not applicable to thread handles; and     */
    /* - the value returned by GetCurrentThreadId() could be used as    */
    /* a "real" thread handle (for SuspendThread(), ResumeThread() and  */
    /* GetThreadContext()).                                             */
#   define THREAD_HANDLE(t) (HANDLE)(word)(t)->id
# else
    HANDLE handle;
#   define THREAD_HANDLE(t) (t)->handle
# endif

  ptr_t stack_base;     /* The cold end of the stack.   */
                        /* 0 ==> entry not valid.       */
                        /* !in_use ==> stack_base == 0  */
  ptr_t last_stack_min; /* Last known minimum (hottest) address */
                        /* in stack or ADDR_LIMIT if unset      */
# ifdef IA64
    ptr_t backing_store_end;
    ptr_t backing_store_ptr;
# endif

  ptr_t thread_blocked_sp;      /* Protected by GC lock.                */
                                /* NULL value means thread unblocked.   */
                                /* If set to non-NULL, thread will      */
                                /* acquire GC lock before doing any     */
                                /* pointer manipulations.  Thus it does */
                                /* not need to stop this thread.        */

  struct GC_traced_stack_sect_s *traced_stack_sect;
                                /* Points to the "stack section" data   */
                                /* held in stack by the innermost       */
                                /* GC_call_with_gc_active() of this     */
                                /* thread.  May be NULL.                */

  unsigned short finalizer_skipped;
  unsigned char finalizer_nested;
                                /* Used by GC_check_finalizer_nested()  */
                                /* to minimize the level of recursion   */
                                /* when a client finalizer allocates    */
                                /* memory (initially both are 0).       */

  unsigned char suspended; /* really of GC_bool type */

# ifdef GC_PTHREADS
    unsigned char flags;        /* Protected by GC lock.                */
#   define FINISHED 1           /* Thread has exited.                   */
#   define DETACHED 2           /* Thread is intended to be detached.   */
#   define KNOWN_FINISHED(t) (((t) -> flags) & FINISHED)
    pthread_t pthread_id;
    void *status;  /* hold exit value until join in case it's a pointer */
# else
#   define KNOWN_FINISHED(t) 0
# endif

# ifdef THREAD_LOCAL_ALLOC
    struct thread_local_freelists tlfs;
# endif
};

typedef struct GC_Thread_Rep * GC_thread;
typedef volatile struct GC_Thread_Rep * GC_vthread;

#ifndef GC_NO_THREADS_DISCOVERY
  /* We assumed that volatile ==> memory ordering, at least among       */
  /* volatiles.  This code should consistently use atomic_ops.          */
  STATIC volatile GC_bool GC_please_stop = FALSE;
#elif defined(GC_ASSERTIONS)
  STATIC GC_bool GC_please_stop = FALSE;
#endif

/*
 * We track thread attachments while the world is supposed to be stopped.
 * Unfortunately, we can't stop them from starting, since blocking in
 * DllMain seems to cause the world to deadlock.  Thus we have to recover
 * If we notice this in the middle of marking.
 */

#ifndef GC_NO_THREADS_DISCOVERY
  STATIC AO_t GC_attached_thread = FALSE;
#endif

#if !defined(__GNUC__)
  /* Return TRUE if an thread was attached since we last asked or */
  /* since GC_attached_thread was explicitly reset.               */
  GC_bool GC_started_thread_while_stopped(void)
  {
#   ifndef GC_NO_THREADS_DISCOVERY
      AO_t result;

      if (GC_win32_dll_threads) {
        AO_nop_full();  /* Prior heap reads need to complete earlier. */
        result = AO_load(&GC_attached_thread);
        if (result) {
          AO_store(&GC_attached_thread, FALSE);
          return TRUE;
        }
      }
#   endif
    return FALSE;
  }
#endif /* !__GNUC__ */

/* Thread table used if GC_win32_dll_threads is set.    */
/* This is a fixed size array.                          */
/* Since we use runtime conditionals, both versions     */
/* are always defined.                                  */
# ifndef MAX_THREADS
#   define MAX_THREADS 512
# endif

/* Things may get quite slow for large numbers of threads,      */
/* since we look them up with sequential search.                */
volatile struct GC_Thread_Rep dll_thread_table[MAX_THREADS];

STATIC volatile LONG GC_max_thread_index = 0;
                        /* Largest index in dll_thread_table    */
                        /* that was ever used.                  */

/* And now the version used if GC_win32_dll_threads is not set. */
/* This is a chained hash table, with much of the code borrowed */
/* From the Posix implementation.                               */
#ifndef THREAD_TABLE_SZ
# define THREAD_TABLE_SZ 256    /* Power of 2 (for speed). */
#endif
#define THREAD_TABLE_INDEX(id) (((word)(id) >> 2) % THREAD_TABLE_SZ)
STATIC GC_thread GC_threads[THREAD_TABLE_SZ];

/* It may not be safe to allocate when we register the first thread.    */
/* Thus we allocated one statically.                                    */
static struct GC_Thread_Rep first_thread;
static GC_bool first_thread_used = FALSE;

/* Add a thread to GC_threads.  We assume it wasn't already there.      */
/* Caller holds allocation lock.                                        */
/* Unlike the pthreads version, the id field is set by the caller.      */
STATIC GC_thread GC_new_thread(DWORD id)
{
  word hv = THREAD_TABLE_INDEX(id);
  GC_thread result;

  GC_ASSERT(I_HOLD_LOCK());
  if (!first_thread_used) {
    result = &first_thread;
    first_thread_used = TRUE;
  } else {
    GC_ASSERT(!GC_win32_dll_threads);
    result = (struct GC_Thread_Rep *)
                GC_INTERNAL_MALLOC(sizeof(struct GC_Thread_Rep), NORMAL);
    /* result can be NULL */
    if (result == 0) return(0);
  }
  /* result -> id = id; Done by caller.       */
  result -> tm.next = GC_threads[hv];
  GC_threads[hv] = result;
# ifdef GC_PTHREADS
    GC_ASSERT(result -> flags == 0);
# endif
  GC_ASSERT(result -> thread_blocked_sp == NULL);
  return(result);
}

#ifdef MPROTECT_VDB
  GC_INNER LONG WINAPI GC_write_fault_handler(
                                struct _EXCEPTION_POINTERS *exc_info);
#endif

#if defined(GWW_VDB) && defined(MPROTECT_VDB)
  GC_INNER GC_bool GC_gww_dirty_init(void);
  /* Defined in os_dep.c.  Returns TRUE if GetWriteWatch is available.  */
  /* may be called repeatedly.                                          */
#endif

STATIC GC_bool GC_in_thread_creation = FALSE;
                                /* Protected by allocation lock. */

/* This may be called from DllMain, and hence operates under unusual    */
/* constraints.  In particular, it must be lock-free if                 */
/* GC_win32_dll_threads is set.  Always called from the thread being    */
/* added.  If GC_win32_dll_threads is not set, we already hold the      */
/* allocation lock except possibly during single-threaded startup code. */
STATIC GC_thread GC_register_my_thread_inner(const struct GC_stack_base *sb,
                                             DWORD thread_id)
{
  GC_vthread me;

  /* The following should be a no-op according to the win32     */
  /* documentation.  There is empirical evidence that it        */
  /* isn't.             - HB                                    */
# if defined(MPROTECT_VDB)
#   if defined(GWW_VDB)
      if (GC_incremental && !GC_gww_dirty_init())
        SetUnhandledExceptionFilter(GC_write_fault_handler);
#   else
      if (GC_incremental) SetUnhandledExceptionFilter(GC_write_fault_handler);
#   endif
# endif

# ifndef GC_NO_THREADS_DISCOVERY
    if (GC_win32_dll_threads) {
      int i;
      /* It appears to be unsafe to acquire a lock here, since this     */
      /* code is apparently not preemptible on some systems.            */
      /* (This is based on complaints, not on Microsoft's official      */
      /* documentation, which says this should perform "only simple     */
      /* initialization tasks".)                                        */
      /* Hence we make do with nonblocking synchronization.             */
      /* It has been claimed that DllMain is really only executed with  */
      /* a particular system lock held, and thus careful use of locking */
      /* around code that doesn't call back into the system libraries   */
      /* might be OK.  But this hasn't been tested across all win32     */
      /* variants.                                                      */
                  /* cast away volatile qualifier */
      for (i = 0;
           InterlockedExchange((void*)&dll_thread_table[i].tm.in_use, 1) != 0;
           i++) {
        /* Compare-and-swap would make this cleaner, but that's not     */
        /* supported before Windows 98 and NT 4.0.  In Windows 2000,    */
        /* InterlockedExchange is supposed to be replaced by            */
        /* InterlockedExchangePointer, but that's not really what I     */
        /* want here.                                                   */
        /* FIXME: We should eventually declare Win95 dead and use AO_   */
        /* primitives here.                                             */
        if (i == MAX_THREADS - 1)
          ABORT("too many threads");
      }
      /* Update GC_max_thread_index if necessary.  The following is     */
      /* safe, and unlike CompareExchange-based solutions seems to work */
      /* on all Windows95 and later platforms.                          */
      /* Unfortunately, GC_max_thread_index may be temporarily out of   */
      /* bounds, so readers have to compensate.                         */
      while (i > GC_max_thread_index) {
        InterlockedIncrement((IE_t)&GC_max_thread_index);
      }
      if (GC_max_thread_index >= MAX_THREADS) {
        /* We overshot due to simultaneous increments.  */
        /* Setting it to MAX_THREADS-1 is always safe.  */
        GC_max_thread_index = MAX_THREADS - 1;
      }
      me = dll_thread_table + i;
    } else
# endif
  /* else */ /* Not using DllMain */ {
    GC_ASSERT(I_HOLD_LOCK());
    GC_in_thread_creation = TRUE; /* OK to collect from unknown thread. */
    me = GC_new_thread(thread_id);
    GC_in_thread_creation = FALSE;
    if (me == 0)
      ABORT("Failed to allocate memory for thread registering.");
  }
# ifdef GC_PTHREADS
    /* me can be NULL -> segfault */
    me -> pthread_id = pthread_self();
# endif
# ifndef MSWINCE
    /* GetCurrentThread() returns a pseudohandle (a const value).       */
    if (!DuplicateHandle(GetCurrentProcess(), GetCurrentThread(),
                        GetCurrentProcess(),
                        (HANDLE*)&(me -> handle),
                        0 /* dwDesiredAccess */, FALSE /* bInheritHandle */,
                        DUPLICATE_SAME_ACCESS)) {
        if (GC_print_stats)
          GC_printf("DuplicateHandle failed with error code: %d\n",
                    (int)GetLastError());
        ABORT("DuplicateHandle failed");
    }
# endif
  me -> last_stack_min = ADDR_LIMIT;
  me -> stack_base = sb -> mem_base;
# ifdef IA64
    me -> backing_store_end = sb -> reg_base;
# endif
  /* Up until this point, GC_push_all_stacks considers this thread      */
  /* invalid.                                                           */
  /* Up until this point, this entry is viewed as reserved but invalid  */
  /* by GC_delete_thread.                                               */
  me -> id = thread_id;
# if defined(THREAD_LOCAL_ALLOC)
    GC_init_thread_local((GC_tlfs)(&(me->tlfs)));
# endif
  if (me -> stack_base == NULL)
    ABORT("Bad stack base in GC_register_my_thread_inner");
# ifndef GC_NO_THREADS_DISCOVERY
    if (GC_win32_dll_threads) {
      if (GC_please_stop) {
        AO_store(&GC_attached_thread, TRUE);
        AO_nop_full(); /* Later updates must become visible after this. */
      }
      /* We'd like to wait here, but can't, since waiting in DllMain    */
      /* provokes deadlocks.                                            */
      /* Thus we force marking to be restarted instead.                 */
    } else
# endif
  /* else */ {
    GC_ASSERT(!GC_please_stop);
        /* Otherwise both we and the thread stopping code would be      */
        /* holding the allocation lock.                                 */
  }
  return (GC_thread)(me);
}

/*
 * GC_max_thread_index may temporarily be larger than MAX_THREADS.
 * To avoid subscript errors, we check on access.
 */
GC_INLINE LONG GC_get_max_thread_index(void)
{
  LONG my_max = GC_max_thread_index;
  if (my_max >= MAX_THREADS) return MAX_THREADS - 1;
  return my_max;
}

/* Return the GC_thread corresponding to a thread id.  May be called    */
/* without a lock, but should be called in contexts in which the        */
/* requested thread cannot be asynchronously deleted, e.g. from the     */
/* thread itself.                                                       */
/* This version assumes that either GC_win32_dll_threads is set, or     */
/* we hold the allocator lock.                                          */
/* Also used (for assertion checking only) from thread_local_alloc.c.   */
STATIC GC_thread GC_lookup_thread_inner(DWORD thread_id)
{
# ifndef GC_NO_THREADS_DISCOVERY
    if (GC_win32_dll_threads) {
      int i;
      LONG my_max = GC_get_max_thread_index();
      for (i = 0; i <= my_max &&
                  (!AO_load_acquire(&dll_thread_table[i].tm.in_use)
                  || dll_thread_table[i].id != thread_id);
           /* Must still be in_use, since nobody else can store our     */
           /* thread_id.                                                */
           i++) {
        /* empty */
      }
      return i <= my_max ? (GC_thread)(dll_thread_table + i) : NULL;
    } else
# endif
  /* else */ {
    word hv = THREAD_TABLE_INDEX(thread_id);
    register GC_thread p = GC_threads[hv];

    GC_ASSERT(I_HOLD_LOCK());
    while (p != 0 && p -> id != thread_id) p = p -> tm.next;
    return(p);
  }
}

/* Called by GC_finalize() (in case of an allocation failure observed). */
/* GC_reset_finalizer_nested() is the same as in pthread_support.c.     */
GC_INNER void GC_reset_finalizer_nested(void)
{
  GC_thread me = GC_lookup_thread_inner(GetCurrentThreadId());
  me->finalizer_nested = 0;
}

/* Checks and updates the thread-local level of finalizers recursion.   */
/* Returns NULL if GC_invoke_finalizers() should not be called by the   */
/* collector (to minimize the risk of a deep finalizers recursion),     */
/* otherwise returns a pointer to the thread-local finalizer_nested.    */
/* Called by GC_notify_or_invoke_finalizers() only (the lock is held).  */
/* GC_check_finalizer_nested() is the same as in pthread_support.c.     */
GC_INNER unsigned char *GC_check_finalizer_nested(void)
{
  GC_thread me = GC_lookup_thread_inner(GetCurrentThreadId());
  unsigned nesting_level = me->finalizer_nested;
  if (nesting_level) {
    /* We are inside another GC_invoke_finalizers().            */
    /* Skip some implicitly-called GC_invoke_finalizers()       */
    /* depending on the nesting (recursion) level.              */
    if (++me->finalizer_skipped < (1U << nesting_level)) return NULL;
    me->finalizer_skipped = 0;
  }
  me->finalizer_nested = (unsigned char)(nesting_level + 1);
  return &me->finalizer_nested;
}

#if defined(GC_ASSERTIONS) && defined(THREAD_LOCAL_ALLOC)
  /* This is called from thread-local GC_malloc(). */
  GC_bool GC_is_thread_tsd_valid(void *tsd)
  {
    char *me;
    DCL_LOCK_STATE;

    LOCK();
    me = (char *)GC_lookup_thread_inner(GetCurrentThreadId());
    UNLOCK();
    /* FIXME: We can check tsd more correctly (since now we have access */
    /* to the right declarations).  This old algorithm (moved from      */
    /* thread_local_alloc.c) checks only that it's close.               */
    return((char *)tsd > me && (char *)tsd < me + 1000);
  }
#endif

/* Make sure thread descriptor t is not protected by the VDB            */
/* implementation.                                                      */
/* Used to prevent write faults when the world is (partially) stopped,  */
/* since it may have been stopped with a system lock held, and that     */
/* lock may be required for fault handling.                             */
#if defined(MPROTECT_VDB)
# define UNPROTECT_THREAD(t) \
    if (!GC_win32_dll_threads && GC_dirty_maintained \
        && t != &first_thread) { \
      GC_ASSERT(SMALL_OBJ(GC_size(t))); \
      GC_remove_protection(HBLKPTR(t), 1, FALSE); \
    }
#else
# define UNPROTECT_THREAD(t)
#endif

/* If a thread has been joined, but we have not yet             */
/* been notified, then there may be more than one thread        */
/* in the table with the same win32 id.                         */
/* This is OK, but we need a way to delete a specific one.      */
/* Assumes we hold the allocation lock unless                   */
/* GC_win32_dll_threads is set.                                 */
/* If GC_win32_dll_threads is set it should be called from the  */
/* thread being deleted.                                        */
STATIC void GC_delete_gc_thread(GC_vthread gc_id)
{
# ifndef MSWINCE
    CloseHandle(gc_id->handle);
# endif
# ifndef GC_NO_THREADS_DISCOVERY
    if (GC_win32_dll_threads) {
      /* This is intended to be lock-free.                              */
      /* It is either called synchronously from the thread being        */
      /* deleted, or by the joining thread.                             */
      /* In this branch asynchronous changes to *gc_id are possible.    */
      /* It's not allowed to call GC_printf (and the friends) here,     */
      /* see GC_stop_world() for the information.                       */
      gc_id -> stack_base = 0;
      gc_id -> id = 0;
#     ifdef CYGWIN32
        gc_id -> pthread_id = 0;
#     endif /* CYGWIN32 */
#     ifdef GC_WIN32_PTHREADS
        gc_id -> pthread_id.p = NULL;
#     endif /* GC_WIN32_PTHREADS */
      AO_store_release(&gc_id->tm.in_use, FALSE);
    } else
# endif
  /* else */ {
    /* Cast away volatile qualifier, since we have lock. */
    GC_thread gc_nvid = (GC_thread)gc_id;
    DWORD id = gc_nvid -> id;
    word hv = THREAD_TABLE_INDEX(id);
    register GC_thread p = GC_threads[hv];
    register GC_thread prev = 0;

    GC_ASSERT(I_HOLD_LOCK());
    while (p != gc_nvid) {
      prev = p;
      p = p -> tm.next;
    }
    if (prev == 0) {
      GC_threads[hv] = p -> tm.next;
    } else {
      prev -> tm.next = p -> tm.next;
    }
    GC_INTERNAL_FREE(p);
  }
}

/* Delete a thread from GC_threads.  We assume it is there.     */
/* (The code intentionally traps if it wasn't.)  Assumes we     */
/* hold the allocation lock unless GC_win32_dll_threads is set. */
/* If GC_win32_dll_threads is set then it should be called from */
/* the thread being deleted.  It is also safe to delete the     */
/* main thread (unless GC_win32_dll_threads).                   */
STATIC void GC_delete_thread(DWORD id)
{
  if (GC_win32_dll_threads) {
    GC_thread t = GC_lookup_thread_inner(id);

    if (0 == t) {
      WARN("Removing nonexistent thread, id = %" GC_PRIdPTR "\n", id);
    } else {
      GC_delete_gc_thread(t);
    }
  } else {
    word hv = THREAD_TABLE_INDEX(id);
    register GC_thread p = GC_threads[hv];
    register GC_thread prev = 0;

    GC_ASSERT(I_HOLD_LOCK());
    while (p -> id != id) {
      prev = p;
      p = p -> tm.next;
    }
#   ifndef MSWINCE
      CloseHandle(p->handle);
#   endif
    if (prev == 0) {
      GC_threads[hv] = p -> tm.next;
    } else {
      prev -> tm.next = p -> tm.next;
    }
    if (p != &first_thread) {
      GC_INTERNAL_FREE(p);
    }
  }
}

GC_API void GC_CALL GC_allow_register_threads(void)
{
  /* Check GC is initialized and the current thread is registered. */
  GC_ASSERT(GC_lookup_thread_inner(GetCurrentThreadId()) != 0);

# if !defined(GC_NO_THREADS_DISCOVERY) && !defined(PARALLEL_MARK)
    /* GC_init() doesn't call GC_init_parallel() in this case.  */
    parallel_initialized = TRUE;
# endif
  GC_need_to_lock = TRUE; /* We are multi-threaded now. */
}

GC_API int GC_CALL GC_register_my_thread(const struct GC_stack_base *sb)
{
  DWORD t = GetCurrentThreadId();
  DCL_LOCK_STATE;

  if (GC_need_to_lock == FALSE)
    ABORT("Threads explicit registering is not previously enabled");

  /* We lock here, since we want to wait for an ongoing GC.     */
  LOCK();
  if (0 == GC_lookup_thread_inner(t)) {
    GC_register_my_thread_inner(sb, t);
    UNLOCK();
    return GC_SUCCESS;
  } else {
    UNLOCK();
    return GC_DUPLICATE;
  }
}

GC_API int GC_CALL GC_unregister_my_thread(void)
{
  DCL_LOCK_STATE;

  /* FIXME: is GC_wait_for_gc_completion(FALSE) needed here? */
  if (GC_win32_dll_threads) {
#   if defined(THREAD_LOCAL_ALLOC)
      /* Can't happen: see GC_use_threads_discovery(). */
      GC_ASSERT(FALSE);
#   else
      /* FIXME: Should we just ignore this? */
      GC_delete_thread(GetCurrentThreadId());
#   endif
  } else {
    DWORD t = GetCurrentThreadId();
    LOCK();
#   if defined(THREAD_LOCAL_ALLOC)
      {
        GC_thread me = GC_lookup_thread_inner(t);
        GC_destroy_thread_local(&(me->tlfs));
      }
#   endif
    GC_delete_thread(t);
    UNLOCK();
  }
  return GC_SUCCESS;
}

/* Wrapper for functions that are likely to block for an appreciable    */
/* length of time.                                                      */

/* GC_do_blocking_inner() is nearly the same as in pthread_support.c    */
/*ARGSUSED*/
GC_INNER void GC_do_blocking_inner(ptr_t data, void * context)
{
  struct blocking_data * d = (struct blocking_data *) data;
  DWORD t = GetCurrentThreadId();
  GC_thread me;
# ifdef IA64
    ptr_t stack_ptr = GC_save_regs_in_stack();
# endif
  DCL_LOCK_STATE;

  LOCK();
  me = GC_lookup_thread_inner(t);
  GC_ASSERT(me -> thread_blocked_sp == NULL);
# ifdef IA64
    me -> backing_store_ptr = stack_ptr;
# endif
  me -> thread_blocked_sp = (ptr_t) &d; /* save approx. sp */
  /* Save context here if we want to support precise stack marking */
  UNLOCK();
  d -> client_data = (d -> fn)(d -> client_data);
  LOCK();   /* This will block if the world is stopped. */
  me -> thread_blocked_sp = NULL;
  UNLOCK();
}

/* GC_call_with_gc_active() has the opposite to GC_do_blocking()        */
/* functionality.  It might be called from a user function invoked by   */
/* GC_do_blocking() to temporarily back allow calling any GC function   */
/* and/or manipulating pointers to the garbage collected heap.          */
GC_API void * GC_CALL GC_call_with_gc_active(GC_fn_type fn,
                                             void * client_data)
{
  struct GC_traced_stack_sect_s stacksect;
  GC_thread me;
  DCL_LOCK_STATE;

  LOCK();   /* This will block if the world is stopped.         */
  me = GC_lookup_thread_inner(GetCurrentThreadId());

  /* Adjust our stack base value (this could happen unless      */
  /* GC_get_stack_base() was used which returned GC_SUCCESS).   */
  GC_ASSERT(me -> stack_base != NULL);
  if (me -> stack_base < (ptr_t)(&stacksect))
    me -> stack_base = (ptr_t)(&stacksect);

  if (me -> thread_blocked_sp == NULL) {
    /* We are not inside GC_do_blocking() - do nothing more.    */
    UNLOCK();
    return fn(client_data);
  }

  /* Setup new "stack section". */
  stacksect.saved_stack_ptr = me -> thread_blocked_sp;
# ifdef IA64
    /* This is the same as in GC_call_with_stack_base().        */
    stacksect.backing_store_end = GC_save_regs_in_stack();
    /* Unnecessarily flushes register stack,    */
    /* but that probably doesn't hurt.          */
    stacksect.saved_backing_store_ptr = me -> backing_store_ptr;
# endif
  stacksect.prev = me -> traced_stack_sect;
  me -> thread_blocked_sp = NULL;
  me -> traced_stack_sect = &stacksect;

  UNLOCK();
  client_data = fn(client_data);
  GC_ASSERT(me -> thread_blocked_sp == NULL);
  GC_ASSERT(me -> traced_stack_sect == &stacksect);

  /* Restore original "stack section".  */
  LOCK();
  me -> traced_stack_sect = stacksect.prev;
# ifdef IA64
    me -> backing_store_ptr = stacksect.saved_backing_store_ptr;
# endif
  me -> thread_blocked_sp = stacksect.saved_stack_ptr;
  UNLOCK();

  return client_data; /* result */
}

#ifdef GC_PTHREADS

  /* A quick-and-dirty cache of the mapping between pthread_t   */
  /* and win32 thread id.                                       */
# define PTHREAD_MAP_SIZE 512
  DWORD GC_pthread_map_cache[PTHREAD_MAP_SIZE] = {0};
# define PTHREAD_MAP_INDEX(pthread_id) \
                ((NUMERIC_THREAD_ID(pthread_id) >> 5) % PTHREAD_MAP_SIZE)
        /* It appears pthread_t is really a pointer type ... */
# define SET_PTHREAD_MAP_CACHE(pthread_id, win32_id) \
          (GC_pthread_map_cache[PTHREAD_MAP_INDEX(pthread_id)] = (win32_id))
# define GET_PTHREAD_MAP_CACHE(pthread_id) \
          GC_pthread_map_cache[PTHREAD_MAP_INDEX(pthread_id)]

  /* Return a GC_thread corresponding to a given pthread_t.     */
  /* Returns 0 if it's not there.                               */
  /* We assume that this is only called for pthread ids that    */
  /* have not yet terminated or are still joinable, and         */
  /* cannot be concurrently terminated.                         */
  /* Assumes we do NOT hold the allocation lock.                */
  STATIC GC_thread GC_lookup_pthread(pthread_t id)
  {
#   ifndef GC_NO_THREADS_DISCOVERY
      if (GC_win32_dll_threads) {
        int i;
        LONG my_max = GC_get_max_thread_index();

        for (i = 0; i <= my_max &&
                    (!AO_load_acquire(&dll_thread_table[i].tm.in_use)
                    || THREAD_EQUAL(dll_thread_table[i].pthread_id, id));
                    /* Must still be in_use, since nobody else can      */
                    /* store our thread_id.                             */
             i++) {
          /* empty */
        }
        return i <= my_max ? (GC_thread)(dll_thread_table + i) : NULL;
      } else
#   endif
    /* else */ {
      /* We first try the cache.  If that fails, we use a very slow     */
      /* approach.                                                      */
      word hv_guess = THREAD_TABLE_INDEX(GET_PTHREAD_MAP_CACHE(id));
      int hv;
      GC_thread p;
      DCL_LOCK_STATE;

      LOCK();
      for (p = GC_threads[hv_guess]; 0 != p; p = p -> tm.next) {
        if (THREAD_EQUAL(p -> pthread_id, id))
          goto foundit;
      }
      for (hv = 0; hv < THREAD_TABLE_SZ; ++hv) {
        for (p = GC_threads[hv]; 0 != p; p = p -> tm.next) {
          if (THREAD_EQUAL(p -> pthread_id, id))
            goto foundit;
        }
      }
      p = 0;
     foundit:
      UNLOCK();
      return p;
    }
  }

#endif /* GC_PTHREADS */

void GC_push_thread_structures(void)
{
  GC_ASSERT(I_HOLD_LOCK());
# ifndef GC_NO_THREADS_DISCOVERY
    if (GC_win32_dll_threads) {
      /* Unlike the other threads implementations, the thread table here */
      /* contains no pointers to the collectable heap.  Thus we have     */
      /* no private structures we need to preserve.                      */
#     ifdef GC_PTHREADS
        int i; /* pthreads may keep a pointer in the thread exit value */
        LONG my_max = GC_get_max_thread_index();

        for (i = 0; i <= my_max; i++)
          if (dll_thread_table[i].tm.in_use)
            GC_push_all((ptr_t)&(dll_thread_table[i].status),
                        (ptr_t)(&(dll_thread_table[i].status)+1));
#     endif
    } else
# endif
  /* else */ {
    GC_push_all((ptr_t)(GC_threads), (ptr_t)(GC_threads)+sizeof(GC_threads));
  }
# if defined(THREAD_LOCAL_ALLOC)
    GC_push_all((ptr_t)(&GC_thread_key),
      (ptr_t)(&GC_thread_key)+sizeof(&GC_thread_key));
    /* Just in case we ever use our own TLS implementation.     */
# endif
}

/* Suspend the given thread, if it's still active.      */
STATIC void GC_suspend(GC_thread t)
{
# ifndef MSWINCE
    /* Apparently the Windows 95 GetOpenFileName call creates           */
    /* a thread that does not properly get cleaned up, and              */
    /* SuspendThread on its descriptor may provoke a crash.             */
    /* This reduces the probability of that event, though it still      */
    /* appears there's a race here.                                     */
    DWORD exitCode;
# endif
  UNPROTECT_THREAD(t);
# ifndef MSWINCE
    if (GetExitCodeThread(t -> handle, &exitCode) &&
        exitCode != STILL_ACTIVE) {
#     ifdef GC_PTHREADS
        t -> stack_base = 0; /* prevent stack from being pushed */
#     else
        /* this breaks pthread_join on Cygwin, which is guaranteed to  */
        /* only see user pthreads                                      */
        GC_ASSERT(GC_win32_dll_threads);
        GC_delete_gc_thread(t);
#     endif
      return;
    }
# endif
# if defined(MPROTECT_VDB)
    /* Acquire the spin lock we use to update dirty bits.       */
    /* Threads shouldn't get stopped holding it.  But we may    */
    /* acquire and release it in the UNPROTECT_THREAD call.     */
    while (AO_test_and_set_acquire(&GC_fault_handler_lock) == AO_TS_SET) {
      /* empty */
    }
# endif

# ifdef MSWINCE
    /* SuspendThread() will fail if thread is running kernel code.      */
    while (SuspendThread(THREAD_HANDLE(t)) == (DWORD)-1)
      Sleep(10); /* in millis */
# else
    if (SuspendThread(t -> handle) == (DWORD)-1)
      ABORT("SuspendThread failed");
# endif /* !MSWINCE */
  t -> suspended = (unsigned char)TRUE;
# if defined(MPROTECT_VDB)
    AO_CLEAR(&GC_fault_handler_lock);
# endif
}

#if defined(GC_ASSERTIONS) && !defined(CYGWIN32)
  GC_INNER GC_bool GC_write_disabled = FALSE;
                /* TRUE only if GC_stop_world() acquired GC_write_cs.   */
#endif

GC_INNER void GC_stop_world(void)
{
  DWORD thread_id = GetCurrentThreadId();

  if (!GC_thr_initialized)
    ABORT("GC_stop_world() called before GC_thr_init()");
  GC_ASSERT(I_HOLD_LOCK());

  /* This code is the same as in pthread_stop_world.c */
# ifdef PARALLEL_MARK
    if (GC_parallel) {
      GC_acquire_mark_lock();
      GC_ASSERT(GC_fl_builder_count == 0);
      /* We should have previously waited for it to become zero. */
    }
# endif /* PARALLEL_MARK */

# if !defined(GC_NO_THREADS_DISCOVERY) || defined(GC_ASSERTIONS)
    GC_please_stop = TRUE;
# endif
# ifndef CYGWIN32
    GC_ASSERT(!GC_write_disabled);
    EnterCriticalSection(&GC_write_cs);
    /* It's not allowed to call GC_printf() (and friends) here down to  */
    /* LeaveCriticalSection (same applies recursively to                */
    /* GC_get_max_thread_index(), GC_suspend(), GC_delete_gc_thread()   */
    /* (only if GC_win32_dll_threads), GC_size() and                    */
    /* GC_remove_protection()).                                         */
#   ifdef GC_ASSERTIONS
      GC_write_disabled = TRUE;
#   endif
# endif
# ifndef GC_NO_THREADS_DISCOVERY
    if (GC_win32_dll_threads) {
      int i;
      int my_max;
      /* Any threads being created during this loop will end up setting */
      /* GC_attached_thread when they start.  This will force marking   */
      /* to restart.  This is not ideal, but hopefully correct.         */
      GC_attached_thread = FALSE;
      my_max = (int)GC_get_max_thread_index();
      for (i = 0; i <= my_max; i++) {
        GC_vthread t = dll_thread_table + i;
        if (t -> stack_base != 0 && t -> thread_blocked_sp == NULL
            && t -> id != thread_id) {
          GC_suspend((GC_thread)t);
        }
      }
    } else
# endif
  /* else */ {
    GC_thread t;
    int i;

    for (i = 0; i < THREAD_TABLE_SZ; i++) {
      for (t = GC_threads[i]; t != 0; t = t -> tm.next) {
        if (t -> stack_base != 0 && t -> thread_blocked_sp == NULL
            && !KNOWN_FINISHED(t) && t -> id != thread_id) {
          GC_suspend(t);
        }
      }
    }
  }
# ifndef CYGWIN32
#   ifdef GC_ASSERTIONS
      GC_write_disabled = FALSE;
#   endif
    LeaveCriticalSection(&GC_write_cs);
# endif
# ifdef PARALLEL_MARK
    if (GC_parallel)
      GC_release_mark_lock();
# endif
}

GC_INNER void GC_start_world(void)
{
# ifdef GC_ASSERTIONS
    DWORD thread_id = GetCurrentThreadId();
# endif
  int i;

  GC_ASSERT(I_HOLD_LOCK());
  if (GC_win32_dll_threads) {
    LONG my_max = GC_get_max_thread_index();
    for (i = 0; i <= my_max; i++) {
      GC_thread t = (GC_thread)(dll_thread_table + i);
      if (t -> suspended) {
        GC_ASSERT(t -> stack_base != 0 && t -> id != thread_id);
        if (ResumeThread(THREAD_HANDLE(t)) == (DWORD)-1)
          ABORT("ResumeThread failed");
        t -> suspended = FALSE;
      }
    }
  } else {
    GC_thread t;
    int i;

    for (i = 0; i < THREAD_TABLE_SZ; i++) {
      for (t = GC_threads[i]; t != 0; t = t -> tm.next) {
        if (t -> suspended) {
          GC_ASSERT(t -> stack_base != 0 && t -> id != thread_id);
          if (ResumeThread(THREAD_HANDLE(t)) == (DWORD)-1)
            ABORT("ResumeThread failed");
          UNPROTECT_THREAD(t);
          t -> suspended = FALSE;
        }
      }
    }
  }
# if !defined(GC_NO_THREADS_DISCOVERY) || defined(GC_ASSERTIONS)
    GC_please_stop = FALSE;
# endif
}

#ifdef MSWINCE
  /* The VirtualQuery calls below won't work properly on some old WinCE */
  /* versions, but since each stack is restricted to an aligned 64 KiB  */
  /* region of virtual memory we can just take the next lowest multiple */
  /* of 64 KiB.  The result of this macro must not be used as its       */
  /* argument later and must not be used as the lower bound for sp      */
  /* check (since the stack may be bigger than 64 KiB).                 */
# define GC_wince_evaluate_stack_min(s) \
                        (ptr_t)(((word)(s) - 1) & ~(word)0xFFFF)
#elif defined(GC_ASSERTIONS)
# define GC_dont_query_stack_min FALSE
#endif

/* A cache holding the results of the recent VirtualQuery call. */
/* Protected by the allocation lock.                            */
static ptr_t last_address = 0;
static MEMORY_BASIC_INFORMATION last_info;

/* Probe stack memory region (starting at "s") to find out its  */
/* lowest address (i.e. stack top).                             */
/* S must be a mapped address inside the region, NOT the first  */
/* unmapped address.                                            */
STATIC ptr_t GC_get_stack_min(ptr_t s)
{
  ptr_t bottom;

  GC_ASSERT(I_HOLD_LOCK());
  if (s != last_address) {
    VirtualQuery(s, &last_info, sizeof(last_info));
    last_address = s;
  }
  do {
    bottom = last_info.BaseAddress;
    VirtualQuery(bottom - 1, &last_info, sizeof(last_info));
    last_address = bottom - 1;
  } while ((last_info.Protect & PAGE_READWRITE)
           && !(last_info.Protect & PAGE_GUARD));
  return(bottom);
}

/* Return true if the page at s has protections appropriate     */
/* for a stack page.                                            */
static GC_bool may_be_in_stack(ptr_t s)
{
  GC_ASSERT(I_HOLD_LOCK());
  if (s != last_address) {
    VirtualQuery(s, &last_info, sizeof(last_info));
    last_address = s;
  }
  return (last_info.Protect & PAGE_READWRITE)
          && !(last_info.Protect & PAGE_GUARD);
}

STATIC word GC_push_stack_for(GC_thread thread, DWORD me)
{
  int dummy;
  ptr_t sp, stack_min;

  struct GC_traced_stack_sect_s *traced_stack_sect =
                                      thread -> traced_stack_sect;
  if (thread -> id == me) {
    GC_ASSERT(thread -> thread_blocked_sp == NULL);
    sp = (ptr_t) &dummy;
  } else if ((sp = thread -> thread_blocked_sp) == NULL) {
              /* Use saved sp value for blocked threads. */
    /* For unblocked threads call GetThreadContext().   */
    CONTEXT context;
    context.ContextFlags = CONTEXT_INTEGER|CONTEXT_CONTROL;
    if (!GetThreadContext(THREAD_HANDLE(thread), &context))
      ABORT("GetThreadContext failed");

    /* Push all registers that might point into the heap.  Frame        */
    /* pointer registers are included in case client code was           */
    /* compiled with the 'omit frame pointer' optimisation.             */
#   define PUSH1(reg) GC_push_one((word)context.reg)
#   define PUSH2(r1,r2) PUSH1(r1), PUSH1(r2)
#   define PUSH4(r1,r2,r3,r4) PUSH2(r1,r2), PUSH2(r3,r4)
#   if defined(I386)
      PUSH4(Edi,Esi,Ebx,Edx), PUSH2(Ecx,Eax), PUSH1(Ebp);
      sp = (ptr_t)context.Esp;
#   elif defined(X86_64)
      PUSH4(Rax,Rcx,Rdx,Rbx); PUSH2(Rbp, Rsi); PUSH1(Rdi);
      PUSH4(R8, R9, R10, R11); PUSH4(R12, R13, R14, R15);
      sp = (ptr_t)context.Rsp;
#   elif defined(ARM32)
      PUSH4(R0,R1,R2,R3),PUSH4(R4,R5,R6,R7),PUSH4(R8,R9,R10,R11);
      PUSH1(R12);
      sp = (ptr_t)context.Sp;
#   elif defined(SHx)
      PUSH4(R0,R1,R2,R3), PUSH4(R4,R5,R6,R7), PUSH4(R8,R9,R10,R11);
      PUSH2(R12,R13), PUSH1(R14);
      sp = (ptr_t)context.R15;
#   elif defined(MIPS)
      PUSH4(IntAt,IntV0,IntV1,IntA0), PUSH4(IntA1,IntA2,IntA3,IntT0);
      PUSH4(IntT1,IntT2,IntT3,IntT4), PUSH4(IntT5,IntT6,IntT7,IntS0);
      PUSH4(IntS1,IntS2,IntS3,IntS4), PUSH4(IntS5,IntS6,IntS7,IntT8);
      PUSH4(IntT9,IntK0,IntK1,IntS8);
      sp = (ptr_t)context.IntSp;
#   elif defined(PPC)
      PUSH4(Gpr0, Gpr3, Gpr4, Gpr5),  PUSH4(Gpr6, Gpr7, Gpr8, Gpr9);
      PUSH4(Gpr10,Gpr11,Gpr12,Gpr14), PUSH4(Gpr15,Gpr16,Gpr17,Gpr18);
      PUSH4(Gpr19,Gpr20,Gpr21,Gpr22), PUSH4(Gpr23,Gpr24,Gpr25,Gpr26);
      PUSH4(Gpr27,Gpr28,Gpr29,Gpr30), PUSH1(Gpr31);
      sp = (ptr_t)context.Gpr1;
#   elif defined(ALPHA)
      PUSH4(IntV0,IntT0,IntT1,IntT2), PUSH4(IntT3,IntT4,IntT5,IntT6);
      PUSH4(IntT7,IntS0,IntS1,IntS2), PUSH4(IntS3,IntS4,IntS5,IntFp);
      PUSH4(IntA0,IntA1,IntA2,IntA3), PUSH4(IntA4,IntA5,IntT8,IntT9);
      PUSH4(IntT10,IntT11,IntT12,IntAt);
      sp = (ptr_t)context.IntSp;
#   else
#     error "architecture is not supported"
#   endif
  } /* ! current thread */

  /* Set stack_min to the lowest address in the thread stack,   */
  /* or to an address in the thread stack no larger than sp,    */
  /* taking advantage of the old value to avoid slow traversals */
  /* of large stacks.                                           */
  if (thread -> last_stack_min == ADDR_LIMIT) {
#   ifdef MSWINCE
      if (GC_dont_query_stack_min) {
        stack_min = GC_wince_evaluate_stack_min(traced_stack_sect != NULL ?
                      (ptr_t)traced_stack_sect : thread -> stack_base);
        /* Keep last_stack_min value unmodified. */
      } else
#   endif
    /* else */ {
      stack_min = GC_get_stack_min(traced_stack_sect != NULL ?
                      (ptr_t)traced_stack_sect : thread -> stack_base);
      UNPROTECT_THREAD(thread);
      thread -> last_stack_min = stack_min;
    }
  } else {
    /* First, adjust the latest known minimum stack address if we       */
    /* are inside GC_call_with_gc_active().                             */
    if (traced_stack_sect != NULL &&
        thread -> last_stack_min > (ptr_t)traced_stack_sect) {
      UNPROTECT_THREAD(thread);
      thread -> last_stack_min = (ptr_t)traced_stack_sect;
    }

    if (sp < thread -> stack_base && sp >= thread -> last_stack_min) {
      stack_min = sp;
    } else {
      /* In the current thread it is always safe to use sp value.       */
      if (may_be_in_stack(thread -> id == me &&
                          sp < thread -> last_stack_min ?
                          sp : thread -> last_stack_min)) {
        stack_min = last_info.BaseAddress;
        /* Do not probe rest of the stack if sp is correct. */
        if (sp < stack_min || sp >= thread->stack_base)
          stack_min = GC_get_stack_min(thread -> last_stack_min);
      } else {
        /* Stack shrunk?  Is this possible? */
        stack_min = GC_get_stack_min(thread -> stack_base);
      }
      UNPROTECT_THREAD(thread);
      thread -> last_stack_min = stack_min;
    }
  }

  GC_ASSERT(GC_dont_query_stack_min
            || stack_min == GC_get_stack_min(thread -> stack_base)
            || (sp >= stack_min && stack_min < thread -> stack_base
                && stack_min > GC_get_stack_min(thread -> stack_base)));

  if (sp >= stack_min && sp < thread->stack_base) {
#   ifdef DEBUG_THREADS
      GC_printf("Pushing stack for 0x%x from sp %p to %p from 0x%x\n",
                (int)thread -> id, sp, thread -> stack_base, (int)me);
#   endif
    GC_push_all_stack_sections(sp, thread->stack_base, traced_stack_sect);
  } else {
    /* If not current thread then it is possible for sp to point to     */
    /* the guarded (untouched yet) page just below the current          */
    /* stack_min of the thread.                                         */
    if (thread -> id == me || sp >= thread->stack_base
        || sp + GC_page_size < stack_min)
      WARN("Thread stack pointer %p out of range, pushing everything\n",
           sp);
#   ifdef DEBUG_THREADS
      GC_printf("Pushing stack for 0x%x from (min) %p to %p from 0x%x\n",
                (int)thread -> id, stack_min,
                thread -> stack_base, (int)me);
#   endif
    /* Push everything - ignore "traced stack section" data.            */
    GC_push_all_stack(stack_min, thread->stack_base);
  }
  return thread->stack_base - sp; /* stack grows down */
}

GC_INNER void GC_push_all_stacks(void)
{
  DWORD me = GetCurrentThreadId();
  GC_bool found_me = FALSE;
# ifndef SMALL_CONFIG
    unsigned nthreads = 0;
# endif
  word total_size = 0;
# ifndef GC_NO_THREADS_DISCOVERY
    if (GC_win32_dll_threads) {
      int i;
      LONG my_max = GC_get_max_thread_index();

      for (i = 0; i <= my_max; i++) {
        GC_thread t = (GC_thread)(dll_thread_table + i);
        if (t -> tm.in_use && t -> stack_base) {
#         ifndef SMALL_CONFIG
            ++nthreads;
#         endif
          total_size += GC_push_stack_for(t, me);
          if (t -> id == me) found_me = TRUE;
        }
      }
    } else
# endif
  /* else */ {
    int i;
    for (i = 0; i < THREAD_TABLE_SZ; i++) {
      GC_thread t;
      for (t = GC_threads[i]; t != 0; t = t -> tm.next) {
        if (!KNOWN_FINISHED(t) && t -> stack_base) {
#         ifndef SMALL_CONFIG
            ++nthreads;
#         endif
          total_size += GC_push_stack_for(t, me);
          if (t -> id == me) found_me = TRUE;
        }
      }
    }
  }
# ifndef SMALL_CONFIG
    if (GC_print_stats == VERBOSE) {
      GC_log_printf("Pushed %d thread stacks%s\n", nthreads,
            GC_win32_dll_threads ? " based on DllMain thread tracking" : "");
    }
# endif
  if (!found_me && !GC_in_thread_creation)
    ABORT("Collecting from unknown thread.");
  GC_total_stacksize = total_size;
}

#ifdef PARALLEL_MARK

# ifndef MAX_MARKERS
#   define MAX_MARKERS 16
# endif

  static ptr_t marker_sp[MAX_MARKERS - 1]; /* The cold end of the stack */
                                           /* for markers.              */
# ifdef IA64
    static ptr_t marker_bsp[MAX_MARKERS - 1];
# endif

  static ptr_t marker_last_stack_min[MAX_MARKERS - 1];
                                /* Last known minimum (hottest) address */
                                /* in stack (or ADDR_LIMIT if unset)    */
                                /* for markers.                         */

#endif

/* Find stack with the lowest address which overlaps the        */
/* interval [start, limit).                                     */
/* Return stack bounds in *lo and *hi.  If no such stack        */
/* is found, both *hi and *lo will be set to an address         */
/* higher than limit.                                           */
GC_INNER void GC_get_next_stack(char *start, char *limit,
                                char **lo, char **hi)
{
  int i;
  char * current_min = ADDR_LIMIT;  /* Least in-range stack base      */
  ptr_t *plast_stack_min = NULL;    /* Address of last_stack_min      */
                                    /* field for thread corresponding */
                                    /* to current_min.                */
  GC_thread thread = NULL;          /* Either NULL or points to the   */
                                    /* thread's hash table entry      */
                                    /* containing *plast_stack_min.   */

  /* First set current_min, ignoring limit. */
  if (GC_win32_dll_threads) {
    LONG my_max = GC_get_max_thread_index();

    for (i = 0; i <= my_max; i++) {
      ptr_t s = (ptr_t)(dll_thread_table[i].stack_base);

      if (s > start && s < current_min) {
        /* Update address of last_stack_min. */
        plast_stack_min = (ptr_t * /* no volatile */)
                            &dll_thread_table[i].last_stack_min;
        current_min = s;
      }
    }
  } else {
    for (i = 0; i < THREAD_TABLE_SZ; i++) {
      GC_thread t;

      for (t = GC_threads[i]; t != 0; t = t -> tm.next) {
        ptr_t s = t -> stack_base;

        if (s > start && s < current_min) {
          /* Update address of last_stack_min. */
          plast_stack_min = &t -> last_stack_min;
          thread = t; /* Remember current thread to unprotect. */
          current_min = s;
        }
      }
    }
#   ifdef PARALLEL_MARK
      for (i = 0; i < GC_markers - 1; ++i) {
        ptr_t s = marker_sp[i];
#       ifdef IA64
          /* FIXME: not implemented */
#       endif
        if (s > start && s < current_min) {
          GC_ASSERT(marker_last_stack_min[i] != NULL);
          plast_stack_min = &marker_last_stack_min[i];
          current_min = s;
          thread = NULL; /* Not a thread's hash table entry. */
        }
      }
#   endif
  }

  *hi = current_min;
  if (current_min == ADDR_LIMIT) {
      *lo = ADDR_LIMIT;
      return;
  }

  GC_ASSERT(current_min > start);
# ifdef MSWINCE
    if (GC_dont_query_stack_min) {
      *lo = GC_wince_evaluate_stack_min(current_min);
      /* Keep last_stack_min value unmodified. */
      return;
    }
# endif

  if (current_min > limit && !may_be_in_stack(limit)) {
    /* Skip the rest since the memory region at limit address is        */
    /* not a stack (so the lowest address of the found stack would      */
    /* be above the limit value anyway).                                */
    *lo = ADDR_LIMIT;
    return;
  }

  /* Get the minimum address of the found stack by probing its memory   */
  /* region starting from the recent known minimum (if set).            */
  if (*plast_stack_min == ADDR_LIMIT
      || !may_be_in_stack(*plast_stack_min)) {
    /* Unsafe to start from last_stack_min value. */
    *lo = GC_get_stack_min(current_min);
  } else {
    /* Use the recent value to optimize search for min address. */
    *lo = GC_get_stack_min(*plast_stack_min);
  }

  /* Remember current stack_min value. */
  if (thread != NULL) {
    UNPROTECT_THREAD(thread);
  }
  *plast_stack_min = *lo;
}

#ifdef PARALLEL_MARK

# if defined(GC_PTHREADS) && !defined(GC_PTHREADS_PARAMARK)
    /* Use pthread-based parallel mark implementation.    */
#   define GC_PTHREADS_PARAMARK
# endif

  /* GC_mark_thread() is the same as in pthread_support.c */
# ifdef GC_PTHREADS_PARAMARK
    STATIC void * GC_mark_thread(void * id)
# else
#   ifdef MSWINCE
      STATIC DWORD WINAPI GC_mark_thread(LPVOID id)
#   else
      STATIC unsigned __stdcall GC_mark_thread(void * id)
#   endif
# endif
  {
    word my_mark_no = 0;

    marker_sp[(word)id] = GC_approx_sp();
#   ifdef IA64
      marker_bsp[(word)id] = GC_save_regs_in_stack();
#   endif

    if ((word)id == (word)-1) return 0; /* to make compiler happy */

    for (;; ++my_mark_no) {
      if (my_mark_no - GC_mark_no > (word)2) {
        /* resynchronize if we get far off, e.g. because GC_mark_no     */
        /* wrapped.                                                     */
        my_mark_no = GC_mark_no;
      }
#     ifdef DEBUG_THREADS
        GC_printf("Starting mark helper for mark number %lu\n",
                  (unsigned long)my_mark_no);
#     endif
      GC_help_marker(my_mark_no);
    }
  }

# ifdef GC_ASSERTIONS
    GC_INNER unsigned long GC_mark_lock_holder = NO_THREAD;
# endif

  /* GC_mark_threads[] is unused here unlike that in pthread_support.c  */

# ifdef GC_PTHREADS_PARAMARK
#   include <pthread.h>

#   ifndef NUMERIC_THREAD_ID
#     define NUMERIC_THREAD_ID(id) (unsigned long)(id.p)
#   endif

    /* start_mark_threads() is the same as in pthread_support.c except for: */
    /* - GC_markers value is adjusted already;                              */
    /* - thread stack is assumed to be large enough; and                    */
    /* - statistics about the number of marker threads is printed outside.  */
    static void start_mark_threads(void)
    {
      int i;
      pthread_attr_t attr;
      pthread_t new_thread;

      if (0 != pthread_attr_init(&attr)) ABORT("pthread_attr_init failed");

      if (0 != pthread_attr_setdetachstate(&attr, PTHREAD_CREATE_DETACHED))
        ABORT("pthread_attr_setdetachstate failed");

      for (i = 0; i < GC_markers - 1; ++i) {
        marker_last_stack_min[i] = ADDR_LIMIT;
        if (0 != pthread_create(&new_thread, &attr,
                                GC_mark_thread, (void *)(word)i)) {
          WARN("Marker thread creation failed.\n", 0);
          /* Don't try to create other marker threads.    */
          GC_markers = i + 1;
          if (i == 0) GC_parallel = FALSE;
          break;
        }
      }
      pthread_attr_destroy(&attr);
    }

    static pthread_mutex_t mark_mutex = PTHREAD_MUTEX_INITIALIZER;

    static pthread_cond_t builder_cv = PTHREAD_COND_INITIALIZER;

    /* GC_acquire/release_mark_lock(), GC_wait_builder/marker(),          */
    /* GC_wait_for_reclaim(), GC_notify_all_builder/marker() are the same */
    /* as in pthread_support.c except that GC_generic_lock() is not used. */

#   ifdef LOCK_STATS
      AO_t GC_block_count = 0;
#   endif

    GC_INNER void GC_acquire_mark_lock(void)
    {
      if (pthread_mutex_lock(&mark_mutex) != 0) {
        ABORT("pthread_mutex_lock failed");
      }
#     ifdef LOCK_STATS
        (void)AO_fetch_and_add1(&GC_block_count);
#     endif
      /* GC_generic_lock(&mark_mutex); */
#     ifdef GC_ASSERTIONS
        GC_mark_lock_holder = NUMERIC_THREAD_ID(pthread_self());
#     endif
    }

    GC_INNER void GC_release_mark_lock(void)
    {
      GC_ASSERT(GC_mark_lock_holder == NUMERIC_THREAD_ID(pthread_self()));
#     ifdef GC_ASSERTIONS
        GC_mark_lock_holder = NO_THREAD;
#     endif
      if (pthread_mutex_unlock(&mark_mutex) != 0) {
        ABORT("pthread_mutex_unlock failed");
      }
    }

    /* Collector must wait for a freelist builders for 2 reasons:       */
    /* 1) Mark bits may still be getting examined without lock.         */
    /* 2) Partial free lists referenced only by locals may not be       */
    /* scanned correctly, e.g. if they contain "pointer-free" objects,  */
    /* since the free-list link may be ignored.                         */
    STATIC void GC_wait_builder(void)
    {
      GC_ASSERT(GC_mark_lock_holder == NUMERIC_THREAD_ID(pthread_self()));
#     ifdef GC_ASSERTIONS
        GC_mark_lock_holder = NO_THREAD;
#     endif
      if (pthread_cond_wait(&builder_cv, &mark_mutex) != 0) {
        ABORT("pthread_cond_wait failed");
      }
      GC_ASSERT(GC_mark_lock_holder == NO_THREAD);
#     ifdef GC_ASSERTIONS
        GC_mark_lock_holder = NUMERIC_THREAD_ID(pthread_self());
#     endif
    }

    GC_INNER void GC_wait_for_reclaim(void)
    {
      GC_acquire_mark_lock();
      while (GC_fl_builder_count > 0) {
        GC_wait_builder();
      }
      GC_release_mark_lock();
    }

    GC_INNER void GC_notify_all_builder(void)
    {
      GC_ASSERT(GC_mark_lock_holder == NUMERIC_THREAD_ID(pthread_self()));
      if (pthread_cond_broadcast(&builder_cv) != 0) {
        ABORT("pthread_cond_broadcast failed");
      }
    }

    static pthread_cond_t mark_cv = PTHREAD_COND_INITIALIZER;

    GC_INNER void GC_wait_marker(void)
    {
      GC_ASSERT(GC_mark_lock_holder == NUMERIC_THREAD_ID(pthread_self()));
#     ifdef GC_ASSERTIONS
        GC_mark_lock_holder = NO_THREAD;
#     endif
      if (pthread_cond_wait(&mark_cv, &mark_mutex) != 0) {
        ABORT("pthread_cond_wait failed");
      }
      GC_ASSERT(GC_mark_lock_holder == NO_THREAD);
#     ifdef GC_ASSERTIONS
        GC_mark_lock_holder = NUMERIC_THREAD_ID(pthread_self());
#     endif
    }

    GC_INNER void GC_notify_all_marker(void)
    {
      if (pthread_cond_broadcast(&mark_cv) != 0) {
        ABORT("pthread_cond_broadcast failed");
      }
    }

# else /* ! GC_PTHREADS_PARAMARK */

#   ifdef DONT_USE_SIGNALANDWAIT
      STATIC HANDLE GC_marker_cv[MAX_MARKERS - 1] = {0};
                        /* Events with manual reset (one for each       */
                        /* mark helper).                                */

      STATIC DWORD GC_marker_Id[MAX_MARKERS - 1] = {0};
                        /* This table is used for mapping helper        */
                        /* threads ID to mark helper index (linear      */
                        /* search is used since the mapping contains    */
                        /* only a few entries).                         */
#   endif

#   ifndef MARK_THREAD_STACK_SIZE
#     define MARK_THREAD_STACK_SIZE 0   /* default value */
#   endif

    /* mark_mutex_event, builder_cv, mark_cv are initialized in GC_thr_init */
    static HANDLE mark_mutex_event = (HANDLE)0; /* Event with auto-reset.   */
    static HANDLE builder_cv = (HANDLE)0; /* Event with manual reset.       */
    static HANDLE mark_cv = (HANDLE)0; /* Event with manual reset.          */

    static void start_mark_threads(void)
    {
      int i;
#     ifdef MSWINCE
        HANDLE handle;
        DWORD thread_id;
#     else
        GC_uintptr_t handle;
        unsigned thread_id;
#     endif

#     ifdef DONT_USE_SIGNALANDWAIT
        /* Initialize GC_marker_cv[] and GC_marker_Id[] fully before    */
        /* starting the first helper thread.                            */
        for (i = 0; i < GC_markers - 1; ++i) {
          GC_marker_Id[i] = GetCurrentThreadId();
          if ((GC_marker_cv[i] = CreateEvent(NULL /* attrs */,
                                        TRUE /* isManualReset */,
                                        FALSE /* initialState */,
                                        NULL /* name (A/W) */)) == (HANDLE)0)
            ABORT("CreateEvent() failed");
        }
#     endif

      for (i = 0; i < GC_markers - 1; ++i) {
        marker_last_stack_min[i] = ADDR_LIMIT;
#       ifdef MSWINCE
          /* There is no _beginthreadex() in WinCE. */
          handle = CreateThread(NULL /* lpsa */,
                                MARK_THREAD_STACK_SIZE /* ignored */,
                                GC_mark_thread, (LPVOID)(word)i,
                                0 /* fdwCreate */, &thread_id);
          if (handle == NULL) {
            WARN("Marker thread creation failed\n", 0);
            /* The most probable failure reason is "not enough memory". */
            /* Don't try to create other marker threads.                */
            break;
          } else {
            /* It's safe to detach the thread.  */
            CloseHandle(handle);
          }
#       else
          handle = _beginthreadex(NULL /* security_attr */,
                                MARK_THREAD_STACK_SIZE, GC_mark_thread,
                                (void *)(word)i, 0 /* flags */, &thread_id);
          if (!handle || handle == (GC_uintptr_t)-1L) {
            WARN("Marker thread creation failed\n", 0);
            /* Don't try to create other marker threads.                */
            break;
          } else {/* We may detach the thread (if handle is of HANDLE type) */
            /* CloseHandle((HANDLE)handle); */
          }
#       endif
      }

      /* Adjust GC_markers (and free unused resources) in case of failure. */
#     ifdef DONT_USE_SIGNALANDWAIT
        while ((int)GC_markers > i + 1) {
          GC_markers--;
          CloseHandle(GC_marker_cv[(int)GC_markers - 1]);
        }
#     else
        GC_markers = i + 1;
#     endif
      if (i == 0) {
        GC_parallel = FALSE;
        CloseHandle(mark_cv);
        CloseHandle(builder_cv);
        CloseHandle(mark_mutex_event);
      }
    }

#   ifdef DONT_USE_SIGNALANDWAIT
      STATIC /* volatile */ LONG GC_mark_mutex_state = 0;
                                /* Mutex state: 0 - unlocked,           */
                                /* 1 - locked and no other waiters,     */
                                /* -1 - locked and waiters may exist.   */
                                /* Accessed by InterlockedExchange().   */
#   else
      STATIC volatile AO_t GC_mark_mutex_waitcnt = 0;
                                /* Number of waiters + 1; 0 - unlocked. */
#   endif

    /* #define LOCK_STATS */
#   ifdef LOCK_STATS
      AO_t GC_block_count = 0;
      AO_t GC_unlocked_count = 0;
#   endif

    GC_INNER void GC_acquire_mark_lock(void)
    {
#     ifdef DONT_USE_SIGNALANDWAIT
        if (InterlockedExchange(&GC_mark_mutex_state, 1 /* locked */) != 0)
#     else
        if (AO_fetch_and_add1_acquire(&GC_mark_mutex_waitcnt) != 0)
#     endif
      {
#       ifdef LOCK_STATS
          (void)AO_fetch_and_add1(&GC_block_count);
#       endif
#       ifdef DONT_USE_SIGNALANDWAIT
          /* Repeatedly reset the state and wait until acquire the lock. */
          while (InterlockedExchange(&GC_mark_mutex_state,
                                     -1 /* locked_and_has_waiters */) != 0)
#       endif
        {
          if (WaitForSingleObject(mark_mutex_event, INFINITE) == WAIT_FAILED)
            ABORT("WaitForSingleObject() failed");
        }
      }
#     ifdef LOCK_STATS
        else {
          (void)AO_fetch_and_add1(&GC_unlocked_count);
        }
#     endif

      GC_ASSERT(GC_mark_lock_holder == NO_THREAD);
#     ifdef GC_ASSERTIONS
        GC_mark_lock_holder = (unsigned long)GetCurrentThreadId();
#     endif
    }

    GC_INNER void GC_release_mark_lock(void)
    {
      GC_ASSERT(GC_mark_lock_holder == (unsigned long)GetCurrentThreadId());
#     ifdef GC_ASSERTIONS
        GC_mark_lock_holder = NO_THREAD;
#     endif
#     ifdef DONT_USE_SIGNALANDWAIT
        if (InterlockedExchange(&GC_mark_mutex_state, 0 /* unlocked */) < 0)
#     else
        GC_ASSERT(AO_load(&GC_mark_mutex_waitcnt) != 0);
        if (AO_fetch_and_sub1_release(&GC_mark_mutex_waitcnt) > 1)
#     endif
        {
          /* wake a waiter */
          if (SetEvent(mark_mutex_event) == FALSE)
            ABORT("SetEvent() failed");
        }
    }

    /* In GC_wait_for_reclaim/GC_notify_all_builder() we emulate POSIX    */
    /* cond_wait/cond_broadcast() primitives with WinAPI Event object     */
    /* (working in "manual reset" mode).  This works here because         */
    /* GC_notify_all_builder() is always called holding lock on           */
    /* mark_mutex and the checked condition (GC_fl_builder_count == 0)    */
    /* is the only one for which broadcasting on builder_cv is performed. */

    GC_INNER void GC_wait_for_reclaim(void)
    {
      GC_ASSERT(builder_cv != 0);
      for (;;) {
        GC_acquire_mark_lock();
        if (GC_fl_builder_count == 0)
          break;
        if (ResetEvent(builder_cv) == FALSE)
          ABORT("ResetEvent() failed");
        GC_release_mark_lock();
        if (WaitForSingleObject(builder_cv, INFINITE) == WAIT_FAILED)
          ABORT("WaitForSingleObject() failed");
      }
      GC_release_mark_lock();
    }

    GC_INNER void GC_notify_all_builder(void)
    {
      GC_ASSERT(GC_mark_lock_holder == (unsigned long)GetCurrentThreadId());
      GC_ASSERT(builder_cv != 0);
      GC_ASSERT(GC_fl_builder_count == 0);
      if (SetEvent(builder_cv) == FALSE)
        ABORT("SetEvent() failed");
    }

#   ifdef DONT_USE_SIGNALANDWAIT

      /* mark_cv is used (for waiting) by a non-helper thread.  */

      GC_INNER void GC_wait_marker(void)
      {
        HANDLE event = mark_cv;
        DWORD id = GetCurrentThreadId();
        int i = (int)GC_markers - 1;
        while (i-- > 0) {
          if (GC_marker_Id[i] == id) {
            event = GC_marker_cv[i];
            break;
          }
        }

        if (ResetEvent(event) == FALSE)
          ABORT("ResetEvent() failed");
        GC_release_mark_lock();
        if (WaitForSingleObject(event, INFINITE) == WAIT_FAILED)
          ABORT("WaitForSingleObject() failed");
        GC_acquire_mark_lock();
      }

      GC_INNER void GC_notify_all_marker(void)
      {
        DWORD id = GetCurrentThreadId();
        int i = (int)GC_markers - 1;
        while (i-- > 0) {
          /* Notify every marker ignoring self (for efficiency).  */
          if (SetEvent(GC_marker_Id[i] != id ? GC_marker_cv[i] :
                       mark_cv) == FALSE)
            ABORT("SetEvent() failed");
        }
      }

#   else /* DONT_USE_SIGNALANDWAIT */

      /* For GC_wait_marker/GC_notify_all_marker() the above technique  */
      /* does not work because they are used with different checked     */
      /* conditions in different places (and, in addition, notifying is */
      /* done after leaving critical section) and this could result in  */
      /* a signal loosing between checking for a particular condition   */
      /* and calling WaitForSingleObject.  So, we use PulseEvent() and  */
      /* NT SignalObjectAndWait() (which atomically sets mutex event to */
      /* signaled state and starts waiting on condvar).  A special      */
      /* case here is GC_mark_mutex_waitcnt == 1 (i.e. nobody waits for */
      /* mark lock at this moment) - we don't change it (otherwise we   */
      /* may loose a signal sent between decrementing                   */
      /* GC_mark_mutex_waitcnt and calling WaitForSingleObject()).      */

#     ifdef MSWINCE
        /* SignalObjectAndWait() is missing in WinCE (for now), so you  */
        /* should supply its emulation (externally) to use this code.   */
        WINBASEAPI DWORD WINAPI SignalObjectAndWait(HANDLE, HANDLE, DWORD,
                                                    BOOL);
#       define signalObjectAndWait_func SignalObjectAndWait
#     else
        typedef DWORD (WINAPI * SignalObjectAndWait_type)(HANDLE, HANDLE,
                                                          DWORD, BOOL);
        static SignalObjectAndWait_type signalObjectAndWait_func = 0;
#     endif

      GC_INNER void GC_wait_marker(void)
      {
        /* Here we assume that GC_wait_marker() is always called        */
        /* from a while(check_cond) loop.                               */
        AO_t waitcnt;
        GC_ASSERT(mark_cv != 0);

        /* We inline GC_release_mark_lock() to have atomic              */
        /* unlock-and-wait action here.                                 */
        GC_ASSERT(GC_mark_lock_holder == (unsigned long)GetCurrentThreadId());
#       ifdef GC_ASSERTIONS
          GC_mark_lock_holder = NO_THREAD;
#       endif

        if ((waitcnt = AO_load(&GC_mark_mutex_waitcnt)) > 1) {
          (void)AO_fetch_and_sub1_release(&GC_mark_mutex_waitcnt);
        } else {
          GC_ASSERT(AO_load(&GC_mark_mutex_waitcnt) != 0);
        }

        /* The state of mark_cv is non-signaled here. */
        if (signalObjectAndWait_func(mark_mutex_event /* hObjectToSignal */,
                                     mark_cv /* hObjectToWaitOn */,
                                     INFINITE /* timeout */,
                                     FALSE /* isAlertable */) == WAIT_FAILED)
          ABORT("SignalObjectAndWait() failed");
        /* The state of mark_cv is non-signaled here again. */

        if (waitcnt > 1) {
          GC_acquire_mark_lock();
        } else {
          GC_ASSERT(GC_mark_mutex_waitcnt != 0);
          /* Acquire mark lock */
          if (WaitForSingleObject(mark_mutex_event, INFINITE) == WAIT_FAILED)
            ABORT("WaitForSingleObject() failed");
          GC_ASSERT(GC_mark_lock_holder == NO_THREAD);
#         ifdef GC_ASSERTIONS
            GC_mark_lock_holder = (unsigned long)GetCurrentThreadId();
#         endif
        }
      }

      GC_INNER void GC_notify_all_marker(void)
      {
        GC_ASSERT(mark_cv != 0);
        if (PulseEvent(mark_cv) == FALSE)
          ABORT("PulseEvent() failed");
      }

#   endif /* !DONT_USE_SIGNALANDWAIT */

# endif /* ! GC_PTHREADS_PARAMARK */

#endif /* PARALLEL_MARK */

#ifndef GC_PTHREADS

  /* We have no DllMain to take care of new threads.  Thus we   */
  /* must properly intercept thread creation.                   */

  typedef struct {
    LPTHREAD_START_ROUTINE start;
    LPVOID param;
  } thread_args;

  STATIC void * GC_CALLBACK GC_win32_start_inner(struct GC_stack_base *sb,
                                                 void *arg)
  {
    void * ret;
    LPTHREAD_START_ROUTINE start = ((thread_args *)arg)->start;
    LPVOID param = ((thread_args *)arg)->param;

    GC_register_my_thread(sb); /* This waits for an in-progress GC.     */

#   if DEBUG_WIN32_THREADS
      GC_printf("thread 0x%x starting...\n", (unsigned)GetCurrentThreadId());
#   endif

    GC_free(arg);

    /* Clear the thread entry even if we exit with an exception.        */
    /* This is probably pointless, since an uncaught exception is       */
    /* supposed to result in the process being killed.                  */
#   ifndef __GNUC__
      __try
#   endif
    {
      ret = (void *)(word)(*start)(param);
    }
#   ifndef __GNUC__
      __finally
#   endif
    {
      GC_unregister_my_thread();
    }

#   if DEBUG_WIN32_THREADS
      GC_printf("thread 0x%x returned from start routine.\n",
                (unsigned)GetCurrentThreadId());
#   endif
    return ret;
  }

  STATIC DWORD WINAPI GC_win32_start(LPVOID arg)
  {
    return (DWORD)(word)GC_call_with_stack_base(GC_win32_start_inner, arg);
  }

  GC_API HANDLE WINAPI GC_CreateThread(
                        LPSECURITY_ATTRIBUTES lpThreadAttributes,
                        SIZE_T dwStackSize,
                        LPTHREAD_START_ROUTINE lpStartAddress,
                        LPVOID lpParameter, DWORD dwCreationFlags,
                        LPDWORD lpThreadId)
  {
    HANDLE thread_h;
    thread_args *args;

    if (!parallel_initialized) GC_init_parallel();
                /* make sure GC is initialized (i.e. main thread is     */
                /* attached, tls initialized).                          */

#   if DEBUG_WIN32_THREADS
      GC_printf("About to create a thread from 0x%x\n",
                (unsigned)GetCurrentThreadId());
#   endif
    if (GC_win32_dll_threads) {
      return CreateThread(lpThreadAttributes, dwStackSize, lpStartAddress,
                          lpParameter, dwCreationFlags, lpThreadId);
    } else {
      args = GC_malloc_uncollectable(sizeof(thread_args));
                /* Handed off to and deallocated by child thread.       */
      if (0 == args) {
        SetLastError(ERROR_NOT_ENOUGH_MEMORY);
        return NULL;
      }

      /* set up thread arguments */
      args -> start = lpStartAddress;
      args -> param = lpParameter;

      GC_need_to_lock = TRUE;
      thread_h = CreateThread(lpThreadAttributes, dwStackSize, GC_win32_start,
                              args, dwCreationFlags, lpThreadId);
      if (thread_h == 0) GC_free(args);
      return thread_h;
    }
  }

  GC_API DECLSPEC_NORETURN void WINAPI GC_ExitThread(DWORD dwExitCode)
  {
    GC_unregister_my_thread();
    ExitThread(dwExitCode);
  }

# ifndef MSWINCE

    GC_API GC_uintptr_t GC_CALL GC_beginthreadex(
                                  void *security, unsigned stack_size,
                                  unsigned (__stdcall *start_address)(void *),
                                  void *arglist, unsigned initflag,
                                  unsigned *thrdaddr)
    {
      GC_uintptr_t thread_h;
      thread_args *args;

      if (!parallel_initialized) GC_init_parallel();
                /* make sure GC is initialized (i.e. main thread is     */
                /* attached, tls initialized).                          */
#     if DEBUG_WIN32_THREADS
        GC_printf("About to create a thread from 0x%x\n",
                  (unsigned)GetCurrentThreadId());
#     endif

      if (GC_win32_dll_threads) {
        return _beginthreadex(security, stack_size, start_address,
                              arglist, initflag, thrdaddr);
      } else {
        args = GC_malloc_uncollectable(sizeof(thread_args));
                /* Handed off to and deallocated by child thread.       */
        if (0 == args) {
          /* MSDN docs say _beginthreadex() returns 0 on error and sets */
          /* errno to either EAGAIN (too many threads) or EINVAL (the   */
          /* argument is invalid or the stack size is incorrect), so we */
          /* set errno to EAGAIN on "not enough memory".                */
          errno = EAGAIN;
          return 0;
        }

        /* set up thread arguments */
        args -> start = (LPTHREAD_START_ROUTINE)start_address;
        args -> param = arglist;

        GC_need_to_lock = TRUE;
        thread_h = _beginthreadex(security, stack_size,
                        (unsigned (__stdcall *)(void *))GC_win32_start,
                        args, initflag, thrdaddr);
        if (thread_h == 0) GC_free(args);
        return thread_h;
      }
    }

    GC_API void GC_CALL GC_endthreadex(unsigned retval)
    {
      GC_unregister_my_thread();
      _endthreadex(retval);
    }

# endif /* !MSWINCE */

#endif /* !GC_PTHREADS */

#ifdef GC_WINMAIN_REDIRECT
  /* This might be useful on WinCE.  Shouldn't be used with GC_DLL.     */

# if defined(MSWINCE) && defined(UNDER_CE)
#   define WINMAIN_LPTSTR LPWSTR
# else
#   define WINMAIN_LPTSTR LPSTR
# endif

  /* This is defined in gc.h.   */
# undef WinMain

  /* Defined outside GC by an application.      */
  int WINAPI GC_WinMain(HINSTANCE, HINSTANCE, WINMAIN_LPTSTR, int);

  typedef struct {
    HINSTANCE hInstance;
    HINSTANCE hPrevInstance;
    WINMAIN_LPTSTR lpCmdLine;
    int nShowCmd;
  } main_thread_args;

  static DWORD WINAPI main_thread_start(LPVOID arg)
  {
    main_thread_args * args = (main_thread_args *) arg;
    return (DWORD)GC_WinMain(args->hInstance, args->hPrevInstance,
                             args->lpCmdLine, args->nShowCmd);
  }

  STATIC void * GC_waitForSingleObjectInfinite(void * handle)
  {
    return (void *)(word)WaitForSingleObject((HANDLE)handle, INFINITE);
  }

# ifndef WINMAIN_THREAD_STACK_SIZE
#   define WINMAIN_THREAD_STACK_SIZE 0  /* default value */
# endif

  int WINAPI WinMain(HINSTANCE hInstance, HINSTANCE hPrevInstance,
                     WINMAIN_LPTSTR lpCmdLine, int nShowCmd)
  {
    DWORD exit_code = 1;

    main_thread_args args = {
                hInstance, hPrevInstance, lpCmdLine, nShowCmd
    };
    HANDLE thread_h;
    DWORD thread_id;

    /* initialize everything */
    GC_INIT();

    /* start the main thread */
    thread_h = GC_CreateThread(NULL /* lpsa */,
                        WINMAIN_THREAD_STACK_SIZE /* ignored on WinCE */,
                        main_thread_start, &args, 0 /* fdwCreate */,
                        &thread_id);

    if (thread_h != NULL) {
      if ((DWORD)(word)GC_do_blocking(GC_waitForSingleObjectInfinite,
                                      (void *)thread_h) == WAIT_FAILED)
        ABORT("WaitForSingleObject(main_thread) failed");
      GetExitCodeThread (thread_h, &exit_code);
      CloseHandle (thread_h);
    } else {
      ABORT("GC_CreateThread(main_thread) failed");
    }

#   ifdef MSWINCE
      GC_deinit();
      DeleteCriticalSection(&GC_allocate_ml);
#   endif
    return (int) exit_code;
  }

#endif /* GC_WINMAIN_REDIRECT */

/* Called by GC_init() - we hold the allocation lock.   */
GC_INNER void GC_thr_init(void)
{
  struct GC_stack_base sb;
# ifdef GC_ASSERTIONS
    int sb_result;
# endif

  GC_ASSERT(I_HOLD_LOCK());
  if (GC_thr_initialized) return;
  GC_main_thread = GetCurrentThreadId();
  GC_thr_initialized = TRUE;

  /* Add the initial thread, so we can stop it. */
# ifdef GC_ASSERTIONS
    sb_result =
# endif
        GC_get_stack_base(&sb);
  GC_ASSERT(sb_result == GC_SUCCESS);

# if defined(PARALLEL_MARK)
    /* Set GC_markers. */
    {
      char * markers_string = GETENV("GC_MARKERS");
      if (markers_string != NULL) {
        GC_markers = atoi(markers_string);
        if (GC_markers > MAX_MARKERS) {
          WARN("Limiting number of mark threads\n", 0);
          GC_markers = MAX_MARKERS;
        }
      } else {
#       ifdef MSWINCE
          /* There is no GetProcessAffinityMask() in WinCE.     */
          /* GC_sysinfo is already initialized.                 */
          GC_markers = GC_sysinfo.dwNumberOfProcessors;
#       else
#         ifdef _WIN64
            DWORD_PTR procMask = 0;
            DWORD_PTR sysMask;
#         else
            DWORD procMask = 0;
            DWORD sysMask;
#         endif
          int ncpu = 0;
          if (GetProcessAffinityMask(GetCurrentProcess(),
                                     (void *)&procMask, (void *)&sysMask)
              && procMask) {
            do {
              ncpu++;
            } while ((procMask &= procMask - 1) != 0);
          }
          GC_markers = ncpu;
#       endif
#       ifdef GC_MIN_MARKERS
          /* This is primarily for testing on systems without getenv(). */
          if (GC_markers < GC_MIN_MARKERS)
            GC_markers = GC_MIN_MARKERS;
#       endif
        if (GC_markers >= MAX_MARKERS)
          GC_markers = MAX_MARKERS; /* silently limit GC_markers value  */
      }
    }

    /* Set GC_parallel. */
    {
#     if !defined(GC_PTHREADS_PARAMARK) && !defined(MSWINCE) \
                && !defined(DONT_USE_SIGNALANDWAIT)
        HMODULE hK32;
        /* SignalObjectAndWait() API call works only under NT.          */
#     endif
      if (GC_win32_dll_threads || GC_markers <= 1
#         if !defined(GC_PTHREADS_PARAMARK) && !defined(MSWINCE) \
                && !defined(DONT_USE_SIGNALANDWAIT)
            || GC_wnt == FALSE
            || (hK32 = GetModuleHandle(TEXT("kernel32.dll"))) == (HMODULE)0
            || (signalObjectAndWait_func = (SignalObjectAndWait_type)
                        GetProcAddress(hK32, "SignalObjectAndWait")) == 0
#         endif
         ) {
        /* Disable parallel marking. */
        GC_parallel = FALSE;
        GC_markers = 1;
      } else {
#       ifndef GC_PTHREADS_PARAMARK
          /* Initialize Win32 event objects for parallel marking.       */
          mark_mutex_event = CreateEvent(NULL /* attrs */,
                                FALSE /* isManualReset */,
                                FALSE /* initialState */, NULL /* name */);
          builder_cv = CreateEvent(NULL /* attrs */,
                                TRUE /* isManualReset */,
                                FALSE /* initialState */, NULL /* name */);
          mark_cv = CreateEvent(NULL /* attrs */, TRUE /* isManualReset */,
                                FALSE /* initialState */, NULL /* name */);
          if (mark_mutex_event == (HANDLE)0 || builder_cv == (HANDLE)0
              || mark_cv == (HANDLE)0)
            ABORT("CreateEvent() failed");
#       endif
        GC_parallel = TRUE;
        /* Disable true incremental collection, but generational is OK. */
        GC_time_limit = GC_TIME_UNLIMITED;
      }
    }
# endif /* PARALLEL_MARK */

  GC_ASSERT(0 == GC_lookup_thread_inner(GC_main_thread));
  GC_register_my_thread_inner(&sb, GC_main_thread);

# ifdef PARALLEL_MARK
    /* If we are using a parallel marker, actually start helper threads. */
    if (GC_parallel) start_mark_threads();
    if (GC_print_stats) {
      GC_log_printf("Started %ld mark helper threads\n", GC_markers - 1);
    }
# endif
}

#ifdef GC_PTHREADS

  struct start_info {
    void *(*start_routine)(void *);
    void *arg;
    GC_bool detached;
  };

  GC_API int GC_pthread_join(pthread_t pthread_id, void **retval)
  {
    int result;
    GC_thread joinee;

#   if DEBUG_CYGWIN_THREADS
      GC_printf("thread 0x%x(0x%x) is joining thread 0x%x.\n",
                (int)pthread_self(), (int)GetCurrentThreadId(),
                (int)pthread_id);
#   endif
#   if DEBUG_WIN32_PTHREADS
      GC_printf("thread 0x%x(0x%x) is joining thread 0x%x.\n",
                (int)(pthread_self()).p, (int)GetCurrentThreadId(),
                pthread_id.p);
#   endif

    if (!parallel_initialized) GC_init_parallel();

    /* Thread being joined might not have registered itself yet. */
    /* After the join,thread id may have been recycled.          */
    /* FIXME: It would be better if this worked more like        */
    /* pthread_support.c.                                        */
#   ifndef GC_WIN32_PTHREADS
      while ((joinee = GC_lookup_pthread(pthread_id)) == 0) Sleep(10);
#   endif

    result = pthread_join(pthread_id, retval);

#   ifdef GC_WIN32_PTHREADS
      /* win32_pthreads id are unique */
      joinee = GC_lookup_pthread(pthread_id);
#   endif

    if (!GC_win32_dll_threads) {
      DCL_LOCK_STATE;

      LOCK();
      GC_delete_gc_thread(joinee);
      UNLOCK();
    } /* otherwise DllMain handles it.  */

#   if DEBUG_CYGWIN_THREADS
      GC_printf("thread 0x%x(0x%x) completed join with thread 0x%x.\n",
                (int)pthread_self(), (int)GetCurrentThreadId(),
                (int)pthread_id);
#   endif
#   if DEBUG_WIN32_PTHREADS
      GC_printf("thread 0x%x(0x%x) completed join with thread 0x%x.\n",
                (int)(pthread_self()).p, (int)GetCurrentThreadId(),
                pthread_id.p);
#   endif
    return result;
  }

  /* Cygwin-pthreads calls CreateThread internally, but it's not easily */
  /* interceptible by us..., so intercept pthread_create instead.       */
  GC_API int GC_pthread_create(pthread_t *new_thread,
                               GC_PTHREAD_CONST pthread_attr_t *attr,
                               void *(*start_routine)(void *), void *arg)
  {
    if (!parallel_initialized) GC_init_parallel();
             /* make sure GC is initialized (i.e. main thread is attached) */
    if (GC_win32_dll_threads) {
      return pthread_create(new_thread, attr, start_routine, arg);
    } else {
      int result;
      struct start_info * si;

      /* This is otherwise saved only in an area mmapped by the thread  */
      /* library, which isn't visible to the collector.                 */
      si = GC_malloc_uncollectable(sizeof(struct start_info));
      if (0 == si) return(EAGAIN);

      si -> start_routine = start_routine;
      si -> arg = arg;
      if (attr != 0 &&
          pthread_attr_getdetachstate(attr, &si->detached)
          == PTHREAD_CREATE_DETACHED) {
        si->detached = TRUE;
      }

#     if DEBUG_CYGWIN_THREADS
        GC_printf("About to create a thread from 0x%x(0x%x)\n",
                  (int)pthread_self(), (int)GetCurrentThreadId);
#     endif
#     if DEBUG_WIN32_PTHREADS
        GC_printf("About to create a thread from 0x%x(0x%x)\n",
                  (int)(pthread_self()).p, (int)GetCurrentThreadId());
#     endif
      GC_need_to_lock = TRUE;
      result = pthread_create(new_thread, attr, GC_pthread_start, si);

      if (result) { /* failure */
          GC_free(si);
      }
      return(result);
    }
  }

  STATIC void * GC_CALLBACK GC_pthread_start_inner(struct GC_stack_base *sb,
                                                   void * arg)
  {
    struct start_info * si = arg;
    void * result;
    void *(*start)(void *);
    void *start_arg;
    DWORD thread_id = GetCurrentThreadId();
    pthread_t pthread_id = pthread_self();
    GC_thread me;
    DCL_LOCK_STATE;

#   if DEBUG_CYGWIN_THREADS
      GC_printf("thread 0x%x(0x%x) starting...\n",(int)pthread_id,
                                                  (int)thread_id);
#   endif
#   if DEBUG_WIN32_PTHREADS
      GC_printf("thread 0x%x(0x%x) starting...\n",(int) pthread_id.p,
                                                  (int)thread_id);
#   endif

    GC_ASSERT(!GC_win32_dll_threads);
    /* If a GC occurs before the thread is registered, that GC will     */
    /* ignore this thread.  That's fine, since it will block trying to  */
    /* acquire the allocation lock, and won't yet hold interesting      */
    /* pointers.                                                        */
    LOCK();
    /* We register the thread here instead of in the parent, so that    */
    /* we don't need to hold the allocation lock during pthread_create. */
    me = GC_register_my_thread_inner(sb, thread_id);
    SET_PTHREAD_MAP_CACHE(pthread_id, thread_id);
    me -> pthread_id = pthread_id;
    if (si->detached) me -> flags |= DETACHED;
    UNLOCK();

    start = si -> start_routine;
    start_arg = si -> arg;

    GC_free(si); /* was allocated uncollectable */

    pthread_cleanup_push(GC_thread_exit_proc, (void *)me);
    result = (*start)(start_arg);
    me -> status = result;
    pthread_cleanup_pop(1);

#   if DEBUG_CYGWIN_THREADS
      GC_printf("thread 0x%x(0x%x) returned from start routine.\n",
                (int)pthread_self(),(int)GetCurrentThreadId());
#   endif
#   if DEBUG_WIN32_PTHREADS
      GC_printf("thread 0x%x(0x%x) returned from start routine.\n",
                (int)(pthread_self()).p, (int)GetCurrentThreadId());
#   endif
    return(result);
  }

  STATIC void * GC_pthread_start(void * arg)
  {
    return GC_call_with_stack_base(GC_pthread_start_inner, arg);
  }

  STATIC void GC_thread_exit_proc(void *arg)
  {
    GC_thread me = (GC_thread)arg;
    DCL_LOCK_STATE;

    GC_ASSERT(!GC_win32_dll_threads);
#   if DEBUG_CYGWIN_THREADS
      GC_printf("thread 0x%x(0x%x) called pthread_exit().\n",
                (int)pthread_self(),(int)GetCurrentThreadId());
#   endif
#   if DEBUG_WIN32_PTHREADS
      GC_printf("thread 0x%x(0x%x) called pthread_exit().\n",
                (int)(pthread_self()).p,(int)GetCurrentThreadId());
#   endif

    LOCK();
#   if defined(THREAD_LOCAL_ALLOC)
      GC_destroy_thread_local(&(me->tlfs));
#   endif
    if (me -> flags & DETACHED) {
      GC_delete_thread(GetCurrentThreadId());
    } else {
      /* deallocate it as part of join */
      me -> flags |= FINISHED;
    }
    UNLOCK();
  }

# ifndef GC_WIN32_PTHREADS
    /* win32 pthread does not support sigmask */
    /* nothing required here... */
    GC_API int GC_pthread_sigmask(int how, const sigset_t *set,
                                  sigset_t *oset)
    {
      if (!parallel_initialized) GC_init_parallel();
      return pthread_sigmask(how, set, oset);
    }
# endif

  GC_API int GC_pthread_detach(pthread_t thread)
  {
    int result;
    GC_thread thread_gc_id;
    DCL_LOCK_STATE;

    if (!parallel_initialized) GC_init_parallel();
    LOCK();
    thread_gc_id = GC_lookup_pthread(thread);
    UNLOCK();
    result = pthread_detach(thread);
    if (result == 0) {
      LOCK();
      thread_gc_id -> flags |= DETACHED;
      /* Here the pthread thread id may have been recycled. */
      if (thread_gc_id -> flags & FINISHED) {
        GC_delete_gc_thread(thread_gc_id);
      }
      UNLOCK();
    }
    return result;
  }

#else /* !GC_PTHREADS */

# ifndef GC_NO_THREADS_DISCOVERY
    /* We avoid acquiring locks here, since this doesn't seem to be     */
    /* preemptible.  This may run with an uninitialized collector, in   */
    /* which case we don't do much.  This implies that no threads other */
    /* than the main one should be created with an uninitialized        */
    /* collector.  (The alternative of initializing the collector here  */
    /* seems dangerous, since DllMain is limited in what it can do.)    */

    /*ARGSUSED*/
    BOOL WINAPI DllMain(HINSTANCE inst, ULONG reason, LPVOID reserved)
    {
      struct GC_stack_base sb;
      DWORD thread_id;
#     ifdef GC_ASSERTIONS
        int sb_result;
#     endif
      static int entry_count = 0;

<<<<<<< HEAD
	  // despite the comment above
	  //  this seems to work fine...
	  GC_use_DllMain();

      if (parallel_initialized && !GC_win32_dll_threads) return TRUE;
=======
      if (!GC_win32_dll_threads && parallel_initialized) return TRUE;
>>>>>>> d7fdf600

      switch (reason) {
       case DLL_THREAD_ATTACH:
#       ifdef PARALLEL_MARK
          /* Don't register marker threads. */
          if (GC_parallel) {
            /* We could reach here only if parallel_initialized == FALSE. */
            break;
          }
#       endif
        GC_ASSERT(entry_count == 0 || parallel_initialized);
        ++entry_count; /* and fall through: */
       case DLL_PROCESS_ATTACH:
        /* This may run with the collector uninitialized. */
        thread_id = GetCurrentThreadId();
        if (parallel_initialized && GC_main_thread != thread_id) {
          /* Don't lock here.   */
#         ifdef GC_ASSERTIONS
            sb_result =
#         endif
              GC_get_stack_base(&sb);
          GC_ASSERT(sb_result == GC_SUCCESS);
#         if defined(THREAD_LOCAL_ALLOC) || defined(PARALLEL_MARK)
            ABORT("Cannot initialize thread local cache from DllMain");
#         endif
          GC_register_my_thread_inner(&sb, thread_id);
        } /* o.w. we already did it during GC_thr_init, called by GC_init */
        break;

       case DLL_THREAD_DETACH:
        /* We are hopefully running in the context of the exiting thread. */
        GC_ASSERT(parallel_initialized);
        if (GC_win32_dll_threads) {
          GC_delete_thread(GetCurrentThreadId());
        }
        break;

       case DLL_PROCESS_DETACH:
        if (GC_win32_dll_threads) {
          int i;
          int my_max = (int)GC_get_max_thread_index();

          for (i = 0; i <= my_max; ++i) {
           if (AO_load(&(dll_thread_table[i].tm.in_use)))
             GC_delete_gc_thread(dll_thread_table + i);
          }
          GC_deinit();
          DeleteCriticalSection(&GC_allocate_ml);
        }
        break;
      }
      return TRUE;
    }
# endif /* !GC_NO_THREADS_DISCOVERY */

#endif /* !GC_PTHREADS */

/* Perform all initializations, including those that    */
/* may require allocation.                              */
/* Called without allocation lock.                      */
/* Must be called before a second thread is created.    */
GC_INNER void GC_init_parallel(void)
{
# if defined(THREAD_LOCAL_ALLOC)
    DCL_LOCK_STATE;
# endif

  if (parallel_initialized) return;
  parallel_initialized = TRUE;
  /* GC_init() calls us back, so set flag first.      */

  if (!GC_is_initialized) GC_init();
  if (GC_win32_dll_threads) {
    GC_need_to_lock = TRUE;
        /* Cannot intercept thread creation.  Hence we don't know if    */
        /* other threads exist.  However, client is not allowed to      */
        /* create other threads before collector initialization.        */
        /* Thus it's OK not to lock before this.                        */
  }
  /* Initialize thread local free lists if used.        */
# if defined(THREAD_LOCAL_ALLOC)
    LOCK();
    GC_init_thread_local(
                &GC_lookup_thread_inner(GetCurrentThreadId())->tlfs);
    UNLOCK();
# endif
}

#if defined(USE_PTHREAD_LOCKS)
  /* Support for pthread locking code.          */
  /* Pthread_mutex_try_lock may not win here,   */
  /* due to builtin support for spinning first? */

  GC_INNER volatile GC_bool GC_collecting = 0;
                        /* A hint that we're in the collector and       */
                        /* holding the allocation lock for an           */
                        /* extended period.                             */

  GC_INNER void GC_lock(void)
  {
    pthread_mutex_lock(&GC_allocate_ml);
  }
#endif /* USE_PTHREAD_LOCKS */

#if defined(THREAD_LOCAL_ALLOC)

  /* Add thread-local allocation support.  VC++ uses __declspec(thread).  */

  /* We must explicitly mark ptrfree and gcj free lists, since the free   */
  /* list links wouldn't otherwise be found.  We also set them in the     */
  /* normal free lists, since that involves touching less memory than if  */
  /* we scanned them normally.                                            */
  GC_INNER void GC_mark_thread_local_free_lists(void)
  {
    int i;
    GC_thread p;

    for (i = 0; i < THREAD_TABLE_SZ; ++i) {
      for (p = GC_threads[i]; 0 != p; p = p -> tm.next) {
        if (!KNOWN_FINISHED(p)) {
#         ifdef DEBUG_THREADS
            GC_printf("Marking thread locals for 0x%x\n", (int)p -> id);
#         endif
          GC_mark_thread_local_fls_for(&(p->tlfs));
        }
      }
    }
  }

# if defined(GC_ASSERTIONS)
    void GC_check_tls_for(GC_tlfs p);
#   if defined(USE_CUSTOM_SPECIFIC)
      void GC_check_tsd_marks(tsd *key);
#   endif
    /* Check that all thread-local free-lists are completely marked.    */
    /* also check that thread-specific-data structures are marked.      */
    void GC_check_tls(void)
    {
        int i;
        GC_thread p;

        for (i = 0; i < THREAD_TABLE_SZ; ++i) {
          for (p = GC_threads[i]; 0 != p; p = p -> tm.next) {
            if (!KNOWN_FINISHED(p))
              GC_check_tls_for(&(p->tlfs));
          }
        }
#       if defined(USE_CUSTOM_SPECIFIC)
          if (GC_thread_key != 0)
            GC_check_tsd_marks(GC_thread_key);
#       endif
    }
# endif /* GC_ASSERTIONS */

#endif /* THREAD_LOCAL_ALLOC ... */

#endif /* GC_WIN32_THREADS */<|MERGE_RESOLUTION|>--- conflicted
+++ resolved
@@ -168,21 +168,15 @@
     ABORT("GC DllMain-based thread registration unsupported");
 # else
     /* Turn on GC_win32_dll_threads. */
-<<<<<<< HEAD
-
 	// we dont need this assert here
 	// GC_init_parallel() does nothing if parallel_initialized==true
 	// also it breaks calling GC_use_DllMain() from DllMain()
 	//  (because it gets called many times, during startup and shutdown)
 //	GC_ASSERT(!parallel_initialized);
 
-    GC_win32_dll_threads = TRUE;
-=======
-    GC_ASSERT(!parallel_initialized);
 #   ifndef GC_DISCOVER_TASK_THREADS
       GC_win32_dll_threads = TRUE;
 #   endif
->>>>>>> d7fdf600
     GC_init_parallel();
 # endif
 }
@@ -2583,15 +2577,11 @@
 #     endif
       static int entry_count = 0;
 
-<<<<<<< HEAD
 	  // despite the comment above
 	  //  this seems to work fine...
-	  GC_use_DllMain();
-
-      if (parallel_initialized && !GC_win32_dll_threads) return TRUE;
-=======
+	  GC_use_threads_discovery();
+
       if (!GC_win32_dll_threads && parallel_initialized) return TRUE;
->>>>>>> d7fdf600
 
       switch (reason) {
        case DLL_THREAD_ATTACH:
