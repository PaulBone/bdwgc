--- conflicted
+++ resolved
@@ -35,11 +35,7 @@
     move.l  a4,(sp)
     jsr		GC_push_one
 #   if !__option(a6frames)
-<<<<<<< HEAD
-	// <pcb> perhaps a6 should be pushed if stack frames aren't being used.    
-=======
 	// <pcb> perhaps a6 should be pushed if stack frames are not being used.    
->>>>>>> acf2e57f
   	move.l	a6,(sp)
   	jsr		GC_push_one
 #   endif
