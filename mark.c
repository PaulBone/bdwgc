
/*
 * Copyright 1988, 1989 Hans-J. Boehm, Alan J. Demers
 * Copyright (c) 1991-1995 by Xerox Corporation.  All rights reserved.
 *
 * THIS MATERIAL IS PROVIDED AS IS, WITH ABSOLUTELY NO WARRANTY EXPRESSED
 * OR IMPLIED.  ANY USE IS AT YOUR OWN RISK.
 *
 * Permission is hereby granted to use or copy this program
 * for any purpose,  provided the above notices are retained on all copies.
 * Permission to modify the code and to distribute modified code is granted,
 * provided the above notices are retained, and a notice that the code was
 * modified is included with the above copyright notice.
 *
 */


# include <stdio.h>
# include "gc_priv.h"
# include "gc_mark.h"

/* We put this here to minimize the risk of inlining. */
/*VARARGS*/
#ifdef __WATCOMC__
  void GC_noop(void *p, ...) {}
#else
  void GC_noop() {}
#endif

/* Single argument version, robust against whole program analysis. */
void GC_noop1(x)
word x;
{
    static VOLATILE word sink;

    sink = x;
}

/* mark_proc GC_mark_procs[MAX_MARK_PROCS] = {0} -- declared in gc_priv.h */

word GC_n_mark_procs = 0;

/* Initialize GC_obj_kinds properly and standard free lists properly.  	*/
/* This must be done statically since they may be accessed before 	*/
/* GC_init is called.							*/
/* It's done here, since we need to deal with mark descriptors.		*/
struct obj_kind GC_obj_kinds[MAXOBJKINDS] = {
/* PTRFREE */ { &GC_aobjfreelist[0], 0 /* filled in dynamically */,
		0 | DS_LENGTH, FALSE, FALSE },
/* NORMAL  */ { &GC_objfreelist[0], 0,
#		if defined(ADD_BYTE_AT_END) && ALIGNMENT > DS_TAGS
		(word)(-ALIGNMENT) | DS_LENGTH,
#		else
		0 | DS_LENGTH,
#		endif
		TRUE /* add length to descr */, TRUE },
/* UNCOLLECTABLE */
	      { &GC_uobjfreelist[0], 0,
		0 | DS_LENGTH, TRUE /* add length to descr */, TRUE },
# ifdef ATOMIC_UNCOLLECTABLE
   /* AUNCOLLECTABLE */
	      { &GC_auobjfreelist[0], 0,
		0 | DS_LENGTH, FALSE /* add length to descr */, FALSE },
# endif
# ifdef STUBBORN_ALLOC
/*STUBBORN*/ { &GC_sobjfreelist[0], 0,
		0 | DS_LENGTH, TRUE /* add length to descr */, TRUE },
# endif
};

# ifdef ATOMIC_UNCOLLECTABLE
#   ifdef STUBBORN_ALLOC
      int GC_n_kinds = 5;
#   else
      int GC_n_kinds = 4;
#   endif
# else
#   ifdef STUBBORN_ALLOC
      int GC_n_kinds = 4;
#   else
      int GC_n_kinds = 3;
#   endif
# endif


# ifndef INITIAL_MARK_STACK_SIZE
#   define INITIAL_MARK_STACK_SIZE (1*HBLKSIZE)
		/* INITIAL_MARK_STACK_SIZE * sizeof(mse) should be a 	*/
		/* multiple of HBLKSIZE.				*/
# endif

/*
 * Limits of stack for GC_mark routine.
 * All ranges between GC_mark_stack(incl.) and GC_mark_stack_top(incl.) still
 * need to be marked from.
 */

word GC_n_rescuing_pages;	/* Number of dirty pages we marked from */
				/* excludes ptrfree pages, etc.		*/

mse * GC_mark_stack;

word GC_mark_stack_size = 0;
 
mse * GC_mark_stack_top;

static struct hblk * scan_ptr;

mark_state_t GC_mark_state = MS_NONE;

GC_bool GC_mark_stack_too_small = FALSE;

GC_bool GC_objects_are_marked = FALSE;	/* Are there collectable marked	*/
					/* objects in the heap?		*/

<<<<<<< HEAD
=======
/* Is a collection in progress?  Note that this can return true in the	*/
/* nonincremental case, if a collection has been abandoned and the	*/
/* mark state is now MS_INVALID.					*/
>>>>>>> e9faf697
GC_bool GC_collection_in_progress()
{
    return(GC_mark_state != MS_NONE);
}

/* clear all mark bits in the header */
void GC_clear_hdr_marks(hhdr)
register hdr * hhdr;
{
    BZERO(hhdr -> hb_marks, MARK_BITS_SZ*sizeof(word));
}

/* Set all mark bits in the header.  Used for uncollectable blocks. */
void GC_set_hdr_marks(hhdr)
register hdr * hhdr;
{
    register int i;

    for (i = 0; i < MARK_BITS_SZ; ++i) {
    	hhdr -> hb_marks[i] = ONES;
    }
}

/*
 * Clear all mark bits associated with block h.
 */
/*ARGSUSED*/
static void clear_marks_for_block(h, dummy)
struct hblk *h;
word dummy;
{
    register hdr * hhdr = HDR(h);
    
    if (IS_UNCOLLECTABLE(hhdr -> hb_obj_kind)) return;
        /* Mark bit for these is cleared only once the object is 	*/
        /* explicitly deallocated.  This either frees the block, or	*/
        /* the bit is cleared once the object is on the free list.	*/
    GC_clear_hdr_marks(hhdr);
}

/* Slow but general routines for setting/clearing/asking about mark bits */
void GC_set_mark_bit(p)
ptr_t p;
{
    register struct hblk *h = HBLKPTR(p);
    register hdr * hhdr = HDR(h);
    register int word_no = (word *)p - (word *)h;
    
    set_mark_bit_from_hdr(hhdr, word_no);
}

void GC_clear_mark_bit(p)
ptr_t p;
{
    register struct hblk *h = HBLKPTR(p);
    register hdr * hhdr = HDR(h);
    register int word_no = (word *)p - (word *)h;
    
    clear_mark_bit_from_hdr(hhdr, word_no);
}

GC_bool GC_is_marked(p)
ptr_t p;
{
    register struct hblk *h = HBLKPTR(p);
    register hdr * hhdr = HDR(h);
    register int word_no = (word *)p - (word *)h;
    
    return(mark_bit_from_hdr(hhdr, word_no));
}


/*
 * Clear mark bits in all allocated heap blocks.  This invalidates
 * the marker invariant, and sets GC_mark_state to reflect this.
 * (This implicitly starts marking to reestablish the invariant.)
 */
void GC_clear_marks()
{
    GC_apply_to_all_blocks(clear_marks_for_block, (word)0);
    GC_objects_are_marked = FALSE;
    GC_mark_state = MS_INVALID;
    scan_ptr = 0;
#   ifdef GATHERSTATS
	/* Counters reflect currently marked objects: reset here */
        GC_composite_in_use = 0;
        GC_atomic_in_use = 0;
#   endif

}

/* Initiate a garbage collection.  Initiates a full collection if the	*/
/* mark	state is invalid.						*/
/*ARGSUSED*/
void GC_initiate_gc()
{
    if (GC_dirty_maintained) GC_read_dirty();
#   ifdef STUBBORN_ALLOC
    	GC_read_changed();
#   endif
#   ifdef CHECKSUMS
	{
	    extern void GC_check_dirty();
	    
	    if (GC_dirty_maintained) GC_check_dirty();
	}
#   endif
#   ifdef GATHERSTATS
	GC_n_rescuing_pages = 0;
#   endif
    if (GC_mark_state == MS_NONE) {
        GC_mark_state = MS_PUSH_RESCUERS;
    } else if (GC_mark_state != MS_INVALID) {
    	ABORT("unexpected state");
    } /* else this is really a full collection, and mark	*/
      /* bits are invalid.					*/
    scan_ptr = 0;
}


static void alloc_mark_stack();

/* Perform a small amount of marking.			*/
/* We try to touch roughly a page of memory.		*/
/* Return TRUE if we just finished a mark phase.	*/
GC_bool GC_mark_some()
{
    switch(GC_mark_state) {
    	case MS_NONE:
    	    return(FALSE);
    	    
    	case MS_PUSH_RESCUERS:
    	    if (GC_mark_stack_top
    	        >= GC_mark_stack + INITIAL_MARK_STACK_SIZE/4) {
    	        GC_mark_from_mark_stack();
    	        return(FALSE);
    	    } else {
    	        scan_ptr = GC_push_next_marked_dirty(scan_ptr);
    	        if (scan_ptr == 0) {
#		    ifdef PRINTSTATS
			GC_printf1("Marked from %lu dirty pages\n",
				   (unsigned long)GC_n_rescuing_pages);
#		    endif
    	    	    GC_push_roots(FALSE);
    	    	    GC_objects_are_marked = TRUE;
    	    	    if (GC_mark_state != MS_INVALID) {
    	    	        GC_mark_state = MS_ROOTS_PUSHED;
    	    	    }
    	    	}
    	    }
    	    return(FALSE);
    	
    	case MS_PUSH_UNCOLLECTABLE:
    	    if (GC_mark_stack_top
    	        >= GC_mark_stack + INITIAL_MARK_STACK_SIZE/4) {
    	        GC_mark_from_mark_stack();
    	        return(FALSE);
    	    } else {
    	        scan_ptr = GC_push_next_marked_uncollectable(scan_ptr);
    	        if (scan_ptr == 0) {
    	    	    GC_push_roots(TRUE);
    	    	    GC_objects_are_marked = TRUE;
    	    	    if (GC_mark_state != MS_INVALID) {
    	    	        GC_mark_state = MS_ROOTS_PUSHED;
    	    	    }
    	    	}
    	    }
    	    return(FALSE);
    	
    	case MS_ROOTS_PUSHED:
    	    if (GC_mark_stack_top >= GC_mark_stack) {
    	        GC_mark_from_mark_stack();
    	        return(FALSE);
    	    } else {
    	        GC_mark_state = MS_NONE;
    	        if (GC_mark_stack_too_small) {
    	            alloc_mark_stack(2*GC_mark_stack_size);
    	        }
    	        return(TRUE);
    	    }
    	    
    	case MS_INVALID:
    	case MS_PARTIALLY_INVALID:
	    if (!GC_objects_are_marked) {
		GC_mark_state = MS_PUSH_UNCOLLECTABLE;
		return(FALSE);
	    }
    	    if (GC_mark_stack_top >= GC_mark_stack) {
    	        GC_mark_from_mark_stack();
    	        return(FALSE);
    	    }
    	    if (scan_ptr == 0 && GC_mark_state == MS_INVALID) {
		/* About to start a heap scan for marked objects. */
		/* Mark stack is empty.  OK to reallocate.	  */
		if (GC_mark_stack_too_small) {
    	            alloc_mark_stack(2*GC_mark_stack_size);
		}
		GC_mark_state = MS_PARTIALLY_INVALID;
    	    }
    	    scan_ptr = GC_push_next_marked(scan_ptr);
    	    if (scan_ptr == 0 && GC_mark_state == MS_PARTIALLY_INVALID) {
    	    	GC_push_roots(TRUE);
    	    	GC_objects_are_marked = TRUE;
    	    	if (GC_mark_state != MS_INVALID) {
    	    	    GC_mark_state = MS_ROOTS_PUSHED;
    	    	}
    	    }
    	    return(FALSE);
    	default:
    	    ABORT("GC_mark_some: bad state");
    	    return(FALSE);
    }
}


GC_bool GC_mark_stack_empty()
{
    return(GC_mark_stack_top < GC_mark_stack);
}	

#ifdef PROF_MARKER
    word GC_prof_array[10];
#   define PROF(n) GC_prof_array[n]++
#else
#   define PROF(n)
#endif

/* Given a pointer to someplace other than a small object page or the	*/
/* first page of a large object, return a pointer either to the		*/
/* start of the large object or NIL.					*/
/* In the latter case black list the address current.			*/
/* Returns NIL without black listing if current points to a block	*/
/* with IGNORE_OFF_PAGE set.						*/
/*ARGSUSED*/
# ifdef PRINT_BLACK_LIST
  word GC_find_start(current, hhdr, source)
  word source;
# else
  word GC_find_start(current, hhdr)
# define source 0
# endif
register word current;
register hdr * hhdr;
{
#   ifdef ALL_INTERIOR_POINTERS
	if (hhdr != 0) {
	    register word orig = current;
	    
	    current = (word)HBLKPTR(current) + HDR_BYTES;
	    do {
	      current = current - HBLKSIZE*(word)hhdr;
	      hhdr = HDR(current);
	    } while(IS_FORWARDING_ADDR_OR_NIL(hhdr));
	    /* current points to the start of the large object */
	    if (hhdr -> hb_flags & IGNORE_OFF_PAGE) return(0);
	    if ((word *)orig - (word *)current
	         >= (ptrdiff_t)(hhdr->hb_sz)) {
	        /* Pointer past the end of the block */
	        GC_ADD_TO_BLACK_LIST_NORMAL(orig, source);
	        return(0);
	    }
	    return(current);
	} else {
	    GC_ADD_TO_BLACK_LIST_NORMAL(current, source);
	    return(0);
        }
#   else
        GC_ADD_TO_BLACK_LIST_NORMAL(current, source);
        return(0);
#   endif
#   undef source
}

void GC_invalidate_mark_state()
{
    GC_mark_state = MS_INVALID;
    GC_mark_stack_top = GC_mark_stack-1;
}

mse * GC_signal_mark_stack_overflow(msp)
mse * msp;
{
    GC_mark_state = MS_INVALID;
    GC_mark_stack_too_small = TRUE;
#   ifdef PRINTSTATS
	GC_printf1("Mark stack overflow; current size = %lu entries\n",
	    	    GC_mark_stack_size);
#    endif
     return(msp-INITIAL_MARK_STACK_SIZE/8);
}


/*
 * Mark objects pointed to by the regions described by
 * mark stack entries between GC_mark_stack and GC_mark_stack_top,
 * inclusive.  Assumes the upper limit of a mark stack entry
 * is never 0.  A mark stack entry never has size 0.
 * We try to traverse on the order of a hblk of memory before we return.
 * Caller is responsible for calling this until the mark stack is empty.
 */
void GC_mark_from_mark_stack()
{
  mse * GC_mark_stack_reg = GC_mark_stack;
  mse * GC_mark_stack_top_reg = GC_mark_stack_top;
  mse * mark_stack_limit = &(GC_mark_stack[GC_mark_stack_size]);
  int credit = HBLKSIZE;	/* Remaining credit for marking work	*/
  register word * current_p;	/* Pointer to current candidate ptr.	*/
  register word current;	/* Candidate pointer.			*/
  register word * limit;	/* (Incl) limit of current candidate 	*/
  				/* range				*/
  register word descr;
  register ptr_t greatest_ha = GC_greatest_plausible_heap_addr;
  register ptr_t least_ha = GC_least_plausible_heap_addr;
# define SPLIT_RANGE_WORDS 128  /* Must be power of 2.		*/

  GC_objects_are_marked = TRUE;
# ifdef OS2 /* Use untweaked version to circumvent compiler problem */
  while (GC_mark_stack_top_reg >= GC_mark_stack_reg && credit >= 0) {
# else
  while ((((ptr_t)GC_mark_stack_top_reg - (ptr_t)GC_mark_stack_reg) | credit)
  	>= 0) {
# endif
    current_p = GC_mark_stack_top_reg -> mse_start;
  retry:
    descr = GC_mark_stack_top_reg -> mse_descr;
    if (descr & ((~(WORDS_TO_BYTES(SPLIT_RANGE_WORDS) - 1)) | DS_TAGS)) {
      word tag = descr & DS_TAGS;
      
      switch(tag) {
        case DS_LENGTH:
          /* Large length.					        */
          /* Process part of the range to avoid pushing too much on the	*/
          /* stack.							*/
          GC_mark_stack_top_reg -> mse_start =
         	limit = current_p + SPLIT_RANGE_WORDS-1;
          GC_mark_stack_top_reg -> mse_descr -=
          		WORDS_TO_BYTES(SPLIT_RANGE_WORDS-1);
          /* Make sure that pointers overlapping the two ranges are	*/
          /* considered. 						*/
          limit = (word *)((char *)limit + sizeof(word) - ALIGNMENT);
          break;
        case DS_BITMAP:
          GC_mark_stack_top_reg--;
          descr &= ~DS_TAGS;
          credit -= WORDS_TO_BYTES(WORDSZ/2); /* guess */
          while (descr != 0) {
            if ((signed_word)descr < 0) {
              current = *current_p;
	      if ((ptr_t)current >= least_ha && (ptr_t)current < greatest_ha) {
                PUSH_CONTENTS(current, GC_mark_stack_top_reg, mark_stack_limit,
			      current_p, exit1);
	      }
            }
	    descr <<= 1;
	    ++ current_p;
          }
          continue;
        case DS_PROC:
          GC_mark_stack_top_reg--;
          credit -= PROC_BYTES;
          GC_mark_stack_top_reg =
              (*PROC(descr))
              	    (current_p, GC_mark_stack_top_reg,
              	    mark_stack_limit, ENV(descr));
          continue;
        case DS_PER_OBJECT:
          GC_mark_stack_top_reg -> mse_descr =
			*(word *)((ptr_t)current_p + descr - tag);
          goto retry;
      }
    } else {
      GC_mark_stack_top_reg--;
      limit = (word *)(((ptr_t)current_p) + (word)descr);
    }
    /* The simple case in which we're scanning a range.	*/
    credit -= (ptr_t)limit - (ptr_t)current_p;
    limit -= 1;
    while (current_p <= limit) {
      current = *current_p;
      if ((ptr_t)current >= least_ha && (ptr_t)current <  greatest_ha) {
        PUSH_CONTENTS(current, GC_mark_stack_top_reg,
		      mark_stack_limit, current_p, exit2);
      }
      current_p = (word *)((char *)current_p + ALIGNMENT);
    }
  }
  GC_mark_stack_top = GC_mark_stack_top_reg;
}

/* Allocate or reallocate space for mark stack of size s words  */
/* May silently fail.						*/
static void alloc_mark_stack(n)
word n;
{
    mse * new_stack = (mse *)GC_scratch_alloc(n * sizeof(struct ms_entry));
    
    GC_mark_stack_too_small = FALSE;
    if (GC_mark_stack_size != 0) {
        if (new_stack != 0) {
          word displ = (word)GC_mark_stack & (GC_page_size - 1);
          word size = GC_mark_stack_size * sizeof(struct ms_entry);
          
          /* Recycle old space */
	      if (0 != displ) displ = GC_page_size - displ;
	      size = (size - displ) & ~(GC_page_size - 1);
	      GC_add_to_heap((struct hblk *)
	      			((word)GC_mark_stack + displ), size);
          GC_mark_stack = new_stack;
          GC_mark_stack_size = n;
#	  ifdef PRINTSTATS
	      GC_printf1("Grew mark stack to %lu frames\n",
		    	 (unsigned long) GC_mark_stack_size);
#	  endif
        } else {
#	  ifdef PRINTSTATS
	      GC_printf1("Failed to grow mark stack to %lu frames\n",
		    	 (unsigned long) n);
#	  endif
        }
    } else {
        if (new_stack == 0) {
            GC_err_printf0("No space for mark stack\n");
            EXIT();
        }
        GC_mark_stack = new_stack;
        GC_mark_stack_size = n;
    }
    GC_mark_stack_top = GC_mark_stack-1;
}

void GC_mark_init()
{
    alloc_mark_stack(INITIAL_MARK_STACK_SIZE);
}

/*
 * Push all locations between b and t onto the mark stack.
 * b is the first location to be checked. t is one past the last
 * location to be checked.
 * Should only be used if there is no possibility of mark stack
 * overflow.
 */
void GC_push_all(bottom, top)
ptr_t bottom;
ptr_t top;
{
    register word length;
    
    bottom = (ptr_t)(((word) bottom + ALIGNMENT-1) & ~(ALIGNMENT-1));
    top = (ptr_t)(((word) top) & ~(ALIGNMENT-1));
    if (top == 0 || bottom == top) return;
    GC_mark_stack_top++;
    if (GC_mark_stack_top >= GC_mark_stack + GC_mark_stack_size) {
	ABORT("unexpected mark stack overflow");
    }
    length = top - bottom;
#   if DS_TAGS > ALIGNMENT - 1
	length += DS_TAGS;
	length &= ~DS_TAGS;
#   endif
    GC_mark_stack_top -> mse_start = (word *)bottom;
    GC_mark_stack_top -> mse_descr = length;
}

/*
 * Analogous to the above, but push only those pages that may have been
 * dirtied.  A block h is assumed dirty if dirty_fn(h) != 0.
 * We use push_fn to actually push the block.
 * Will not overflow mark stack if push_fn pushes a small fixed number
 * of entries.  (This is invoked only if push_fn pushes a single entry,
 * or if it marks each object before pushing it, thus ensuring progress
 * in the event of a stack overflow.)
 */
void GC_push_dirty(bottom, top, dirty_fn, push_fn)
ptr_t bottom;
ptr_t top;
int (*dirty_fn)(/* struct hblk * h */);
void (*push_fn)(/* ptr_t bottom, ptr_t top */);
{
    register struct hblk * h;

    bottom = (ptr_t)(((long) bottom + ALIGNMENT-1) & ~(ALIGNMENT-1));
    top = (ptr_t)(((long) top) & ~(ALIGNMENT-1));

    if (top == 0 || bottom == top) return;
    h = HBLKPTR(bottom + HBLKSIZE);
    if (top <= (ptr_t) h) {
  	if ((*dirty_fn)(h-1)) {
	    (*push_fn)(bottom, top);
	}
	return;
    }
    if ((*dirty_fn)(h-1)) {
        (*push_fn)(bottom, (ptr_t)h);
    }
    while ((ptr_t)(h+1) <= top) {
	if ((*dirty_fn)(h)) {
	    if ((word)(GC_mark_stack_top - GC_mark_stack)
		> 3 * GC_mark_stack_size / 4) {
	 	/* Danger of mark stack overflow */
		(*push_fn)((ptr_t)h, top);
		return;
	    } else {
		(*push_fn)((ptr_t)h, (ptr_t)(h+1));
	    }
	}
	h++;
    }
    if ((ptr_t)h != top) {
	if ((*dirty_fn)(h)) {
            (*push_fn)((ptr_t)h, top);
        }
    }
    if (GC_mark_stack_top >= GC_mark_stack + GC_mark_stack_size) {
        ABORT("unexpected mark stack overflow");
    }
}

# ifndef SMALL_CONFIG
void GC_push_conditional(bottom, top, all)
ptr_t bottom;
ptr_t top;
int all;
{
    if (all) {
      if (GC_dirty_maintained) {
#	ifdef PROC_VDB
	    /* Pages that were never dirtied cannot contain pointers	*/
	    GC_push_dirty(bottom, top, GC_page_was_ever_dirty, GC_push_all);
#	else
	    GC_push_all(bottom, top);
#	endif
      } else {
      	GC_push_all(bottom, top);
      }
    } else {
	GC_push_dirty(bottom, top, GC_page_was_dirty, GC_push_all);
    }
}
#endif

# ifdef MSWIN32
  void __cdecl GC_push_one(p)
# else
  void GC_push_one(p)
# endif
word p;
{
    GC_PUSH_ONE_STACK(p, 0);
}

# ifdef __STDC__
#   define BASE(p) (word)GC_base((void *)(p))
# else
#   define BASE(p) (word)GC_base((char *)(p))
# endif

/* As above, but argument passed preliminary test. */
# ifdef PRINT_BLACK_LIST
    void GC_push_one_checked(p, interior_ptrs, source)
    ptr_t source;
# else
    void GC_push_one_checked(p, interior_ptrs)
#   define source 0
# endif
register word p;
register GC_bool interior_ptrs;
{
    register word r;
    register hdr * hhdr; 
    register int displ;
  
    GET_HDR(p, hhdr);
    if (IS_FORWARDING_ADDR_OR_NIL(hhdr)) {
        if (hhdr != 0 && interior_ptrs) {
          r = BASE(p);
	  hhdr = HDR(r);
	  displ = BYTES_TO_WORDS(HBLKDISPL(r));
	} else {
	  hhdr = 0;
	}
    } else {
        register map_entry_type map_entry;
        
        displ = HBLKDISPL(p);
        map_entry = MAP_ENTRY((hhdr -> hb_map), displ);
        if (map_entry == OBJ_INVALID) {
#	  ifndef ALL_INTERIOR_POINTERS
            if (interior_ptrs) {
              r = BASE(p);
	      displ = BYTES_TO_WORDS(HBLKDISPL(r));
	      if (r == 0) hhdr = 0;
            } else {
              hhdr = 0;
            }
#	  else
	    /* map already reflects interior pointers */
	    hhdr = 0;
#	  endif
        } else {
          displ = BYTES_TO_WORDS(displ);
          displ -= map_entry;
          r = (word)((word *)(HBLKPTR(p)) + displ);
        }
    }
    /* If hhdr != 0 then r == GC_base(p), only we did it faster. */
    /* displ is the word index within the block.		 */
    if (hhdr == 0) {
    	if (interior_ptrs) {
#	    ifdef PRINT_BLACK_LIST
	      GC_add_to_black_list_stack(p, source);
#	    else
	      GC_add_to_black_list_stack(p);
#	    endif
	} else {
	    GC_ADD_TO_BLACK_LIST_NORMAL(p, source);
#	    undef source  /* In case we had to define it. */
	}
    } else {
	if (!mark_bit_from_hdr(hhdr, displ)) {
	    set_mark_bit_from_hdr(hhdr, displ);
	    PUSH_OBJ((word *)r, hhdr, GC_mark_stack_top,
	             &(GC_mark_stack[GC_mark_stack_size]));
	}
    }
}

# ifdef TRACE_BUF

# define TRACE_ENTRIES 1000

struct trace_entry {
    char * kind;
    word gc_no;
    word words_allocd;
    word arg1;
    word arg2;
} GC_trace_buf[TRACE_ENTRIES];

int GC_trace_buf_ptr = 0;

void GC_add_trace_entry(char *kind, word arg1, word arg2)
{
    GC_trace_buf[GC_trace_buf_ptr].kind = kind;
    GC_trace_buf[GC_trace_buf_ptr].gc_no = GC_gc_no;
    GC_trace_buf[GC_trace_buf_ptr].words_allocd = GC_words_allocd;
    GC_trace_buf[GC_trace_buf_ptr].arg1 = arg1 ^ 0x80000000;
    GC_trace_buf[GC_trace_buf_ptr].arg2 = arg2 ^ 0x80000000;
    GC_trace_buf_ptr++;
    if (GC_trace_buf_ptr >= TRACE_ENTRIES) GC_trace_buf_ptr = 0;
}

void GC_print_trace(word gc_no, GC_bool lock)
{
    int i;
    struct trace_entry *p;
    
    if (lock) LOCK();
    for (i = GC_trace_buf_ptr-1; i != GC_trace_buf_ptr; i--) {
    	if (i < 0) i = TRACE_ENTRIES-1;
    	p = GC_trace_buf + i;
    	if (p -> gc_no < gc_no || p -> kind == 0) return;
    	printf("Trace:%s (gc:%d,words:%d) 0x%X, 0x%X\n",
    		p -> kind, p -> gc_no, p -> words_allocd,
    		(p -> arg1) ^ 0x80000000, (p -> arg2) ^ 0x80000000);
    }
    printf("Trace incomplete\n");
    if (lock) UNLOCK();
}

# endif /* TRACE_BUF */

/*
 * A version of GC_push_all that treats all interior pointers as valid
 * and scans the entire region immediately, in case the contents
 * change.
 */
void GC_push_all_eager(bottom, top)
ptr_t bottom;
ptr_t top;
{
    word * b = (word *)(((long) bottom + ALIGNMENT-1) & ~(ALIGNMENT-1));
    word * t = (word *)(((long) top) & ~(ALIGNMENT-1));
    register word *p;
    register word q;
    register word *lim;
    register ptr_t greatest_ha = GC_greatest_plausible_heap_addr;
    register ptr_t least_ha = GC_least_plausible_heap_addr;
#   define GC_greatest_plausible_heap_addr greatest_ha
#   define GC_least_plausible_heap_addr least_ha

    if (top == 0) return;
    /* check all pointers in range and put in push if they appear */
    /* to be valid.						  */
      lim = t - 1 /* longword */;
      for (p = b; p <= lim; p = (word *)(((char *)p) + ALIGNMENT)) {
	q = *p;
	GC_PUSH_ONE_STACK(q, p);
      }
#   undef GC_greatest_plausible_heap_addr
#   undef GC_least_plausible_heap_addr
}

/*
 * A version of GC_push_all that treats all interior pointers as valid
 * and scans part of the area immediately, to make sure that saved
 * register values are not lost.
 */
void GC_push_all_stack(bottom, top)
ptr_t bottom;
ptr_t top;
{
# ifdef ALL_INTERIOR_POINTERS
#   define EAGER_BYTES 1024
    /* Push the hot end of the stack eagerly, so that register values   */
    /* saved inside GC frames are marked before they disappear.		*/
    /* The rest of the marking can be deferred until later.		*/
    ptr_t mid;
#   ifdef STACK_GROWS_DOWN
	mid = bottom + 1024;
	if (mid < top) {
	    GC_push_all_eager(bottom, mid);
	    GC_push_all(mid - sizeof(ptr_t), top);
	} else {
	    GC_push_all_eager(bottom, top);
	}
#   else /* STACK_GROWS_UP */
	mid = top - 1024;
	if (mid > bottom) {
	    GC_push_all_eager(mid, top);
	    GC_push_all(bottom, mid + sizeof(ptr_t));
	} else {
	    GC_push_all_eager(bottom, top);
	}
#   endif /* STACK_GROWS_UP */
# else
    GC_push_all_eager(bottom, top);
# endif
# ifdef TRACE_BUF
      GC_add_trace_entry("GC_push_all_stack", bottom, top);
# endif
}

#ifndef SMALL_CONFIG
/* Push all objects reachable from marked objects in the given block */
/* of size 1 objects.						     */
void GC_push_marked1(h, hhdr)
struct hblk *h;
register hdr * hhdr;
{
    word * mark_word_addr = &(hhdr->hb_marks[divWORDSZ(HDR_WORDS)]);
    register word *p;
    word *plim;
    register int i;
    register word q;
    register word mark_word;
    register ptr_t greatest_ha = GC_greatest_plausible_heap_addr;
    register ptr_t least_ha = GC_least_plausible_heap_addr;
#   define GC_greatest_plausible_heap_addr greatest_ha
#   define GC_least_plausible_heap_addr least_ha
    
    p = (word *)(h->hb_body);
    plim = (word *)(((word)h) + HBLKSIZE);

    /* go through all words in block */
	while( p < plim )  {
	    mark_word = *mark_word_addr++;
	    i = 0;
	    while(mark_word != 0) {
	      if (mark_word & 1) {
	          q = p[i];
	          GC_PUSH_ONE_HEAP(q, p + i);
	      }
	      i++;
	      mark_word >>= 1;
	    }
	    p += WORDSZ;
	}
#   undef GC_greatest_plausible_heap_addr
#   undef GC_least_plausible_heap_addr        
}


#ifndef UNALIGNED

/* Push all objects reachable from marked objects in the given block */
/* of size 2 objects.						     */
void GC_push_marked2(h, hhdr)
struct hblk *h;
register hdr * hhdr;
{
    word * mark_word_addr = &(hhdr->hb_marks[divWORDSZ(HDR_WORDS)]);
    register word *p;
    word *plim;
    register int i;
    register word q;
    register word mark_word;
    register ptr_t greatest_ha = GC_greatest_plausible_heap_addr;
    register ptr_t least_ha = GC_least_plausible_heap_addr;
#   define GC_greatest_plausible_heap_addr greatest_ha
#   define GC_least_plausible_heap_addr least_ha
    
    p = (word *)(h->hb_body);
    plim = (word *)(((word)h) + HBLKSIZE);

    /* go through all words in block */
	while( p < plim )  {
	    mark_word = *mark_word_addr++;
	    i = 0;
	    while(mark_word != 0) {
	      if (mark_word & 1) {
	          q = p[i];
	          GC_PUSH_ONE_HEAP(q, p + i);
	          q = p[i+1];
	          GC_PUSH_ONE_HEAP(q, p + i);
	      }
	      i += 2;
	      mark_word >>= 2;
	    }
	    p += WORDSZ;
	}
#   undef GC_greatest_plausible_heap_addr
#   undef GC_least_plausible_heap_addr        
}

/* Push all objects reachable from marked objects in the given block */
/* of size 4 objects.						     */
/* There is a risk of mark stack overflow here.  But we handle that. */
/* And only unmarked objects get pushed, so it's not very likely.    */
void GC_push_marked4(h, hhdr)
struct hblk *h;
register hdr * hhdr;
{
    word * mark_word_addr = &(hhdr->hb_marks[divWORDSZ(HDR_WORDS)]);
    register word *p;
    word *plim;
    register int i;
    register word q;
    register word mark_word;
    register ptr_t greatest_ha = GC_greatest_plausible_heap_addr;
    register ptr_t least_ha = GC_least_plausible_heap_addr;
#   define GC_greatest_plausible_heap_addr greatest_ha
#   define GC_least_plausible_heap_addr least_ha
    
    p = (word *)(h->hb_body);
    plim = (word *)(((word)h) + HBLKSIZE);

    /* go through all words in block */
	while( p < plim )  {
	    mark_word = *mark_word_addr++;
	    i = 0;
	    while(mark_word != 0) {
	      if (mark_word & 1) {
	          q = p[i];
	          GC_PUSH_ONE_HEAP(q, p + i);
	          q = p[i+1];
	          GC_PUSH_ONE_HEAP(q, p + i + 1);
	          q = p[i+2];
	          GC_PUSH_ONE_HEAP(q, p + i + 2);
	          q = p[i+3];
	          GC_PUSH_ONE_HEAP(q, p + i + 3);
	      }
	      i += 4;
	      mark_word >>= 4;
	    }
	    p += WORDSZ;
	}
#   undef GC_greatest_plausible_heap_addr
#   undef GC_least_plausible_heap_addr        
}

#endif /* UNALIGNED */

#endif /* SMALL_CONFIG */

/* Push all objects reachable from marked objects in the given block */
void GC_push_marked(h, hhdr)
struct hblk *h;
register hdr * hhdr;
{
    register int sz = hhdr -> hb_sz;
    register word * p;
    register int word_no;
    register word * lim;
    register mse * GC_mark_stack_top_reg;
    register mse * mark_stack_limit = &(GC_mark_stack[GC_mark_stack_size]);
    
    /* Some quick shortcuts: */
	{ 
	    struct obj_kind *ok = &(GC_obj_kinds[hhdr -> hb_obj_kind]);
	    if ((0 | DS_LENGTH) == ok -> ok_descriptor
		&& FALSE == ok -> ok_relocate_descr)
		return;
	}
        if (GC_block_empty(hhdr)/* nothing marked */) return;
#   ifdef GATHERSTATS
        GC_n_rescuing_pages++;
#   endif
    GC_objects_are_marked = TRUE;
    if (sz > MAXOBJSZ) {
        lim = (word *)(h + 1);
    } else {
        lim = (word *)(h + 1) - sz;
    }
    
    switch(sz) {
#   if !defined(SMALL_CONFIG)    
     case 1:
       GC_push_marked1(h, hhdr);
       break;
#   endif
#   if !defined(SMALL_CONFIG) && !defined(UNALIGNED)
     case 2:
       GC_push_marked2(h, hhdr);
       break;
     case 4:
       GC_push_marked4(h, hhdr);
       break;
#   endif       
     default:
      GC_mark_stack_top_reg = GC_mark_stack_top;
      for (p = (word *)h + HDR_WORDS, word_no = HDR_WORDS; p <= lim;
         p += sz, word_no += sz) {
         /* This ignores user specified mark procs.  This currently	*/
         /* doesn't matter, since marking from the whole object		*/
         /* is always sufficient, and we will eventually use the user	*/
         /* mark proc to avoid any bogus pointers.			*/
         if (mark_bit_from_hdr(hhdr, word_no)) {
           /* Mark from fields inside the object */
             PUSH_OBJ((word *)p, hhdr, GC_mark_stack_top_reg, mark_stack_limit);
#	     ifdef GATHERSTATS
		/* Subtract this object from total, since it was	*/
		/* added in twice.					*/
		GC_composite_in_use -= sz;
#	     endif
         }
      }
      GC_mark_stack_top = GC_mark_stack_top_reg;
    }
}

#ifndef SMALL_CONFIG
/* Test whether any page in the given block is dirty	*/
GC_bool GC_block_was_dirty(h, hhdr)
struct hblk *h;
register hdr * hhdr;
{
    register int sz = hhdr -> hb_sz;
    
    if (sz < MAXOBJSZ) {
         return(GC_page_was_dirty(h));
    } else {
    	 register ptr_t p = (ptr_t)h;
         sz += HDR_WORDS;
         sz = WORDS_TO_BYTES(sz);
         while (p < (ptr_t)h + sz) {
             if (GC_page_was_dirty((struct hblk *)p)) return(TRUE);
             p += HBLKSIZE;
         }
         return(FALSE);
    }
}
#endif /* SMALL_CONFIG */

/* Similar to GC_push_next_marked, but return address of next block	*/
struct hblk * GC_push_next_marked(h)
struct hblk *h;
{
    register hdr * hhdr;
    
    h = GC_next_block(h);
    if (h == 0) return(0);
    hhdr = HDR(h);
    GC_push_marked(h, hhdr);
    return(h + OBJ_SZ_TO_BLOCKS(hhdr -> hb_sz));
}

#ifndef SMALL_CONFIG
/* Identical to above, but mark only from dirty pages	*/
struct hblk * GC_push_next_marked_dirty(h)
struct hblk *h;
{
    register hdr * hhdr = HDR(h);
    
    if (!GC_dirty_maintained) { ABORT("dirty bits not set up"); }
    for (;;) {
        h = GC_next_block(h);
        if (h == 0) return(0);
        hhdr = HDR(h);
#	ifdef STUBBORN_ALLOC
          if (hhdr -> hb_obj_kind == STUBBORN) {
            if (GC_page_was_changed(h) && GC_block_was_dirty(h, hhdr)) {
                break;
            }
          } else {
            if (GC_block_was_dirty(h, hhdr)) break;
          }
#	else
	  if (GC_block_was_dirty(h, hhdr)) break;
#	endif
        h += OBJ_SZ_TO_BLOCKS(hhdr -> hb_sz);
    }
    GC_push_marked(h, hhdr);
    return(h + OBJ_SZ_TO_BLOCKS(hhdr -> hb_sz));
}
#endif

/* Similar to above, but for uncollectable pages.  Needed since we	*/
/* do not clear marks for such pages, even for full collections.	*/
struct hblk * GC_push_next_marked_uncollectable(h)
struct hblk *h;
{
    register hdr * hhdr = HDR(h);
    
    for (;;) {
        h = GC_next_block(h);
        if (h == 0) return(0);
        hhdr = HDR(h);
	if (hhdr -> hb_obj_kind == UNCOLLECTABLE) break;
        h += OBJ_SZ_TO_BLOCKS(hhdr -> hb_sz);
    }
    GC_push_marked(h, hhdr);
    return(h + OBJ_SZ_TO_BLOCKS(hhdr -> hb_sz));
}

<|MERGE_RESOLUTION|>--- conflicted
+++ resolved
@@ -113,12 +113,9 @@
 GC_bool GC_objects_are_marked = FALSE;	/* Are there collectable marked	*/
 					/* objects in the heap?		*/
 
-<<<<<<< HEAD
-=======
 /* Is a collection in progress?  Note that this can return true in the	*/
 /* nonincremental case, if a collection has been abandoned and the	*/
 /* mark state is now MS_INVALID.					*/
->>>>>>> e9faf697
 GC_bool GC_collection_in_progress()
 {
     return(GC_mark_state != MS_NONE);
