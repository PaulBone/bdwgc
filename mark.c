/*
 * Copyright 1988, 1989 Hans-J. Boehm, Alan J. Demers
 * Copyright (c) 1991-1995 by Xerox Corporation.  All rights reserved.
 * Copyright (c) 2000 by Hewlett-Packard Company.  All rights reserved.
 *
 * THIS MATERIAL IS PROVIDED AS IS, WITH ABSOLUTELY NO WARRANTY EXPRESSED
 * OR IMPLIED.  ANY USE IS AT YOUR OWN RISK.
 *
 * Permission is hereby granted to use or copy this program
 * for any purpose,  provided the above notices are retained on all copies.
 * Permission to modify the code and to distribute modified code is granted,
 * provided the above notices are retained, and a notice that the code was
 * modified is included with the above copyright notice.
 *
 */

#include "private/gc_pmark.h"

#include <stdio.h>

#if defined(MSWIN32) && defined(__GNUC__)
# include <excpt.h>
#endif

/* Make arguments appear live to compiler.  Put here to minimize the    */
/* risk of inlining.  Used to minimize junk left in registers.          */
void GC_noop6(word arg1 GC_ATTR_UNUSED, word arg2 GC_ATTR_UNUSED,
              word arg3 GC_ATTR_UNUSED, word arg4 GC_ATTR_UNUSED,
              word arg5 GC_ATTR_UNUSED, word arg6 GC_ATTR_UNUSED)
{
  /* Empty */
}

/* Single argument version, robust against whole program analysis. */
volatile word GC_noop_sink;
GC_API void GC_CALL GC_noop1(word x)
{
    GC_noop_sink = x;
}

/* mark_proc GC_mark_procs[MAX_MARK_PROCS] = {0} -- declared in gc_priv.h */

GC_INNER unsigned GC_n_mark_procs = GC_RESERVED_MARK_PROCS;

/* Initialize GC_obj_kinds properly and standard free lists properly.   */
/* This must be done statically since they may be accessed before       */
/* GC_init is called.                                                   */
/* It's done here, since we need to deal with mark descriptors.         */
GC_INNER struct obj_kind GC_obj_kinds[MAXOBJKINDS] = {
<<<<<<< HEAD
              { &GC_freelists[PTRFREE][0], 0 /* filled in dynamically */,
                /* 0 | */ GC_DS_LENGTH, FALSE, FALSE
                /*, */ OK_DISCLAIM_INITZ },
              { &GC_freelists[NORMAL][0], 0,
                /* 0 | */ GC_DS_LENGTH,
                                /* adjusted in GC_init for EXTRA_BYTES  */
                TRUE /* add length to descr */, TRUE
                /*, */ OK_DISCLAIM_INITZ },
              { &GC_freelists[UNCOLLECTABLE][0], 0,
                /* 0 | */ GC_DS_LENGTH, TRUE /* add length to descr */, TRUE
                /*, */ OK_DISCLAIM_INITZ },
# ifdef GC_ATOMIC_UNCOLLECTABLE
              { &GC_freelists[AUNCOLLECTABLE][0], 0,
                /* 0 | */ GC_DS_LENGTH, FALSE /* add length to descr */, FALSE
                /*, */ OK_DISCLAIM_INITZ },
# endif
# ifdef STUBBORN_ALLOC
              { (void **)&GC_freelists[STUBBORN][0], 0,
                /* 0 | */ GC_DS_LENGTH, TRUE /* add length to descr */, TRUE
=======
/* PTRFREE */ { &GC_aobjfreelist[0], 0 /* filled in dynamically */,
                0 | GC_DS_LENGTH, FALSE, FALSE
                /*, */ OK_DISCLAIM_INITZ },
/* NORMAL  */ { &GC_objfreelist[0], 0,
                0 | GC_DS_LENGTH,  /* Adjusted in GC_init for EXTRA_BYTES */
                TRUE /* add length to descr */, TRUE
                /*, */ OK_DISCLAIM_INITZ },
/* UNCOLLECTABLE */
              { &GC_uobjfreelist[0], 0,
                0 | GC_DS_LENGTH, TRUE /* add length to descr */, TRUE
                /*, */ OK_DISCLAIM_INITZ },
# ifdef GC_ATOMIC_UNCOLLECTABLE
   /* AUNCOLLECTABLE */
              { &GC_auobjfreelist[0], 0,
                0 | GC_DS_LENGTH, FALSE /* add length to descr */, FALSE
                /*, */ OK_DISCLAIM_INITZ },
# endif
# ifdef STUBBORN_ALLOC
/*STUBBORN*/ { (void **)&GC_sobjfreelist[0], 0,
                0 | GC_DS_LENGTH, TRUE /* add length to descr */, TRUE
>>>>>>> 9cd4c2f2
                /*, */ OK_DISCLAIM_INITZ },
# endif
};

#if 0
# ifdef STUBBORN_ALLOC
#   define GC_N_KINDS_INITIAL_VALUE (STUBBORN+1)
# else
#   define GC_N_KINDS_INITIAL_VALUE STUBBORN
# endif
#endif
/* TODO: Add new API function to allocate kinds in range        */
/* GC_N_KINDS_INITIAL_VALUE .. PREDEFINED_KINDS-1 (if any)      */
/* which do not need allocation of a free list.                 */

GC_INNER unsigned GC_n_kinds = PREDEFINED_KINDS;

# ifndef INITIAL_MARK_STACK_SIZE
#   define INITIAL_MARK_STACK_SIZE (1*HBLKSIZE)
                /* INITIAL_MARK_STACK_SIZE * sizeof(mse) should be a    */
                /* multiple of HBLKSIZE.                                */
                /* The incremental collector actually likes a larger    */
                /* size, since it want to push all marked dirty objs    */
                /* before marking anything new.  Currently we let it    */
                /* grow dynamically.                                    */
# endif

STATIC word GC_n_rescuing_pages = 0;
                                /* Number of dirty pages we marked from */
                                /* excludes ptrfree pages, etc.         */

GC_INNER size_t GC_mark_stack_size = 0;

#ifdef PARALLEL_MARK
  STATIC volatile AO_t GC_first_nonempty = 0;
        /* Lowest entry on mark stack   */
        /* that may be nonempty.        */
        /* Updated only by initiating   */
        /* thread.                      */
#endif

GC_INNER mark_state_t GC_mark_state = MS_NONE;

GC_INNER GC_bool GC_mark_stack_too_small = FALSE;

static struct hblk * scan_ptr;

STATIC GC_bool GC_objects_are_marked = FALSE;
                /* Are there collectible marked objects in the heap?    */

/* Is a collection in progress?  Note that this can return true in the  */
/* nonincremental case, if a collection has been abandoned and the      */
/* mark state is now MS_INVALID.                                        */
GC_INNER GC_bool GC_collection_in_progress(void)
{
    return(GC_mark_state != MS_NONE);
}

/* clear all mark bits in the header */
GC_INNER void GC_clear_hdr_marks(hdr *hhdr)
{
    size_t last_bit = FINAL_MARK_BIT(hhdr -> hb_sz);
    BZERO(hhdr -> hb_marks, sizeof(hhdr->hb_marks));
    set_mark_bit_from_hdr(hhdr, last_bit);
    hhdr -> hb_n_marks = 0;
}

/* Set all mark bits in the header.  Used for uncollectible blocks. */
GC_INNER void GC_set_hdr_marks(hdr *hhdr)
{
    unsigned i;
    size_t sz = hhdr -> hb_sz;
    unsigned n_marks = (unsigned)FINAL_MARK_BIT(sz);

#   ifdef USE_MARK_BYTES
      for (i = 0; i <= n_marks; i += (unsigned)MARK_BIT_OFFSET(sz)) {
        hhdr -> hb_marks[i] = 1;
      }
#   else
      for (i = 0; i < divWORDSZ(n_marks + WORDSZ); ++i) {
        hhdr -> hb_marks[i] = ONES;
      }
#   endif
#   ifdef MARK_BIT_PER_OBJ
      hhdr -> hb_n_marks = n_marks - 1;
#   else
      hhdr -> hb_n_marks = HBLK_OBJS(sz);
#   endif
}

/*
 * Clear all mark bits associated with block h.
 */
static void clear_marks_for_block(struct hblk *h, word dummy GC_ATTR_UNUSED)
{
    register hdr * hhdr = HDR(h);

    if (IS_UNCOLLECTABLE(hhdr -> hb_obj_kind)) return;
        /* Mark bit for these is cleared only once the object is        */
        /* explicitly deallocated.  This either frees the block, or     */
        /* the bit is cleared once the object is on the free list.      */
    GC_clear_hdr_marks(hhdr);
}

/* Slow but general routines for setting/clearing/asking about mark bits */
GC_API void GC_CALL GC_set_mark_bit(const void *p)
{
    struct hblk *h = HBLKPTR(p);
    hdr * hhdr = HDR(h);
    word bit_no = MARK_BIT_NO((ptr_t)p - (ptr_t)h, hhdr -> hb_sz);

    if (!mark_bit_from_hdr(hhdr, bit_no)) {
      set_mark_bit_from_hdr(hhdr, bit_no);
      ++hhdr -> hb_n_marks;
    }
}

GC_API void GC_CALL GC_clear_mark_bit(const void *p)
{
    struct hblk *h = HBLKPTR(p);
    hdr * hhdr = HDR(h);
    word bit_no = MARK_BIT_NO((ptr_t)p - (ptr_t)h, hhdr -> hb_sz);

    if (mark_bit_from_hdr(hhdr, bit_no)) {
      size_t n_marks;
      clear_mark_bit_from_hdr(hhdr, bit_no);
      n_marks = hhdr -> hb_n_marks - 1;
#     ifdef PARALLEL_MARK
        if (n_marks != 0 || !GC_parallel)
          hhdr -> hb_n_marks = n_marks;
        /* Don't decrement to zero.  The counts are approximate due to  */
        /* concurrency issues, but we need to ensure that a count of    */
        /* zero implies an empty block.                                 */
#     else
          hhdr -> hb_n_marks = n_marks;
#     endif
    }
}

GC_API int GC_CALL GC_is_marked(const void *p)
{
    struct hblk *h = HBLKPTR(p);
    hdr * hhdr = HDR(h);
    word bit_no = MARK_BIT_NO((ptr_t)p - (ptr_t)h, hhdr -> hb_sz);

    return (int)mark_bit_from_hdr(hhdr, bit_no); /* 0 or 1 */
}

/*
 * Clear mark bits in all allocated heap blocks.  This invalidates
 * the marker invariant, and sets GC_mark_state to reflect this.
 * (This implicitly starts marking to reestablish the invariant.)
 */
GC_INNER void GC_clear_marks(void)
{
    GC_apply_to_all_blocks(clear_marks_for_block, (word)0);
    GC_objects_are_marked = FALSE;
    GC_mark_state = MS_INVALID;
    scan_ptr = 0;
}

#ifdef CHECKSUMS
  void GC_check_dirty(void);
#endif

/* Initiate a garbage collection.  Initiates a full collection if the   */
/* mark state is invalid.                                               */
GC_INNER void GC_initiate_gc(void)
{
#   ifndef GC_DISABLE_INCREMENTAL
        if (GC_dirty_maintained) GC_read_dirty();
#   endif
#   ifdef STUBBORN_ALLOC
        GC_read_changed();
#   endif
#   ifdef CHECKSUMS
        if (GC_dirty_maintained) GC_check_dirty();
#   endif
    GC_n_rescuing_pages = 0;
    if (GC_mark_state == MS_NONE) {
        GC_mark_state = MS_PUSH_RESCUERS;
    } else if (GC_mark_state != MS_INVALID) {
        ABORT("Unexpected state");
    } /* else this is really a full collection, and mark        */
      /* bits are invalid.                                      */
    scan_ptr = 0;
}

#ifdef PARALLEL_MARK
    STATIC void GC_do_parallel_mark(void); /* initiate parallel marking. */
#endif /* PARALLEL_MARK */

#ifdef GC_DISABLE_INCREMENTAL
# define GC_push_next_marked_dirty(h) GC_push_next_marked(h)
#else
  STATIC struct hblk * GC_push_next_marked_dirty(struct hblk *h);
                /* Invoke GC_push_marked on next dirty block above h.   */
                /* Return a pointer just past the end of this block.    */
#endif /* !GC_DISABLE_INCREMENTAL */
STATIC struct hblk * GC_push_next_marked(struct hblk *h);
                /* Ditto, but also mark from clean pages.       */
STATIC struct hblk * GC_push_next_marked_uncollectable(struct hblk *h);
                /* Ditto, but mark only from uncollectible pages.       */

static void alloc_mark_stack(size_t);

# if (((defined(MSWIN32) || defined(MSWINCE)) && !defined(__GNUC__)) \
        || (defined(MSWIN32) && defined(I386)) /* for Win98 */ \
        || (defined(USE_PROC_FOR_LIBRARIES) && defined(THREADS))) \
     && !defined(NO_WRAP_MARK_SOME)
    /* Under rare conditions, we may end up marking from nonexistent memory. */
    /* Hence we need to be prepared to recover by running GC_mark_some       */
    /* with a suitable handler in place.                                     */
    /* FIXME: Should we really need it for WinCE?  If yes then          */
    /* WRAP_MARK_SOME should be also defined for CeGCC which requires   */
    /* CPU/OS-specific code in mark_ex_handler() and GC_mark_some()     */
    /* (for manual stack unwinding and exception handler installation). */
#   define WRAP_MARK_SOME
# endif

/* Perform a small amount of marking.                   */
/* We try to touch roughly a page of memory.            */
/* Return TRUE if we just finished a mark phase.        */
/* Cold_gc_frame is an address inside a GC frame that   */
/* remains valid until all marking is complete.         */
/* A zero value indicates that it's OK to miss some     */
/* register values.                                     */
/* We hold the allocation lock.  In the case of         */
/* incremental collection, the world may not be stopped.*/
#ifdef WRAP_MARK_SOME
  /* For win32, this is called after we establish a structured  */
  /* exception handler, in case Windows unmaps one of our root  */
  /* segments.  See below.  In either case, we acquire the      */
  /* allocator lock long before we get here.                    */
  STATIC GC_bool GC_mark_some_inner(ptr_t cold_gc_frame)
#else
  GC_INNER GC_bool GC_mark_some(ptr_t cold_gc_frame)
#endif
{
    switch(GC_mark_state) {
        case MS_NONE:
            break;

        case MS_PUSH_RESCUERS:
            if ((word)GC_mark_stack_top
                >= (word)(GC_mark_stack_limit - INITIAL_MARK_STACK_SIZE/2)) {
                /* Go ahead and mark, even though that might cause us to */
                /* see more marked dirty objects later on.  Avoid this   */
                /* in the future.                                        */
                GC_mark_stack_too_small = TRUE;
                MARK_FROM_MARK_STACK();
                break;
            } else {
                scan_ptr = GC_push_next_marked_dirty(scan_ptr);
                if (scan_ptr == 0) {
                    GC_COND_LOG_PRINTF("Marked from %lu dirty pages\n",
                                       (unsigned long)GC_n_rescuing_pages);
                    GC_push_roots(FALSE, cold_gc_frame);
                    GC_objects_are_marked = TRUE;
                    if (GC_mark_state != MS_INVALID) {
                        GC_mark_state = MS_ROOTS_PUSHED;
                    }
                }
            }
            break;

        case MS_PUSH_UNCOLLECTABLE:
            if ((word)GC_mark_stack_top
                >= (word)(GC_mark_stack + GC_mark_stack_size/4)) {
#               ifdef PARALLEL_MARK
                  /* Avoid this, since we don't parallelize the marker  */
                  /* here.                                              */
                  if (GC_parallel) GC_mark_stack_too_small = TRUE;
#               endif
                MARK_FROM_MARK_STACK();
                break;
            } else {
                scan_ptr = GC_push_next_marked_uncollectable(scan_ptr);
                if (scan_ptr == 0) {
                    GC_push_roots(TRUE, cold_gc_frame);
                    GC_objects_are_marked = TRUE;
                    if (GC_mark_state != MS_INVALID) {
                        GC_mark_state = MS_ROOTS_PUSHED;
                    }
                }
            }
            break;

        case MS_ROOTS_PUSHED:
#           ifdef PARALLEL_MARK
              /* In the incremental GC case, this currently doesn't     */
              /* quite do the right thing, since it runs to             */
              /* completion.  On the other hand, starting a             */
              /* parallel marker is expensive, so perhaps it is         */
              /* the right thing?                                       */
              /* Eventually, incremental marking should run             */
              /* asynchronously in multiple threads, without grabbing   */
              /* the allocation lock.                                   */
                if (GC_parallel) {
                  GC_do_parallel_mark();
                  GC_ASSERT((word)GC_mark_stack_top < (word)GC_first_nonempty);
                  GC_mark_stack_top = GC_mark_stack - 1;
                  if (GC_mark_stack_too_small) {
                    alloc_mark_stack(2*GC_mark_stack_size);
                  }
                  if (GC_mark_state == MS_ROOTS_PUSHED) {
                    GC_mark_state = MS_NONE;
                    return(TRUE);
                  }
                  break;
                }
#           endif
            if ((word)GC_mark_stack_top >= (word)GC_mark_stack) {
                MARK_FROM_MARK_STACK();
                break;
            } else {
                GC_mark_state = MS_NONE;
                if (GC_mark_stack_too_small) {
                    alloc_mark_stack(2*GC_mark_stack_size);
                }
                return(TRUE);
            }

        case MS_INVALID:
        case MS_PARTIALLY_INVALID:
            if (!GC_objects_are_marked) {
                GC_mark_state = MS_PUSH_UNCOLLECTABLE;
                break;
            }
            if ((word)GC_mark_stack_top >= (word)GC_mark_stack) {
                MARK_FROM_MARK_STACK();
                break;
            }
            if (scan_ptr == 0 && GC_mark_state == MS_INVALID) {
                /* About to start a heap scan for marked objects. */
                /* Mark stack is empty.  OK to reallocate.        */
                if (GC_mark_stack_too_small) {
                    alloc_mark_stack(2*GC_mark_stack_size);
                }
                GC_mark_state = MS_PARTIALLY_INVALID;
            }
            scan_ptr = GC_push_next_marked(scan_ptr);
            if (scan_ptr == 0 && GC_mark_state == MS_PARTIALLY_INVALID) {
                GC_push_roots(TRUE, cold_gc_frame);
                GC_objects_are_marked = TRUE;
                if (GC_mark_state != MS_INVALID) {
                    GC_mark_state = MS_ROOTS_PUSHED;
                }
            }
            break;

        default:
            ABORT("GC_mark_some: bad state");
    }
    return(FALSE);
}

#ifdef WRAP_MARK_SOME

# if (defined(MSWIN32) || defined(MSWINCE)) && defined(__GNUC__)

    typedef struct {
      EXCEPTION_REGISTRATION ex_reg;
      void *alt_path;
    } ext_ex_regn;

    static EXCEPTION_DISPOSITION mark_ex_handler(
        struct _EXCEPTION_RECORD *ex_rec,
        void *est_frame,
        struct _CONTEXT *context,
        void *disp_ctxt GC_ATTR_UNUSED)
    {
        if (ex_rec->ExceptionCode == STATUS_ACCESS_VIOLATION) {
          ext_ex_regn *xer = (ext_ex_regn *)est_frame;

          /* Unwind from the inner function assuming the standard */
          /* function prologue.                                   */
          /* Assumes code has not been compiled with              */
          /* -fomit-frame-pointer.                                */
          context->Esp = context->Ebp;
          context->Ebp = *((DWORD *)context->Esp);
          context->Esp = context->Esp - 8;

          /* Resume execution at the "real" handler within the    */
          /* wrapper function.                                    */
          context->Eip = (DWORD )(xer->alt_path);

          return ExceptionContinueExecution;

        } else {
            return ExceptionContinueSearch;
        }
    }
# endif /* __GNUC__  && MSWIN32 */

#if defined(GC_WIN32_THREADS) && !defined(__GNUC__)
  GC_INNER GC_bool GC_started_thread_while_stopped(void);
  /* In win32_threads.c.  Did we invalidate mark phase with an  */
  /* unexpected thread start?                                   */
#endif

  GC_INNER GC_bool GC_mark_some(ptr_t cold_gc_frame)
  {
      GC_bool ret_val;

#   if defined(MSWIN32) || defined(MSWINCE)
#    ifndef __GNUC__
      /* Windows 98 appears to asynchronously create and remove  */
      /* writable memory mappings, for reasons we haven't yet    */
      /* understood.  Since we look for writable regions to      */
      /* determine the root set, we may try to mark from an      */
      /* address range that disappeared since we started the     */
      /* collection.  Thus we have to recover from faults here.  */
      /* This code does not appear to be necessary for Windows   */
      /* 95/NT/2000+. Note that this code should never generate  */
      /* an incremental GC write fault.                          */
      /* This code seems to be necessary for WinCE (at least in  */
      /* the case we'd decide to add MEM_PRIVATE sections to     */
      /* data roots in GC_register_dynamic_libraries()).         */
      /* It's conceivable that this is the same issue with       */
      /* terminating threads that we see with Linux and          */
      /* USE_PROC_FOR_LIBRARIES.                                 */

      __try {
          ret_val = GC_mark_some_inner(cold_gc_frame);
      } __except (GetExceptionCode() == EXCEPTION_ACCESS_VIOLATION ?
                EXCEPTION_EXECUTE_HANDLER : EXCEPTION_CONTINUE_SEARCH) {
          goto handle_ex;
      }
#     ifdef GC_WIN32_THREADS
        /* With DllMain-based thread tracking, a thread may have        */
        /* started while we were marking.  This is logically equivalent */
        /* to the exception case; our results are invalid and we have   */
        /* to start over.  This cannot be prevented since we can't      */
        /* block in DllMain.                                            */
        if (GC_started_thread_while_stopped()) goto handle_ex;
#     endif
     rm_handler:
      return ret_val;

#    else /* __GNUC__ */

      /* Manually install an exception handler since GCC does    */
      /* not yet support Structured Exception Handling (SEH) on  */
      /* Win32.                                                  */

      ext_ex_regn er;

      er.alt_path = &&handle_ex;
      er.ex_reg.handler = mark_ex_handler;
      __asm__ __volatile__ ("movl %%fs:0, %0" : "=r" (er.ex_reg.prev));
      __asm__ __volatile__ ("movl %0, %%fs:0" : : "r" (&er));
      ret_val = GC_mark_some_inner(cold_gc_frame);
      /* Prevent GCC from considering the following code unreachable */
      /* and thus eliminating it.                                    */
        if (er.alt_path == 0)
          goto handle_ex;
    rm_handler:
      /* Uninstall the exception handler */
      __asm__ __volatile__ ("mov %0, %%fs:0" : : "r" (er.ex_reg.prev));
      return ret_val;

#    endif /* __GNUC__ */
#   else /* !MSWIN32 */
      /* Here we are handling the case in which /proc is used for root  */
      /* finding, and we have threads.  We may find a stack for a       */
      /* thread that is in the process of exiting, and disappears       */
      /* while we are marking it.  This seems extremely difficult to    */
      /* avoid otherwise.                                               */
      if (GC_incremental) {
        WARN("Incremental GC incompatible with /proc roots\n", 0);
        /* I'm not sure if this could still work ...    */
      }
      GC_setup_temporary_fault_handler();
      if(SETJMP(GC_jmp_buf) != 0) goto handle_ex;
      ret_val = GC_mark_some_inner(cold_gc_frame);
    rm_handler:
      GC_reset_fault_handler();
      return ret_val;

#   endif /* !MSWIN32 */

handle_ex:
    /* Exception handler starts here for all cases. */
      WARN("Caught ACCESS_VIOLATION in marker;"
           " memory mapping disappeared\n", 0);

      /* We have bad roots on the stack.  Discard mark stack.   */
      /* Rescan from marked objects.  Redetermine roots.        */
      GC_invalidate_mark_state();
      scan_ptr = 0;

      ret_val = FALSE;
      goto rm_handler;  /* Back to platform-specific code. */
  }
#endif /* WRAP_MARK_SOME */

GC_INNER void GC_invalidate_mark_state(void)
{
    GC_mark_state = MS_INVALID;
    GC_mark_stack_top = GC_mark_stack-1;
}

GC_INNER mse * GC_signal_mark_stack_overflow(mse *msp)
{
    GC_mark_state = MS_INVALID;
#   ifdef PARALLEL_MARK
      /* We are using a local_mark_stack in parallel mode, so   */
      /* do not signal the global mark stack to be resized.     */
      /* That will be done if required in GC_return_mark_stack. */
      if (!GC_parallel)
        GC_mark_stack_too_small = TRUE;
#   else
      GC_mark_stack_too_small = TRUE;
#   endif
    GC_COND_LOG_PRINTF("Mark stack overflow; current size = %lu entries\n",
                       (unsigned long)GC_mark_stack_size);
    return(msp - GC_MARK_STACK_DISCARDS);
}

/*
 * Mark objects pointed to by the regions described by
 * mark stack entries between mark_stack and mark_stack_top,
 * inclusive.  Assumes the upper limit of a mark stack entry
 * is never 0.  A mark stack entry never has size 0.
 * We try to traverse on the order of a hblk of memory before we return.
 * Caller is responsible for calling this until the mark stack is empty.
 * Note that this is the most performance critical routine in the
 * collector.  Hence it contains all sorts of ugly hacks to speed
 * things up.  In particular, we avoid procedure calls on the common
 * path, we take advantage of peculiarities of the mark descriptor
 * encoding, we optionally maintain a cache for the block address to
 * header mapping, we prefetch when an object is "grayed", etc.
 */
GC_INNER mse * GC_mark_from(mse *mark_stack_top, mse *mark_stack,
                            mse *mark_stack_limit)
{
  signed_word credit = HBLKSIZE;  /* Remaining credit for marking work  */
  ptr_t current_p;      /* Pointer to current candidate ptr.            */
  word current;         /* Candidate pointer.                           */
  ptr_t limit = 0;      /* (Incl) limit of current candidate range.     */
  word descr;
  ptr_t greatest_ha = GC_greatest_plausible_heap_addr;
  ptr_t least_ha = GC_least_plausible_heap_addr;
  DECLARE_HDR_CACHE;

# define SPLIT_RANGE_WORDS 128  /* Must be power of 2.          */

  GC_objects_are_marked = TRUE;
  INIT_HDR_CACHE;
# ifdef OS2 /* Use untweaked version to circumvent compiler problem */
    while ((word)mark_stack_top >= (word)mark_stack && credit >= 0)
# else
    while ((((ptr_t)mark_stack_top - (ptr_t)mark_stack) | credit) >= 0)
# endif
  {
    current_p = mark_stack_top -> mse_start;
    descr = mark_stack_top -> mse_descr.w;
  retry:
    /* current_p and descr describe the current object.         */
    /* *mark_stack_top is vacant.                               */
    /* The following is 0 only for small objects described by a simple  */
    /* length descriptor.  For many applications this is the common     */
    /* case, so we try to detect it quickly.                            */
    if (descr & ((~(WORDS_TO_BYTES(SPLIT_RANGE_WORDS) - 1)) | GC_DS_TAGS)) {
      word tag = descr & GC_DS_TAGS;

      GC_STATIC_ASSERT(GC_DS_TAGS == 0x3);
      switch(tag) {
        case GC_DS_LENGTH:
          /* Large length.                                              */
          /* Process part of the range to avoid pushing too much on the */
          /* stack.                                                     */
          GC_ASSERT(descr < (word)GC_greatest_plausible_heap_addr
                            - (word)GC_least_plausible_heap_addr);
#         ifdef ENABLE_TRACE
            if ((word)GC_trace_addr >= (word)current_p
                && (word)GC_trace_addr < (word)(current_p + descr)) {
              GC_log_printf("GC #%u: large section; start %p, len %lu\n",
                        (unsigned)GC_gc_no, current_p, (unsigned long)descr);
            }
#         endif /* ENABLE_TRACE */
#         ifdef PARALLEL_MARK
#           define SHARE_BYTES 2048
            if (descr > SHARE_BYTES && GC_parallel
                && (word)mark_stack_top < (word)(mark_stack_limit - 1)) {
              int new_size = (descr/2) & ~(sizeof(word)-1);
              mark_stack_top -> mse_start = current_p;
              mark_stack_top -> mse_descr.w = new_size + sizeof(word);
                                        /* makes sure we handle         */
                                        /* misaligned pointers.         */
              mark_stack_top++;
#             ifdef ENABLE_TRACE
                if ((word)GC_trace_addr >= (word)current_p
                    && (word)GC_trace_addr < (word)(current_p + descr)) {
                  GC_log_printf("GC #%u: splitting (parallel) %p at %p\n",
                        (unsigned)GC_gc_no, current_p, current_p + new_size);
                }
#             endif /* ENABLE_TRACE */
              current_p += new_size;
              descr -= new_size;
              goto retry;
            }
#         endif /* PARALLEL_MARK */
          mark_stack_top -> mse_start =
                limit = current_p + WORDS_TO_BYTES(SPLIT_RANGE_WORDS-1);
          mark_stack_top -> mse_descr.w =
                                descr - WORDS_TO_BYTES(SPLIT_RANGE_WORDS-1);
#         ifdef ENABLE_TRACE
            if ((word)GC_trace_addr >= (word)current_p
                && (word)GC_trace_addr < (word)(current_p + descr)) {
              GC_log_printf("GC #%u: splitting %p at %p\n",
                            (unsigned)GC_gc_no, current_p, limit);
            }
#         endif /* ENABLE_TRACE */
          /* Make sure that pointers overlapping the two ranges are     */
          /* considered.                                                */
          limit += sizeof(word) - ALIGNMENT;
          break;
        case GC_DS_BITMAP:
          mark_stack_top--;
#         ifdef ENABLE_TRACE
            if ((word)GC_trace_addr >= (word)current_p
                && (word)GC_trace_addr < (word)(current_p
                                                + WORDS_TO_BYTES(WORDSZ-2))) {
              GC_log_printf("GC #%u: tracing from %p bitmap descr %lu\n",
                            (unsigned)GC_gc_no, current_p,
                            (unsigned long)descr);
            }
#         endif /* ENABLE_TRACE */
          descr &= ~GC_DS_TAGS;
          credit -= WORDS_TO_BYTES(WORDSZ/2); /* guess */
          while (descr != 0) {
            if ((signed_word)descr < 0) {
              current = *(word *)current_p;
              FIXUP_POINTER(current);
              if (current >= (word)least_ha && current < (word)greatest_ha) {
                PREFETCH((ptr_t)current);
#               ifdef ENABLE_TRACE
                  if (GC_trace_addr == current_p) {
                    GC_log_printf("GC #%u: considering(3) %p -> %p\n",
                                  (unsigned)GC_gc_no, current_p,
                                  (ptr_t)current);
                  }
#               endif /* ENABLE_TRACE */
                PUSH_CONTENTS((ptr_t)current, mark_stack_top,
                              mark_stack_limit, current_p, exit1);
              }
            }
            descr <<= 1;
            current_p += sizeof(word);
          }
          continue;
        case GC_DS_PROC:
          mark_stack_top--;
#         ifdef ENABLE_TRACE
            if ((word)GC_trace_addr >= (word)current_p
                && GC_base(current_p) != 0
                && GC_base(current_p) == GC_base(GC_trace_addr)) {
              GC_log_printf("GC #%u: tracing from %p, proc descr %lu\n",
                            (unsigned)GC_gc_no, current_p,
                            (unsigned long)descr);
            }
#         endif /* ENABLE_TRACE */
          credit -= GC_PROC_BYTES;
          mark_stack_top = (*PROC(descr))((word *)current_p, mark_stack_top,
                                          mark_stack_limit, ENV(descr));
          continue;
        case GC_DS_PER_OBJECT:
          if ((signed_word)descr >= 0) {
            /* Descriptor is in the object.     */
            descr = *(word *)(current_p + descr - GC_DS_PER_OBJECT);
          } else {
            /* Descriptor is in type descriptor pointed to by first     */
            /* word in object.                                          */
            ptr_t type_descr = *(ptr_t *)current_p;
            /* type_descr is either a valid pointer to the descriptor   */
            /* structure, or this object was on a free list.  If it     */
            /* it was anything but the last object on the free list,    */
            /* we will misinterpret the next object on the free list as */
            /* the type descriptor, and get a 0 GC descriptor, which    */
            /* is ideal.  Unfortunately, we need to check for the last  */
            /* object case explicitly.                                  */
            if (0 == type_descr) {
                /* Rarely executed.     */
                mark_stack_top--;
                continue;
            }
            if ((GC_word)(type_descr) >= (GC_word)GC_least_plausible_heap_addr
                    && (GC_word)(type_descr)
                        <= (GC_word)GC_greatest_plausible_heap_addr) {
                /* type_descr looks like a pointer into the heap.       */
                /* It could still be the link pointer in a free list    */
                /* though.  That's not a problem as long as the offset  */
                /* of the actual descriptor in the pointed to object is */
                /* within the same object.  In that case it will either */
                /* point at the next free object in the list (if offset */
                /* is 0) or be zeroed (which we check for below,        */
                /* descr == 0).  If the offset is larger than the       */
                /* objects in the block type_descr points to it cannot  */
                /* be a proper pointer.                                 */
                word offset = ~(descr + (GC_INDIR_PER_OBJ_BIAS
                                         - GC_DS_PER_OBJECT - 1));
                hdr *hhdr;
                GET_HDR(type_descr, hhdr);
                if (NULL == hhdr || hhdr->hb_sz - sizeof(word) < offset) {
                    mark_stack_top--;
                    continue;
                }
            }
            descr = *(word *)(type_descr
                              - (descr + (GC_INDIR_PER_OBJ_BIAS
                                          - GC_DS_PER_OBJECT)));
          }
          if (0 == descr) {
              /* Can happen either because we generated a 0 descriptor  */
              /* or we saw a pointer to a free object.          */
              mark_stack_top--;
              continue;
          }
          goto retry;
      }
    } else /* Small object with length descriptor */ {
      mark_stack_top--;
#     ifndef SMALL_CONFIG
        if (descr < sizeof(word))
          continue;
#     endif
      limit = current_p + (word)descr;
    }
#   ifdef ENABLE_TRACE
        if ((word)GC_trace_addr >= (word)current_p
            && (word)GC_trace_addr < (word)limit) {
          GC_log_printf("GC #%u: Tracing from %p, length is %lu\n",
                        (unsigned)GC_gc_no, current_p, (unsigned long)descr);
        }
#   endif /* ENABLE_TRACE */
    /* The simple case in which we're scanning a range. */
    GC_ASSERT(!((word)current_p & (ALIGNMENT-1)));
    credit -= limit - current_p;
    limit -= sizeof(word);
    {
#     define PREF_DIST 4

#     ifndef SMALL_CONFIG
        word deferred;

        /* Try to prefetch the next pointer to be examined ASAP.        */
        /* Empirically, this also seems to help slightly without        */
        /* prefetches, at least on linux/X86.  Presumably this loop     */
        /* ends up with less register pressure, and gcc thus ends up    */
        /* generating slightly better code.  Overall gcc code quality   */
        /* for this loop is still not great.                            */
        for(;;) {
          PREFETCH(limit - PREF_DIST*CACHE_LINE_SIZE);
          GC_ASSERT((word)limit >= (word)current_p);
          deferred = *(word *)limit;
          FIXUP_POINTER(deferred);
          limit -= ALIGNMENT;
          if (deferred >= (word)least_ha && deferred < (word)greatest_ha) {
            PREFETCH((ptr_t)deferred);
            break;
          }
          if ((word)current_p > (word)limit) goto next_object;
          /* Unroll once, so we don't do too many of the prefetches     */
          /* based on limit.                                            */
          deferred = *(word *)limit;
          FIXUP_POINTER(deferred);
          limit -= ALIGNMENT;
          if (deferred >= (word)least_ha && deferred < (word)greatest_ha) {
            PREFETCH((ptr_t)deferred);
            break;
          }
          if ((word)current_p > (word)limit) goto next_object;
        }
#     endif

      while ((word)current_p <= (word)limit) {
        /* Empirically, unrolling this loop doesn't help a lot. */
        /* Since PUSH_CONTENTS expands to a lot of code,        */
        /* we don't.                                            */
        current = *(word *)current_p;
        FIXUP_POINTER(current);
        PREFETCH(current_p + PREF_DIST*CACHE_LINE_SIZE);
        if (current >= (word)least_ha && current < (word)greatest_ha) {
          /* Prefetch the contents of the object we just pushed.  It's  */
          /* likely we will need them soon.                             */
          PREFETCH((ptr_t)current);
#         ifdef ENABLE_TRACE
            if (GC_trace_addr == current_p) {
              GC_log_printf("GC #%u: considering(1) %p -> %p\n",
                            (unsigned)GC_gc_no, current_p, (ptr_t)current);
            }
#         endif /* ENABLE_TRACE */
          PUSH_CONTENTS((ptr_t)current, mark_stack_top,
                        mark_stack_limit, current_p, exit2);
        }
        current_p += ALIGNMENT;
      }

#     ifndef SMALL_CONFIG
        /* We still need to mark the entry we previously prefetched.    */
        /* We already know that it passes the preliminary pointer       */
        /* validity test.                                               */
#       ifdef ENABLE_TRACE
            if (GC_trace_addr == current_p) {
              GC_log_printf("GC #%u: considering(2) %p -> %p\n",
                            (unsigned)GC_gc_no, current_p, (ptr_t)deferred);
            }
#       endif /* ENABLE_TRACE */
        PUSH_CONTENTS((ptr_t)deferred, mark_stack_top,
                      mark_stack_limit, current_p, exit4);
        next_object:;
#     endif
    }
  }
  return mark_stack_top;
}

#ifdef PARALLEL_MARK

STATIC GC_bool GC_help_wanted = FALSE;  /* Protected by mark lock       */
STATIC unsigned GC_helper_count = 0;    /* Number of running helpers.   */
                                        /* Protected by mark lock       */
STATIC unsigned GC_active_count = 0;    /* Number of active helpers.    */
                                        /* Protected by mark lock       */
                                        /* May increase and decrease    */
                                        /* within each mark cycle.  But */
                                        /* once it returns to 0, it     */
                                        /* stays zero for the cycle.    */

GC_INNER word GC_mark_no = 0;

#define LOCAL_MARK_STACK_SIZE HBLKSIZE
        /* Under normal circumstances, this is big enough to guarantee  */
        /* we don't overflow half of it in a single call to             */
        /* GC_mark_from.                                                */

/* Wait all markers to finish initialization (i.e. store        */
/* marker_[b]sp, marker_mach_threads, GC_marker_Id).            */
GC_INNER void GC_wait_for_markers_init(void)
{
  word count;

  if (GC_markers_m1 == 0)
    return;

  /* Reuse marker lock and builders count to synchronize        */
  /* marker threads startup.                                    */
  GC_acquire_mark_lock();
  GC_fl_builder_count += (word)GC_markers_m1;
  count = GC_fl_builder_count;
  GC_release_mark_lock();
  if (count != 0)
    GC_wait_for_reclaim();
}

/* Steal mark stack entries starting at mse low into mark stack local   */
/* until we either steal mse high, or we have max entries.              */
/* Return a pointer to the top of the local mark stack.                 */
/* *next is replaced by a pointer to the next unscanned mark stack      */
/* entry.                                                               */
STATIC mse * GC_steal_mark_stack(mse * low, mse * high, mse * local,
                                 unsigned max, mse **next)
{
    mse *p;
    mse *top = local - 1;
    unsigned i = 0;

    GC_ASSERT((word)high >= (word)(low - 1)
              && (word)(high - low + 1) <= GC_mark_stack_size);
    for (p = low; (word)p <= (word)high && i <= max; ++p) {
        word descr = (word)AO_load(&p->mse_descr.ao);
        if (descr != 0) {
            /* Must be ordered after read of descr: */
            AO_store_release_write(&p->mse_descr.ao, 0);
            /* More than one thread may get this entry, but that's only */
            /* a minor performance problem.                             */
            ++top;
            top -> mse_descr.w = descr;
            top -> mse_start = p -> mse_start;
            GC_ASSERT((top->mse_descr.w & GC_DS_TAGS) != GC_DS_LENGTH ||
                      top->mse_descr.w < (word)GC_greatest_plausible_heap_addr
                                         - (word)GC_least_plausible_heap_addr);
            /* If this is a big object, count it as                     */
            /* size/256 + 1 objects.                                    */
            ++i;
            if ((descr & GC_DS_TAGS) == GC_DS_LENGTH) i += (int)(descr >> 8);
        }
    }
    *next = p;
    return top;
}

/* Copy back a local mark stack.        */
/* low and high are inclusive bounds.   */
STATIC void GC_return_mark_stack(mse * low, mse * high)
{
    mse * my_top;
    mse * my_start;
    size_t stack_size;

    if ((word)high < (word)low) return;
    stack_size = high - low + 1;
    GC_acquire_mark_lock();
    my_top = GC_mark_stack_top; /* Concurrent modification impossible. */
    my_start = my_top + 1;
    if ((word)(my_start - GC_mark_stack + stack_size)
                > (word)GC_mark_stack_size) {
      GC_COND_LOG_PRINTF("No room to copy back mark stack\n");
      GC_mark_state = MS_INVALID;
      GC_mark_stack_too_small = TRUE;
      /* We drop the local mark stack.  We'll fix things later. */
    } else {
      BCOPY(low, my_start, stack_size * sizeof(mse));
      GC_ASSERT((mse *)AO_load((volatile AO_t *)(&GC_mark_stack_top))
                == my_top);
      AO_store_release_write((volatile AO_t *)(&GC_mark_stack_top),
                             (AO_t)(my_top + stack_size));
                /* Ensures visibility of previously written stack contents. */
    }
    GC_release_mark_lock();
    GC_notify_all_marker();
}

/* Mark from the local mark stack.              */
/* On return, the local mark stack is empty.    */
/* But this may be achieved by copying the      */
/* local mark stack back into the global one.   */
STATIC void GC_do_local_mark(mse *local_mark_stack, mse *local_top)
{
    unsigned n;
#   define N_LOCAL_ITERS 1

#   ifdef GC_ASSERTIONS
      /* Make sure we don't hold mark lock. */
        GC_acquire_mark_lock();
        GC_release_mark_lock();
#   endif
    for (;;) {
        for (n = 0; n < N_LOCAL_ITERS; ++n) {
            local_top = GC_mark_from(local_top, local_mark_stack,
                                     local_mark_stack + LOCAL_MARK_STACK_SIZE);
            if ((word)local_top < (word)local_mark_stack) return;
            if ((word)(local_top - local_mark_stack)
                        >= LOCAL_MARK_STACK_SIZE / 2) {
                GC_return_mark_stack(local_mark_stack, local_top);
                return;
            }
        }
        if ((word)AO_load((volatile AO_t *)&GC_mark_stack_top)
            < (word)AO_load(&GC_first_nonempty)
            && GC_active_count < GC_helper_count
            && (word)local_top > (word)(local_mark_stack + 1)) {
            /* Try to share the load, since the main stack is empty,    */
            /* and helper threads are waiting for a refill.             */
            /* The entries near the bottom of the stack are likely      */
            /* to require more work.  Thus we return those, even though */
            /* it's harder.                                             */
            mse * new_bottom = local_mark_stack
                                + (local_top - local_mark_stack)/2;
            GC_ASSERT((word)new_bottom > (word)local_mark_stack
                      && (word)new_bottom < (word)local_top);
            GC_return_mark_stack(local_mark_stack, new_bottom - 1);
            memmove(local_mark_stack, new_bottom,
                    (local_top - new_bottom + 1) * sizeof(mse));
            local_top -= (new_bottom - local_mark_stack);
        }
    }
}

#define ENTRIES_TO_GET 5

/* Mark using the local mark stack until the global mark stack is empty */
/* and there are no active workers. Update GC_first_nonempty to reflect */
/* progress.                                                            */
/* Caller does not hold mark lock.                                      */
/* Caller has already incremented GC_helper_count.  We decrement it,    */
/* and maintain GC_active_count.                                        */
STATIC void GC_mark_local(mse *local_mark_stack, int id)
{
    mse * my_first_nonempty;

    GC_acquire_mark_lock();
    GC_active_count++;
    my_first_nonempty = (mse *)AO_load(&GC_first_nonempty);
    GC_ASSERT((word)GC_mark_stack <= (word)my_first_nonempty);
    GC_ASSERT((word)my_first_nonempty
        <= (word)AO_load((volatile AO_t *)&GC_mark_stack_top) + sizeof(mse));
    GC_VERBOSE_LOG_PRINTF("Starting mark helper %lu\n", (unsigned long)id);
    GC_release_mark_lock();
    for (;;) {
        size_t n_on_stack;
        unsigned n_to_get;
        mse * my_top;
        mse * local_top;
        mse * global_first_nonempty = (mse *)AO_load(&GC_first_nonempty);

        GC_ASSERT((word)my_first_nonempty >= (word)GC_mark_stack &&
                  (word)my_first_nonempty <=
                        (word)AO_load((volatile AO_t *)&GC_mark_stack_top)
                        + sizeof(mse));
        GC_ASSERT((word)global_first_nonempty >= (word)GC_mark_stack &&
                  (word)global_first_nonempty <=
                        (word)AO_load((volatile AO_t *)&GC_mark_stack_top)
                        + sizeof(mse));
        if ((word)my_first_nonempty < (word)global_first_nonempty) {
            my_first_nonempty = global_first_nonempty;
        } else if ((word)global_first_nonempty < (word)my_first_nonempty) {
            AO_compare_and_swap(&GC_first_nonempty,
                                (AO_t) global_first_nonempty,
                                (AO_t) my_first_nonempty);
            /* If this fails, we just go ahead, without updating        */
            /* GC_first_nonempty.                                       */
        }
        /* Perhaps we should also update GC_first_nonempty, if it */
        /* is less.  But that would require using atomic updates. */
        my_top = (mse *)AO_load_acquire((volatile AO_t *)(&GC_mark_stack_top));
        n_on_stack = my_top - my_first_nonempty + 1;
        if (0 == n_on_stack) {
            GC_acquire_mark_lock();
            my_top = GC_mark_stack_top;
                /* Asynchronous modification impossible here,   */
                /* since we hold mark lock.                     */
            n_on_stack = my_top - my_first_nonempty + 1;
            if (0 == n_on_stack) {
                GC_active_count--;
                GC_ASSERT(GC_active_count <= GC_helper_count);
                /* Other markers may redeposit objects  */
                /* on the stack.                                */
                if (0 == GC_active_count) GC_notify_all_marker();
                while (GC_active_count > 0
                       && (word)AO_load(&GC_first_nonempty)
                                > (word)GC_mark_stack_top) {
                    /* We will be notified if either GC_active_count    */
                    /* reaches zero, or if more objects are pushed on   */
                    /* the global mark stack.                           */
                    GC_wait_marker();
                }
                if (GC_active_count == 0
                    && (word)AO_load(&GC_first_nonempty)
                        > (word)GC_mark_stack_top) {
                    GC_bool need_to_notify = FALSE;
                    /* The above conditions can't be falsified while we */
                    /* hold the mark lock, since neither                */
                    /* GC_active_count nor GC_mark_stack_top can        */
                    /* change.  GC_first_nonempty can only be           */
                    /* incremented asynchronously.  Thus we know that   */
                    /* both conditions actually held simultaneously.    */
                    GC_helper_count--;
                    if (0 == GC_helper_count) need_to_notify = TRUE;
                    GC_VERBOSE_LOG_PRINTF("Finished mark helper %lu\n",
                                          (unsigned long)id);
                    GC_release_mark_lock();
                    if (need_to_notify) GC_notify_all_marker();
                    return;
                }
                /* else there's something on the stack again, or        */
                /* another helper may push something.                   */
                GC_active_count++;
                GC_ASSERT(GC_active_count > 0);
                GC_release_mark_lock();
                continue;
            } else {
                GC_release_mark_lock();
            }
        }
        n_to_get = ENTRIES_TO_GET;
        if (n_on_stack < 2 * ENTRIES_TO_GET) n_to_get = 1;
        local_top = GC_steal_mark_stack(my_first_nonempty, my_top,
                                        local_mark_stack, n_to_get,
                                        &my_first_nonempty);
        GC_ASSERT((word)my_first_nonempty >= (word)GC_mark_stack &&
                  (word)my_first_nonempty <=
                        (word)AO_load((volatile AO_t *)&GC_mark_stack_top)
                        + sizeof(mse));
        GC_do_local_mark(local_mark_stack, local_top);
    }
}

/* Perform Parallel mark.                       */
/* We hold the GC lock, not the mark lock.      */
/* Currently runs until the mark stack is       */
/* empty.                                       */
STATIC void GC_do_parallel_mark(void)
{
    mse local_mark_stack[LOCAL_MARK_STACK_SIZE];
                /* Note: local_mark_stack is quite big (up to 128 KiB). */

    GC_acquire_mark_lock();
    GC_ASSERT(I_HOLD_LOCK());
    /* This could be a GC_ASSERT, but it seems safer to keep it on      */
    /* all the time, especially since it's cheap.                       */
    if (GC_help_wanted || GC_active_count != 0 || GC_helper_count != 0)
        ABORT("Tried to start parallel mark in bad state");
    GC_VERBOSE_LOG_PRINTF("Starting marking for mark phase number %lu\n",
                          (unsigned long)GC_mark_no);
    GC_first_nonempty = (AO_t)GC_mark_stack;
    GC_active_count = 0;
    GC_helper_count = 1;
    GC_help_wanted = TRUE;
    GC_release_mark_lock();
    GC_notify_all_marker();
        /* Wake up potential helpers.   */
    GC_mark_local(local_mark_stack, 0);
    GC_acquire_mark_lock();
    GC_help_wanted = FALSE;
    /* Done; clean up.  */
    while (GC_helper_count > 0) {
      GC_wait_marker();
    }
    /* GC_helper_count cannot be incremented while GC_help_wanted == FALSE */
    GC_VERBOSE_LOG_PRINTF("Finished marking for mark phase number %lu\n",
                          (unsigned long)GC_mark_no);
    GC_mark_no++;
    GC_release_mark_lock();
    GC_notify_all_marker();
}


/* Try to help out the marker, if it's running.         */
/* We do not hold the GC lock, but the requestor does.  */
GC_INNER void GC_help_marker(word my_mark_no)
{
    unsigned my_id;
    mse local_mark_stack[LOCAL_MARK_STACK_SIZE];
                /* Note: local_mark_stack is quite big (up to 128 KiB). */

    if (!GC_parallel) return;

    GC_acquire_mark_lock();
    while (GC_mark_no < my_mark_no
           || (!GC_help_wanted && GC_mark_no == my_mark_no)) {
      GC_wait_marker();
    }
    my_id = GC_helper_count;
    if (GC_mark_no != my_mark_no || my_id > (unsigned)GC_markers_m1) {
      /* Second test is useful only if original threads can also        */
      /* act as helpers.  Under Linux they can't.                       */
      GC_release_mark_lock();
      return;
    }
    GC_helper_count = my_id + 1;
    GC_release_mark_lock();
    GC_mark_local(local_mark_stack, my_id);
    /* GC_mark_local decrements GC_helper_count. */
}

#endif /* PARALLEL_MARK */

/* Allocate or reallocate space for mark stack of size n entries.  */
/* May silently fail.                                              */
static void alloc_mark_stack(size_t n)
{
    mse * new_stack = (mse *)GC_scratch_alloc(n * sizeof(struct GC_ms_entry));
#   ifdef GWW_VDB
      /* Don't recycle a stack segment obtained with the wrong flags.   */
      /* Win32 GetWriteWatch requires the right kind of memory.         */
      static GC_bool GC_incremental_at_stack_alloc = FALSE;
      GC_bool recycle_old = (!GC_incremental || GC_incremental_at_stack_alloc);

      GC_incremental_at_stack_alloc = GC_incremental;
#   else
#     define recycle_old TRUE
#   endif

    GC_mark_stack_too_small = FALSE;
    if (GC_mark_stack_size != 0) {
        if (new_stack != 0) {
          if (recycle_old) {
            /* Recycle old space */
              size_t page_offset = (word)GC_mark_stack & (GC_page_size - 1);
              size_t size = GC_mark_stack_size * sizeof(struct GC_ms_entry);
              size_t displ = 0;

              if (0 != page_offset) displ = GC_page_size - page_offset;
              size = (size - displ) & ~(GC_page_size - 1);
              if (size > 0) {
                GC_add_to_heap((struct hblk *)
                                ((word)GC_mark_stack + displ), (word)size);
              }
          }
          GC_mark_stack = new_stack;
          GC_mark_stack_size = n;
          /* FIXME: Do we need some way to reset GC_mark_stack_size?    */
          GC_mark_stack_limit = new_stack + n;
          GC_COND_LOG_PRINTF("Grew mark stack to %lu frames\n",
                             (unsigned long)GC_mark_stack_size);
        } else {
          WARN("Failed to grow mark stack to %" WARN_PRIdPTR " frames\n", n);
        }
    } else {
        if (new_stack == 0) {
            GC_err_printf("No space for mark stack\n");
            EXIT();
        }
        GC_mark_stack = new_stack;
        GC_mark_stack_size = n;
        GC_mark_stack_limit = new_stack + n;
    }
    GC_mark_stack_top = GC_mark_stack-1;
}

GC_INNER void GC_mark_init(void)
{
    alloc_mark_stack(INITIAL_MARK_STACK_SIZE);
}

/*
 * Push all locations between b and t onto the mark stack.
 * b is the first location to be checked. t is one past the last
 * location to be checked.
 * Should only be used if there is no possibility of mark stack
 * overflow.
 */
GC_API void GC_CALL GC_push_all(char *bottom, char *top)
{
    register word length;

    bottom = (char *)(((word) bottom + ALIGNMENT-1) & ~(ALIGNMENT-1));
    top = (char *)(((word) top) & ~(ALIGNMENT-1));
    if ((word)bottom >= (word)top) return;

    GC_mark_stack_top++;
    if ((word)GC_mark_stack_top >= (word)GC_mark_stack_limit) {
        ABORT("Unexpected mark stack overflow");
    }
    length = top - bottom;
#   if GC_DS_TAGS > ALIGNMENT - 1
        length += GC_DS_TAGS;
        length &= ~GC_DS_TAGS;
#   endif
    GC_mark_stack_top -> mse_start = bottom;
    GC_mark_stack_top -> mse_descr.w = length;
}

#ifndef GC_DISABLE_INCREMENTAL

  /* Analogous to the above, but push only those pages h with           */
  /* dirty_fn(h) != 0.  We use GC_push_all to actually push the block.  */
  /* Used both to selectively push dirty pages, or to push a block in   */
  /* piecemeal fashion, to allow for more marking concurrency.          */
  /* Will not overflow mark stack if GC_push_all pushes a small fixed   */
  /* number of entries.  (This is invoked only if GC_push_all pushes    */
  /* a single entry, or if it marks each object before pushing it, thus */
  /* ensuring progress in the event of a stack overflow.)               */
  STATIC void GC_push_selected(ptr_t bottom, ptr_t top,
                               GC_bool (*dirty_fn)(struct hblk *))
  {
    struct hblk * h;

    bottom = (ptr_t)(((word) bottom + ALIGNMENT-1) & ~(ALIGNMENT-1));
    top = (ptr_t)(((word) top) & ~(ALIGNMENT-1));
    if ((word)bottom >= (word)top) return;

    h = HBLKPTR(bottom + HBLKSIZE);
    if ((word)top <= (word)h) {
        if ((*dirty_fn)(h-1)) {
            GC_push_all(bottom, top);
        }
        return;
    }
    if ((*dirty_fn)(h-1)) {
        GC_push_all(bottom, (ptr_t)h);
    }

    while ((word)(h+1) <= (word)top) {
        if ((*dirty_fn)(h)) {
            if ((word)(GC_mark_stack_top - GC_mark_stack)
                > 3 * GC_mark_stack_size / 4) {
                /* Danger of mark stack overflow */
                GC_push_all((ptr_t)h, top);
                return;
            } else {
                GC_push_all((ptr_t)h, (ptr_t)(h+1));
            }
        }
        h++;
    }

    if ((ptr_t)h != top && (*dirty_fn)(h)) {
       GC_push_all((ptr_t)h, top);
    }
    if ((word)GC_mark_stack_top >= (word)GC_mark_stack_limit) {
        ABORT("Unexpected mark stack overflow");
    }
  }

  GC_API void GC_CALL GC_push_conditional(char *bottom, char *top, int all)
  {
    if (!all) {
      GC_push_selected((ptr_t)bottom, (ptr_t)top, GC_page_was_dirty);
    } else {
#     ifdef PROC_VDB
        if (GC_dirty_maintained) {
          /* Pages that were never dirtied cannot contain pointers.     */
          GC_push_selected((ptr_t)bottom, (ptr_t)top, GC_page_was_ever_dirty);
        } else
#     endif
      /* else */ {
        GC_push_all(bottom, top);
      }
    }
  }
#else
  GC_API void GC_CALL GC_push_conditional(char *bottom, char *top,
                                          int all GC_ATTR_UNUSED)
  {
    GC_push_all(bottom, top);
  }
#endif /* GC_DISABLE_INCREMENTAL */

#if defined(MSWIN32) || defined(MSWINCE)
  void __cdecl GC_push_one(word p)
#else
  void GC_push_one(word p)
#endif
{
    GC_PUSH_ONE_STACK(p, MARKED_FROM_REGISTER);
}

GC_API struct GC_ms_entry * GC_CALL GC_mark_and_push(void *obj,
                                                mse *mark_stack_ptr,
                                                mse *mark_stack_limit,
                                                void ** src GC_ATTR_UNUSED)
{
    hdr * hhdr;

    PREFETCH(obj);
    GET_HDR(obj, hhdr);
    if ((EXPECT(IS_FORWARDING_ADDR_OR_NIL(hhdr), FALSE)
         && (!GC_all_interior_pointers
             || NULL == (hhdr = GC_find_header(GC_base(obj)))))
        || EXPECT(HBLK_IS_FREE(hhdr), FALSE)) {
      GC_ADD_TO_BLACK_LIST_NORMAL(obj, (ptr_t)src);
      return mark_stack_ptr;
    }

    PUSH_CONTENTS_HDR(obj, mark_stack_ptr /* modified */, mark_stack_limit,
                      (ptr_t)src, was_marked, hhdr, TRUE);
 was_marked:
    return mark_stack_ptr;
}

#if defined(MANUAL_VDB) && defined(THREADS)
  void GC_dirty(ptr_t p);
#endif

/* Mark and push (i.e. gray) a single object p onto the main    */
/* mark stack.  Consider p to be valid if it is an interior     */
/* pointer.                                                     */
/* The object p has passed a preliminary pointer validity       */
/* test, but we do not definitely know whether it is valid.     */
/* Mark bits are NOT atomically updated.  Thus this must be the */
/* only thread setting them.                                    */
# if defined(PRINT_BLACK_LIST) || defined(KEEP_BACK_PTRS)
    GC_INNER void GC_mark_and_push_stack(ptr_t p, ptr_t source)
# else
    GC_INNER void GC_mark_and_push_stack(ptr_t p)
#   define source ((ptr_t)0)
# endif
{
    hdr * hhdr;
    ptr_t r = p;

    PREFETCH(p);
    GET_HDR(p, hhdr);
    if (EXPECT(IS_FORWARDING_ADDR_OR_NIL(hhdr), FALSE)
        && (NULL == hhdr
            || (r = GC_base(p)) == NULL
            || (hhdr = HDR(r)) == NULL)) {
        GC_ADD_TO_BLACK_LIST_STACK(p, source);
        return;
    }
    if (EXPECT(HBLK_IS_FREE(hhdr), FALSE)) {
        GC_ADD_TO_BLACK_LIST_NORMAL(p, source);
        return;
    }
#   if defined(MANUAL_VDB) && defined(THREADS)
      /* Pointer is on the stack.  We may have dirtied the object       */
      /* it points to, but not yet have called GC_dirty();              */
      GC_dirty(p);      /* Implicitly affects entire object.            */
#   endif
    PUSH_CONTENTS_HDR(r, GC_mark_stack_top, GC_mark_stack_limit,
                      source, mark_and_push_exit, hhdr, FALSE);
  mark_and_push_exit: ;
    /* We silently ignore pointers to near the end of a block,  */
    /* which is very mildly suboptimal.                         */
    /* FIXME: We should probably add a header word to address   */
    /* this.                                                    */
}
# undef source

# ifdef TRACE_BUF

# define TRACE_ENTRIES 1000

struct trace_entry {
    char * kind;
    word gc_no;
    word bytes_allocd;
    word arg1;
    word arg2;
} GC_trace_buf[TRACE_ENTRIES];

int GC_trace_buf_ptr = 0;

void GC_add_trace_entry(char *kind, word arg1, word arg2)
{
    GC_trace_buf[GC_trace_buf_ptr].kind = kind;
    GC_trace_buf[GC_trace_buf_ptr].gc_no = GC_gc_no;
    GC_trace_buf[GC_trace_buf_ptr].bytes_allocd = GC_bytes_allocd;
    GC_trace_buf[GC_trace_buf_ptr].arg1 = arg1 ^ 0x80000000;
    GC_trace_buf[GC_trace_buf_ptr].arg2 = arg2 ^ 0x80000000;
    GC_trace_buf_ptr++;
    if (GC_trace_buf_ptr >= TRACE_ENTRIES) GC_trace_buf_ptr = 0;
}

void GC_print_trace_inner(word gc_no)
{
    int i;
    struct trace_entry *p;

    for (i = GC_trace_buf_ptr-1; i != GC_trace_buf_ptr; i--) {
        if (i < 0) i = TRACE_ENTRIES-1;
        p = GC_trace_buf + i;
        if (p -> gc_no < gc_no || p -> kind == 0) {
            return;
        }
        GC_printf("Trace:%s (gc:%u, bytes:%lu) 0x%lX, 0x%lX\n",
                  p -> kind, (unsigned)p -> gc_no,
                  (unsigned long)p -> bytes_allocd,
                  (long)p->arg1 ^ 0x80000000L, (long)p->arg2 ^ 0x80000000L);
    }
    GC_printf("Trace incomplete\n");
}

void GC_print_trace(word gc_no)
{
    DCL_LOCK_STATE;

    LOCK();
    GC_print_trace_inner(gc_no);
    UNLOCK();
}

# endif /* TRACE_BUF */

/*
 * A version of GC_push_all that treats all interior pointers as valid
 * and scans the entire region immediately, in case the contents
 * change.
 */
GC_API void GC_CALL GC_push_all_eager(char *bottom, char *top)
{
    word * b = (word *)(((word) bottom + ALIGNMENT-1) & ~(ALIGNMENT-1));
    word * t = (word *)(((word) top) & ~(ALIGNMENT-1));
    register word *p;
    register word q;
    register word *lim;
    register ptr_t greatest_ha = GC_greatest_plausible_heap_addr;
    register ptr_t least_ha = GC_least_plausible_heap_addr;
#   define GC_greatest_plausible_heap_addr greatest_ha
#   define GC_least_plausible_heap_addr least_ha

    if (top == 0) return;
    /* check all pointers in range and push if they appear      */
    /* to be valid.                                             */
      lim = t - 1 /* longword */;
      for (p = b; (word)p <= (word)lim;
           p = (word *)(((ptr_t)p) + ALIGNMENT)) {
        q = *p;
        GC_PUSH_ONE_STACK(q, p);
      }
#   undef GC_greatest_plausible_heap_addr
#   undef GC_least_plausible_heap_addr
}

GC_INNER void GC_push_all_stack(ptr_t bottom, ptr_t top)
{
# if defined(THREADS) && defined(MPROTECT_VDB)
    GC_push_all_eager(bottom, top);
# else
    if (!NEED_FIXUP_POINTER && GC_all_interior_pointers) {
      GC_push_all(bottom, top);
    } else {
      GC_push_all_eager(bottom, top);
    }
# endif
}

#if !defined(SMALL_CONFIG) && !defined(USE_MARK_BYTES) && \
    defined(MARK_BIT_PER_GRANULE)
# if GC_GRANULE_WORDS == 1
#   define USE_PUSH_MARKED_ACCELERATORS
#   define PUSH_GRANULE(q) \
                do { \
                  word qcontents = (q)[0]; \
                  GC_PUSH_ONE_HEAP(qcontents, q, GC_mark_stack_top); \
                } while (0)
# elif GC_GRANULE_WORDS == 2
#   define USE_PUSH_MARKED_ACCELERATORS
#   define PUSH_GRANULE(q) \
                do { \
                  word qcontents = (q)[0]; \
                  GC_PUSH_ONE_HEAP(qcontents, q, GC_mark_stack_top); \
                  qcontents = (q)[1]; \
                  GC_PUSH_ONE_HEAP(qcontents, (q)+1, GC_mark_stack_top); \
                } while (0)
# elif GC_GRANULE_WORDS == 4
#   define USE_PUSH_MARKED_ACCELERATORS
#   define PUSH_GRANULE(q) \
                do { \
                  word qcontents = (q)[0]; \
                  GC_PUSH_ONE_HEAP(qcontents, q, GC_mark_stack_top); \
                  qcontents = (q)[1]; \
                  GC_PUSH_ONE_HEAP(qcontents, (q)+1, GC_mark_stack_top); \
                  qcontents = (q)[2]; \
                  GC_PUSH_ONE_HEAP(qcontents, (q)+2, GC_mark_stack_top); \
                  qcontents = (q)[3]; \
                  GC_PUSH_ONE_HEAP(qcontents, (q)+3, GC_mark_stack_top); \
                } while (0)
# endif
#endif /* !USE_MARK_BYTES && MARK_BIT_PER_GRANULE */

#ifdef USE_PUSH_MARKED_ACCELERATORS
/* Push all objects reachable from marked objects in the given block */
/* containing objects of size 1 granule.                             */
STATIC void GC_push_marked1(struct hblk *h, hdr *hhdr)
{
    word * mark_word_addr = &(hhdr->hb_marks[0]);
    word *p;
    word *plim;
    word *q;
    word mark_word;

    /* Allow registers to be used for some frequently accessed  */
    /* global variables.  Otherwise aliasing issues are likely  */
    /* to prevent that.                                         */
    ptr_t greatest_ha = GC_greatest_plausible_heap_addr;
    ptr_t least_ha = GC_least_plausible_heap_addr;
    mse * mark_stack_top = GC_mark_stack_top;
    mse * mark_stack_limit = GC_mark_stack_limit;

#   undef GC_mark_stack_top
#   undef GC_mark_stack_limit
#   define GC_mark_stack_top mark_stack_top
#   define GC_mark_stack_limit mark_stack_limit
#   define GC_greatest_plausible_heap_addr greatest_ha
#   define GC_least_plausible_heap_addr least_ha

    p = (word *)(h->hb_body);
    plim = (word *)(((word)h) + HBLKSIZE);

    /* go through all words in block */
        while ((word)p < (word)plim) {
            mark_word = *mark_word_addr++;
            q = p;
            while(mark_word != 0) {
              if (mark_word & 1) {
                  PUSH_GRANULE(q);
              }
              q += GC_GRANULE_WORDS;
              mark_word >>= 1;
            }
            p += WORDSZ*GC_GRANULE_WORDS;
        }

#   undef GC_greatest_plausible_heap_addr
#   undef GC_least_plausible_heap_addr
#   undef GC_mark_stack_top
#   undef GC_mark_stack_limit
#   define GC_mark_stack_limit GC_arrays._mark_stack_limit
#   define GC_mark_stack_top GC_arrays._mark_stack_top
    GC_mark_stack_top = mark_stack_top;
}


#ifndef UNALIGNED_PTRS

/* Push all objects reachable from marked objects in the given block */
/* of size 2 (granules) objects.                                     */
STATIC void GC_push_marked2(struct hblk *h, hdr *hhdr)
{
    word * mark_word_addr = &(hhdr->hb_marks[0]);
    word *p;
    word *plim;
    word *q;
    word mark_word;

    ptr_t greatest_ha = GC_greatest_plausible_heap_addr;
    ptr_t least_ha = GC_least_plausible_heap_addr;
    mse * mark_stack_top = GC_mark_stack_top;
    mse * mark_stack_limit = GC_mark_stack_limit;

#   undef GC_mark_stack_top
#   undef GC_mark_stack_limit
#   define GC_mark_stack_top mark_stack_top
#   define GC_mark_stack_limit mark_stack_limit
#   define GC_greatest_plausible_heap_addr greatest_ha
#   define GC_least_plausible_heap_addr least_ha

    p = (word *)(h->hb_body);
    plim = (word *)(((word)h) + HBLKSIZE);

    /* go through all words in block */
        while ((word)p < (word)plim) {
            mark_word = *mark_word_addr++;
            q = p;
            while(mark_word != 0) {
              if (mark_word & 1) {
                  PUSH_GRANULE(q);
                  PUSH_GRANULE(q + GC_GRANULE_WORDS);
              }
              q += 2 * GC_GRANULE_WORDS;
              mark_word >>= 2;
            }
            p += WORDSZ*GC_GRANULE_WORDS;
        }

#   undef GC_greatest_plausible_heap_addr
#   undef GC_least_plausible_heap_addr
#   undef GC_mark_stack_top
#   undef GC_mark_stack_limit
#   define GC_mark_stack_limit GC_arrays._mark_stack_limit
#   define GC_mark_stack_top GC_arrays._mark_stack_top
    GC_mark_stack_top = mark_stack_top;
}

# if GC_GRANULE_WORDS < 4
/* Push all objects reachable from marked objects in the given block */
/* of size 4 (granules) objects.                                     */
/* There is a risk of mark stack overflow here.  But we handle that. */
/* And only unmarked objects get pushed, so it's not very likely.    */
STATIC void GC_push_marked4(struct hblk *h, hdr *hhdr)
{
    word * mark_word_addr = &(hhdr->hb_marks[0]);
    word *p;
    word *plim;
    word *q;
    word mark_word;

    ptr_t greatest_ha = GC_greatest_plausible_heap_addr;
    ptr_t least_ha = GC_least_plausible_heap_addr;
    mse * mark_stack_top = GC_mark_stack_top;
    mse * mark_stack_limit = GC_mark_stack_limit;

#   undef GC_mark_stack_top
#   undef GC_mark_stack_limit
#   define GC_mark_stack_top mark_stack_top
#   define GC_mark_stack_limit mark_stack_limit
#   define GC_greatest_plausible_heap_addr greatest_ha
#   define GC_least_plausible_heap_addr least_ha

    p = (word *)(h->hb_body);
    plim = (word *)(((word)h) + HBLKSIZE);

    /* go through all words in block */
        while ((word)p < (word)plim) {
            mark_word = *mark_word_addr++;
            q = p;
            while(mark_word != 0) {
              if (mark_word & 1) {
                  PUSH_GRANULE(q);
                  PUSH_GRANULE(q + GC_GRANULE_WORDS);
                  PUSH_GRANULE(q + 2*GC_GRANULE_WORDS);
                  PUSH_GRANULE(q + 3*GC_GRANULE_WORDS);
              }
              q += 4 * GC_GRANULE_WORDS;
              mark_word >>= 4;
            }
            p += WORDSZ*GC_GRANULE_WORDS;
        }
#   undef GC_greatest_plausible_heap_addr
#   undef GC_least_plausible_heap_addr
#   undef GC_mark_stack_top
#   undef GC_mark_stack_limit
#   define GC_mark_stack_limit GC_arrays._mark_stack_limit
#   define GC_mark_stack_top GC_arrays._mark_stack_top
    GC_mark_stack_top = mark_stack_top;
}

#endif /* GC_GRANULE_WORDS < 4 */

#endif /* UNALIGNED_PTRS */

#endif /* USE_PUSH_MARKED_ACCELERATORS */

/* Push all objects reachable from marked objects in the given block */
STATIC void GC_push_marked(struct hblk *h, hdr *hhdr)
{
    size_t sz = hhdr -> hb_sz;
    word descr = hhdr -> hb_descr;
    ptr_t p;
    word bit_no;
    ptr_t lim;
    mse * GC_mark_stack_top_reg;
    mse * mark_stack_limit = GC_mark_stack_limit;

    /* Some quick shortcuts: */
        if ((/* 0 | */ GC_DS_LENGTH) == descr) return;
        if (GC_block_empty(hhdr)/* nothing marked */) return;
    GC_n_rescuing_pages++;
    GC_objects_are_marked = TRUE;
    if (sz > MAXOBJBYTES) {
        lim = h -> hb_body;
    } else {
        lim = (h + 1)->hb_body - sz;
    }

    switch(BYTES_TO_GRANULES(sz)) {
#   if defined(USE_PUSH_MARKED_ACCELERATORS)
     case 1:
       GC_push_marked1(h, hhdr);
       break;
#    if !defined(UNALIGNED_PTRS)
       case 2:
         GC_push_marked2(h, hhdr);
         break;
#     if GC_GRANULE_WORDS < 4
       case 4:
         GC_push_marked4(h, hhdr);
         break;
#     endif
#    endif
#   endif
     default:
      GC_mark_stack_top_reg = GC_mark_stack_top;
      for (p = h -> hb_body, bit_no = 0; (word)p <= (word)lim;
           p += sz, bit_no += MARK_BIT_OFFSET(sz)) {
         if (mark_bit_from_hdr(hhdr, bit_no)) {
           /* Mark from fields inside the object */
             PUSH_OBJ(p, hhdr, GC_mark_stack_top_reg, mark_stack_limit);
         }
      }
      GC_mark_stack_top = GC_mark_stack_top_reg;
    }
}

#ifdef ENABLE_DISCLAIM
/* Unconditionally mark from all objects which have not been reclaimed. */
/* This is useful in order to retain pointers which are reachable from  */
/* the disclaim notifiers.                                              */
/*                                                                      */
/* To determine whether an object has been reclaimed, we require that   */
/* any live object has a non-zero as one of the two lowest bits of the  */
/* first word.  On the other hand, a reclaimed object is a members of   */
/* free-lists, and thus contains a word-aligned next-pointer as the     */
/* first word.                                                          */
 STATIC void GC_push_unconditionally(struct hblk *h, hdr *hhdr)
 {
    size_t sz = hhdr -> hb_sz;
    word descr = hhdr -> hb_descr;
    ptr_t p;
    ptr_t lim;
    mse * GC_mark_stack_top_reg;
    mse * mark_stack_limit = GC_mark_stack_limit;

    if ((/* 0 | */ GC_DS_LENGTH) == descr)
        return;

    GC_n_rescuing_pages++;
    GC_objects_are_marked = TRUE;
    if (sz > MAXOBJBYTES)
        lim = h -> hb_body;
    else
        lim = (h + 1)->hb_body - sz;

    GC_mark_stack_top_reg = GC_mark_stack_top;
    for (p = h -> hb_body; (word)p <= (word)lim; p += sz)
        if ((*(word *)p & 0x3) != 0)
            PUSH_OBJ(p, hhdr, GC_mark_stack_top_reg, mark_stack_limit);
    GC_mark_stack_top = GC_mark_stack_top_reg;
  }
#endif /* ENABLE_DISCLAIM */

#ifndef GC_DISABLE_INCREMENTAL
  /* Test whether any page in the given block is dirty.   */
  STATIC GC_bool GC_block_was_dirty(struct hblk *h, hdr *hhdr)
  {
    size_t sz = hhdr -> hb_sz;

    if (sz <= MAXOBJBYTES) {
         return(GC_page_was_dirty(h));
    } else {
         ptr_t p = (ptr_t)h;
         while ((word)p < (word)h + sz) {
             if (GC_page_was_dirty((struct hblk *)p)) return(TRUE);
             p += HBLKSIZE;
         }
         return(FALSE);
    }
  }
#endif /* GC_DISABLE_INCREMENTAL */

/* Similar to GC_push_marked, but skip over unallocated blocks  */
/* and return address of next plausible block.                  */
STATIC struct hblk * GC_push_next_marked(struct hblk *h)
{
    hdr * hhdr = HDR(h);

    if (EXPECT(IS_FORWARDING_ADDR_OR_NIL(hhdr) || HBLK_IS_FREE(hhdr), FALSE)) {
      h = GC_next_used_block(h);
      if (h == 0) return(0);
      hhdr = GC_find_header((ptr_t)h);
    }
    GC_push_marked(h, hhdr);
    return(h + OBJ_SZ_TO_BLOCKS(hhdr -> hb_sz));
}

#ifndef GC_DISABLE_INCREMENTAL
  /* Identical to above, but mark only from dirty pages   */
  STATIC struct hblk * GC_push_next_marked_dirty(struct hblk *h)
  {
    hdr * hhdr = HDR(h);

    if (!GC_dirty_maintained) ABORT("Dirty bits not set up");
    for (;;) {
        if (EXPECT(IS_FORWARDING_ADDR_OR_NIL(hhdr)
                   || HBLK_IS_FREE(hhdr), FALSE)) {
          h = GC_next_used_block(h);
          if (h == 0) return(0);
          hhdr = GC_find_header((ptr_t)h);
        }
#       ifdef STUBBORN_ALLOC
          if (hhdr -> hb_obj_kind == STUBBORN) {
            if (GC_page_was_changed(h) && GC_block_was_dirty(h, hhdr)) {
                break;
            }
          } else {
            if (GC_block_was_dirty(h, hhdr)) break;
          }
#       else
          if (GC_block_was_dirty(h, hhdr)) break;
#       endif
        h += OBJ_SZ_TO_BLOCKS(hhdr -> hb_sz);
        hhdr = HDR(h);
    }
    GC_push_marked(h, hhdr);
    return(h + OBJ_SZ_TO_BLOCKS(hhdr -> hb_sz));
  }
#endif /* !GC_DISABLE_INCREMENTAL */

/* Similar to above, but for uncollectible pages.  Needed since we      */
/* do not clear marks for such pages, even for full collections.        */
STATIC struct hblk * GC_push_next_marked_uncollectable(struct hblk *h)
{
    hdr * hhdr = HDR(h);

    for (;;) {
        if (EXPECT(IS_FORWARDING_ADDR_OR_NIL(hhdr)
                   || HBLK_IS_FREE(hhdr), FALSE)) {
          h = GC_next_used_block(h);
          if (h == 0) return(0);
          hhdr = GC_find_header((ptr_t)h);
        }
        if (hhdr -> hb_obj_kind == UNCOLLECTABLE) {
            GC_push_marked(h, hhdr);
            break;
        }
#       ifdef ENABLE_DISCLAIM
            if ((hhdr -> hb_flags & MARK_UNCONDITIONALLY) != 0) {
                GC_push_unconditionally(h, hhdr);
                break;
            }
#       endif
        h += OBJ_SZ_TO_BLOCKS(hhdr -> hb_sz);
        hhdr = HDR(h);
    }
    return(h + OBJ_SZ_TO_BLOCKS(hhdr -> hb_sz));
}<|MERGE_RESOLUTION|>--- conflicted
+++ resolved
@@ -47,64 +47,37 @@
 /* GC_init is called.                                                   */
 /* It's done here, since we need to deal with mark descriptors.         */
 GC_INNER struct obj_kind GC_obj_kinds[MAXOBJKINDS] = {
-<<<<<<< HEAD
-              { &GC_freelists[PTRFREE][0], 0 /* filled in dynamically */,
+/* PTRFREE */ { &GC_aobjfreelist[0], 0 /* filled in dynamically */,
                 /* 0 | */ GC_DS_LENGTH, FALSE, FALSE
                 /*, */ OK_DISCLAIM_INITZ },
-              { &GC_freelists[NORMAL][0], 0,
+/* NORMAL */  { &GC_objfreelist[0], 0,
                 /* 0 | */ GC_DS_LENGTH,
                                 /* adjusted in GC_init for EXTRA_BYTES  */
                 TRUE /* add length to descr */, TRUE
                 /*, */ OK_DISCLAIM_INITZ },
-              { &GC_freelists[UNCOLLECTABLE][0], 0,
+/* UNCOLLECTABLE */
+              { &GC_uobjfreelist[0], 0,
                 /* 0 | */ GC_DS_LENGTH, TRUE /* add length to descr */, TRUE
                 /*, */ OK_DISCLAIM_INITZ },
 # ifdef GC_ATOMIC_UNCOLLECTABLE
-              { &GC_freelists[AUNCOLLECTABLE][0], 0,
+              { &GC_auobjfreelist[0], 0,
                 /* 0 | */ GC_DS_LENGTH, FALSE /* add length to descr */, FALSE
                 /*, */ OK_DISCLAIM_INITZ },
 # endif
 # ifdef STUBBORN_ALLOC
-              { (void **)&GC_freelists[STUBBORN][0], 0,
+              { (void **)&GC_sobjfreelist[0], 0,
                 /* 0 | */ GC_DS_LENGTH, TRUE /* add length to descr */, TRUE
-=======
-/* PTRFREE */ { &GC_aobjfreelist[0], 0 /* filled in dynamically */,
-                0 | GC_DS_LENGTH, FALSE, FALSE
-                /*, */ OK_DISCLAIM_INITZ },
-/* NORMAL  */ { &GC_objfreelist[0], 0,
-                0 | GC_DS_LENGTH,  /* Adjusted in GC_init for EXTRA_BYTES */
-                TRUE /* add length to descr */, TRUE
-                /*, */ OK_DISCLAIM_INITZ },
-/* UNCOLLECTABLE */
-              { &GC_uobjfreelist[0], 0,
-                0 | GC_DS_LENGTH, TRUE /* add length to descr */, TRUE
-                /*, */ OK_DISCLAIM_INITZ },
-# ifdef GC_ATOMIC_UNCOLLECTABLE
-   /* AUNCOLLECTABLE */
-              { &GC_auobjfreelist[0], 0,
-                0 | GC_DS_LENGTH, FALSE /* add length to descr */, FALSE
-                /*, */ OK_DISCLAIM_INITZ },
-# endif
-# ifdef STUBBORN_ALLOC
-/*STUBBORN*/ { (void **)&GC_sobjfreelist[0], 0,
-                0 | GC_DS_LENGTH, TRUE /* add length to descr */, TRUE
->>>>>>> 9cd4c2f2
                 /*, */ OK_DISCLAIM_INITZ },
 # endif
 };
 
-#if 0
 # ifdef STUBBORN_ALLOC
 #   define GC_N_KINDS_INITIAL_VALUE (STUBBORN+1)
 # else
 #   define GC_N_KINDS_INITIAL_VALUE STUBBORN
 # endif
-#endif
-/* TODO: Add new API function to allocate kinds in range        */
-/* GC_N_KINDS_INITIAL_VALUE .. PREDEFINED_KINDS-1 (if any)      */
-/* which do not need allocation of a free list.                 */
-
-GC_INNER unsigned GC_n_kinds = PREDEFINED_KINDS;
+
+GC_INNER unsigned GC_n_kinds = GC_N_KINDS_INITIAL_VALUE;
 
 # ifndef INITIAL_MARK_STACK_SIZE
 #   define INITIAL_MARK_STACK_SIZE (1*HBLKSIZE)
