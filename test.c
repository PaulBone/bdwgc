/* 
 * Copyright 1988, 1989 Hans-J. Boehm, Alan J. Demers
 * Copyright (c) 1991-1994 by Xerox Corporation.  All rights reserved.
 * Copyright (c) 1996 by Silicon Graphics.  All rights reserved.
 *
 * THIS MATERIAL IS PROVIDED AS IS, WITH ABSOLUTELY NO WARRANTY EXPRESSED
 * OR IMPLIED.  ANY USE IS AT YOUR OWN RISK.
 *
 * Permission is hereby granted to use or copy this program
 * for any purpose,  provided the above notices are retained on all copies.
 * Permission to modify the code and to distribute modified code is granted,
 * provided the above notices are retained, and a notice that the code was
 * modified is included with the above copyright notice.
 */
/* An incomplete test for the garbage collector.  		*/
/* Some more obscure entry points are not tested at all.	*/

# undef GC_BUILD

# if defined(mips) && defined(SYSTYPE_BSD43)
    /* MIPS RISCOS 4 */
# else
#   include <stdlib.h>
# endif
# include <stdio.h>
# include <assert.h>	/* Not normally used, but handy for debugging. */
# include "gc.h"
# include "gc_typed.h"
# include "gc_priv.h"	/* For output, locking,  and some statistics	*/
# include "gcconfig.h"

# ifdef MSWIN32
#   include <windows.h>
# endif

# ifdef PCR
#   include "th/PCR_ThCrSec.h"
#   include "th/PCR_Th.h"
#   undef GC_printf0
#   define GC_printf0 printf
#   undef GC_printf1
#   define GC_printf1 printf
# endif

# ifdef SOLARIS_THREADS
#   include <thread.h>
#   include <synch.h>
# endif

# if defined(IRIX_THREADS) || defined(LINUX_THREADS) || defined(HPUX_THREADS)
#   include <pthread.h>
# endif

# ifdef WIN32_THREADS
#   include <process.h>
    static CRITICAL_SECTION incr_cs;
# endif

# ifdef AMIGA
   long __stack = 200000;
# endif

# define FAIL (void)abort()

/* AT_END may be defined to excercise the interior pointer test	*/
/* if the collector is configured with ALL_INTERIOR_POINTERS.   */
/* As it stands, this test should succeed with either		*/
/* configuration.  In the FIND_LEAK configuration, it should	*/
/* find lots of leaks, since we free almost nothing.		*/

struct SEXPR {
    struct SEXPR * sexpr_car;
    struct SEXPR * sexpr_cdr;
};


typedef struct SEXPR * sexpr;

# define INT_TO_SEXPR(x) ((sexpr)(unsigned long)(x))

# undef nil
# define nil (INT_TO_SEXPR(0))
# define car(x) ((x) -> sexpr_car)
# define cdr(x) ((x) -> sexpr_cdr)
# define is_nil(x) ((x) == nil)


int extra_count = 0;        /* Amount of space wasted in cons node */

/* Silly implementation of Lisp cons. Intentionally wastes lots of space */
/* to test collector.                                                    */
sexpr cons (x, y)
sexpr x;
sexpr y;
{
    register sexpr r;
    register int *p;
    register int my_extra = extra_count;
    
    r = (sexpr) GC_MALLOC_STUBBORN(sizeof(struct SEXPR) + my_extra);
    if (r == 0) {
        (void)GC_printf0("Out of memory\n");
        exit(1);
    }
    for (p = (int *)r;
         ((char *)p) < ((char *)r) + my_extra + sizeof(struct SEXPR); p++) {
	if (*p) {
	    (void)GC_printf1("Found nonzero at 0x%lx - allocator is broken\n",
	    		     (unsigned long)p);
	    FAIL;
        }
        *p = 13;
    }
#   ifdef AT_END
	r = (sexpr)((char *)r + (my_extra & ~7));
#   endif
    r -> sexpr_car = x;
    r -> sexpr_cdr = y;
    my_extra++;
    if ( my_extra >= 5000 ) {
        extra_count = 0;
    } else {
        extra_count = my_extra;
    }
    GC_END_STUBBORN_CHANGE((char *)r);
    return(r);
}

sexpr small_cons (x, y)
sexpr x;
sexpr y;
{
    register sexpr r;
    
    r = (sexpr) GC_MALLOC(sizeof(struct SEXPR));
    if (r == 0) {
        (void)GC_printf0("Out of memory\n");
        exit(1);
    }
    r -> sexpr_car = x;
    r -> sexpr_cdr = y;
    return(r);
}

sexpr small_cons_uncollectable (x, y)
sexpr x;
sexpr y;
{
    register sexpr r;
    
    r = (sexpr) GC_MALLOC_UNCOLLECTABLE(sizeof(struct SEXPR));
    if (r == 0) {
        (void)GC_printf0("Out of memory\n");
        exit(1);
    }
    r -> sexpr_car = x;
    r -> sexpr_cdr = (sexpr)(~(unsigned long)y);
    return(r);
}

#ifdef GC_GCJ_SUPPORT

#include "gc_mark.h"
#include "dbg_mlc.h"
#include "include/gc_gcj.h"

/* The following struct emulates the vtable in gcj.	*/
/* This assumes the default value of MARK_DESCR_OFFSET. */
struct fake_vtable {
  void * dummy;		/* class pointer in real gcj.	*/
  size_t descr;
};

struct fake_vtable gcj_class_struct1 = { 0, sizeof(struct SEXPR)
					    + sizeof(struct fake_vtable *) };
			/* length based descriptor.	*/
struct fake_vtable gcj_class_struct2 =
				{ 0, (3l << (CPP_WORDSZ - 3)) | DS_BITMAP};
			/* Bitmap based descriptor.	*/

struct ms_entry * fake_gcj_mark_proc(word * addr,
				     struct ms_entry *mark_stack_ptr,
				     struct ms_entry *mark_stack_limit,
				     word env   )
{
    sexpr x;
    if (1 == env) {
	/* Object allocated with debug allocator.	*/
	addr = (word *)USR_PTR_FROM_BASE(addr);
    }
    x = (sexpr)(addr + 1); /* Skip the vtable pointer. */
    /* We could just call PUSH_CONTENTS directly here.  But any real	*/
    /* real client would try to filter out the obvious misses.		*/
    if (0 != x -> sexpr_cdr) {
	PUSH_CONTENTS((ptr_t)(x -> sexpr_cdr), mark_stack_ptr,
			      mark_stack_limit, &(x -> sexpr_cdr), exit1);
    }
    if ((ptr_t)(x -> sexpr_car) > GC_least_plausible_heap_addr) {
	PUSH_CONTENTS((ptr_t)(x -> sexpr_car), mark_stack_ptr,
			      mark_stack_limit, &(x -> sexpr_car), exit2);
    }
    return(mark_stack_ptr);
}

sexpr gcj_cons(x, y)
sexpr x;
sexpr y;
{
    GC_word * r;
    sexpr result;
    static int count = 0;
    
    if (++count & 1) {
        r = (GC_word *) GC_GCJ_FAST_MALLOC(3, &gcj_class_struct1);
    } else {
        r = (GC_word *) GC_GCJ_MALLOC(sizeof(struct SEXPR)
				      + sizeof(struct fake_vtable*),
				      &gcj_class_struct2);
    }
    if (r == 0) {
        (void)GC_printf0("Out of memory\n");
        exit(1);
    }
    result = (sexpr)(r + 1);
    result -> sexpr_car = x;
    result -> sexpr_cdr = y;
    return(result);
}
#endif

/* Return reverse(x) concatenated with y */
sexpr reverse1(x, y)
sexpr x, y;
{
    if (is_nil(x)) {
        return(y);
    } else {
        return( reverse1(cdr(x), cons(car(x), y)) );
    }
}

sexpr reverse(x)
sexpr x;
{
    return( reverse1(x, nil) );
}

sexpr ints(low, up)
int low, up;
{
    if (low > up) {
	return(nil);
    } else {
        return(small_cons(small_cons(INT_TO_SEXPR(low), nil), ints(low+1, up)));
    }
}

#ifdef GC_GCJ_SUPPORT
/* Return reverse(x) concatenated with y */
sexpr gcj_reverse1(x, y)
sexpr x, y;
{
    if (is_nil(x)) {
        return(y);
    } else {
        return( gcj_reverse1(cdr(x), gcj_cons(car(x), y)) );
    }
}

sexpr gcj_reverse(x)
sexpr x;
{
    return( gcj_reverse1(x, nil) );
}

sexpr gcj_ints(low, up)
int low, up;
{
    if (low > up) {
	return(nil);
    } else {
        return(gcj_cons(gcj_cons(INT_TO_SEXPR(low), nil), gcj_ints(low+1, up)));
    }
}
#endif /* GC_GCJ_SUPPORT */

/* To check uncollectable allocation we build lists with disguised cdr	*/
/* pointers, and make sure they don't go away.				*/
sexpr uncollectable_ints(low, up)
int low, up;
{
    if (low > up) {
	return(nil);
    } else {
        return(small_cons_uncollectable(small_cons(INT_TO_SEXPR(low), nil),
               uncollectable_ints(low+1, up)));
    }
}

void check_ints(list, low, up)
sexpr list;
int low, up;
{
    if ((int)(GC_word)(car(car(list))) != low) {
        (void)GC_printf0(
           "List reversal produced incorrect list - collector is broken\n");
        FAIL;
    }
    if (low == up) {
        if (cdr(list) != nil) {
           (void)GC_printf0("List too long - collector is broken\n");
           FAIL;
        }
    } else {
        check_ints(cdr(list), low+1, up);
    }
}

# define UNCOLLECTABLE_CDR(x) (sexpr)(~(unsigned long)(cdr(x)))

void check_uncollectable_ints(list, low, up)
sexpr list;
int low, up;
{
assert(GC_is_marked(list));
    if ((int)(GC_word)(car(car(list))) != low) {
        (void)GC_printf0(
           "Uncollectable list corrupted - collector is broken\n");
        FAIL;
    }
    if (low == up) {
        if (UNCOLLECTABLE_CDR(list) != nil) {
           (void)GC_printf0("Uncollectable list too long - collector is broken\n");
           FAIL;
        }
    } else {
        check_uncollectable_ints(UNCOLLECTABLE_CDR(list), low+1, up);
    }
}

/* Not used, but useful for debugging: */
void print_int_list(x)
sexpr x;
{
    if (is_nil(x)) {
        (void)GC_printf0("NIL\n");
    } else {
        (void)GC_printf1("(%ld)", (long)(car(car(x))));
        if (!is_nil(cdr(x))) {
            (void)GC_printf0(", ");
            (void)print_int_list(cdr(x));
        } else {
            (void)GC_printf0("\n");
        }
    }
}

/* Try to force a to be strangely aligned */
struct {
  char dummy;
  sexpr aa;
} A;
#define a A.aa

/*
 * A tiny list reversal test to check thread creation.
 */
#ifdef THREADS

# ifdef WIN32_THREADS
    unsigned __stdcall tiny_reverse_test(void * arg)
# else
    void * tiny_reverse_test(void * arg)
# endif
{
    check_ints(reverse(reverse(ints(1,10))), 1, 10);
    return 0;
}

# if defined(IRIX_THREADS) || defined(LINUX_THREADS) \
     || defined(SOLARIS_PTHREADS) || defined(HPUX_THREADS)
    void fork_a_thread()
    {
      pthread_t t;
      int code;
      if ((code = pthread_create(&t, 0, tiny_reverse_test, 0)) != 0) {
    	(void)GC_printf1("Small thread creation failed %lu\n",
		         (unsigned long)code);
    	FAIL;
      }
      if ((code = pthread_join(t, 0)) != 0) {
        (void)GC_printf1("Small thread join failed %lu\n",
	(unsigned long)code);
        FAIL;
      }
    }

# elif defined(WIN32_THREADS)
    void fork_a_thread()
    {
  	unsigned thread_id;
	HANDLE h;
    	h = (HANDLE)_beginthreadex(NULL, 0, tiny_reverse_test,
				   0, 0, &thread_id);
        if (h == (HANDLE)-1) {
            (void)GC_printf1("Small thread creation failed %lu\n",
			     (unsigned long)GetLastError());
      	    FAIL;
        }
    	if (WaitForSingleObject(h, INFINITE) != WAIT_OBJECT_0) {
      	    (void)GC_printf1("Small thread wait failed %lu\n",
			     (unsigned long)GetLastError());
      	    FAIL;
    	}
    }

/* # elif defined(SOLARIS_THREADS) */

# else

#   define fork_a_thread()

# endif

#else

# define fork_a_thread()

#endif 

/*
 * Repeatedly reverse lists built out of very different sized cons cells.
 * Check that we didn't lose anything.
 */
void reverse_test()
{
    int i;
    sexpr b;
    sexpr c;
    sexpr d;
    sexpr e;
    sexpr *f, *g, *h;
#   if defined(MSWIN32) || defined(MACOS)
      /* Win32S only allows 128K stacks */
#     define BIG 1000
#   else
#     if defined PCR
	/* PCR default stack is 100K.  Stack frames are up to 120 bytes. */
#	define BIG 700
#     else
#       define BIG 4500
#     endif
#   endif

    A.dummy = 17;
    a = ints(1, 49);
    b = ints(1, 50);
    c = ints(1, BIG);
    d = uncollectable_ints(1, 100);
    e = uncollectable_ints(1, 1);
    /* Check that realloc updates object descriptors correctly */
    f = (sexpr *)GC_MALLOC(4 * sizeof(sexpr));
    f = (sexpr *)GC_REALLOC((GC_PTR)f, 6 * sizeof(sexpr));
    f[5] = ints(1,17);
    g = (sexpr *)GC_MALLOC(513 * sizeof(sexpr));
    g = (sexpr *)GC_REALLOC((GC_PTR)g, 800 * sizeof(sexpr));
    g[799] = ints(1,18);
    h = (sexpr *)GC_MALLOC(1025 * sizeof(sexpr));
    h = (sexpr *)GC_REALLOC((GC_PTR)h, 2000 * sizeof(sexpr));
#   ifdef GC_GCJ_SUPPORT
      h[1999] = gcj_ints(1,200);
      h[1999] = gcj_reverse(h[1999]);
#   else
      h[1999] = ints(1,200);
#   endif
    /* Try to force some collections and reuse of small list elements */
      for (i = 0; i < 10; i++) {
        (void)ints(1, BIG);
      }
    /* Superficially test interior pointer recognition on stack */
    c = (sexpr)((char *)c + sizeof(char *));
    d = (sexpr)((char *)d + sizeof(char *));

#   ifdef __STDC__
        GC_FREE((void *)e);
#   else
        GC_FREE((char *)e);
#   endif
    check_ints(b,1,50);
    check_ints(a,1,49);
    for (i = 0; i < 50; i++) {
        check_ints(b,1,50);
        b = reverse(reverse(b));
    }
    check_ints(b,1,50);
    check_ints(a,1,49);
    for (i = 0; i < 60; i++) {
	if (i % 10 == 0) fork_a_thread();
    	/* This maintains the invariant that a always points to a list of */
    	/* 49 integers.  Thus this is thread safe without locks,	  */
    	/* assuming atomic pointer assignments.				  */
        a = reverse(reverse(a));
#	if !defined(AT_END) && !defined(THREADS)
	  /* This is not thread safe, since realloc explicitly deallocates */
          if (i & 1) {
            a = (sexpr)GC_REALLOC((GC_PTR)a, 500);
          } else {
            a = (sexpr)GC_REALLOC((GC_PTR)a, 8200);
          }
#	endif
    }
    check_ints(a,1,49);
    check_ints(b,1,50);
    c = (sexpr)((char *)c - sizeof(char *));
    d = (sexpr)((char *)d - sizeof(char *));
    check_ints(c,1,BIG);
    check_uncollectable_ints(d, 1, 100);
    check_ints(f[5], 1,17);
    check_ints(g[799], 1,18);
#   ifdef GC_GCJ_SUPPORT
      h[1999] = gcj_reverse(h[1999]);
#   endif
    check_ints(h[1999], 1,200);
#   ifndef THREADS
	a = 0;
#   endif  
    b = c = 0;
}

/*
 * The rest of this builds balanced binary trees, checks that they don't
 * disappear, and tests finalization.
 */
typedef struct treenode {
    int level;
    struct treenode * lchild;
    struct treenode * rchild;
} tn;

int finalizable_count = 0;
int finalized_count = 0;
VOLATILE int dropped_something = 0;

# ifdef __STDC__
  void finalizer(void * obj, void * client_data)
# else
  void finalizer(obj, client_data)
  char * obj;
  char * client_data;
# endif
{
  tn * t = (tn *)obj;

# ifdef PCR
     PCR_ThCrSec_EnterSys();
# endif
# ifdef SOLARIS_THREADS
    static mutex_t incr_lock;
    mutex_lock(&incr_lock);
# endif
# if  defined(IRIX_THREADS) || defined(LINUX_THREADS) || defined(HPUX_THREADS)
    static pthread_mutex_t incr_lock = PTHREAD_MUTEX_INITIALIZER;
    pthread_mutex_lock(&incr_lock);
# endif
# ifdef WIN32_THREADS
    EnterCriticalSection(&incr_cs);
# endif
  if ((int)(GC_word)client_data != t -> level) {
     (void)GC_printf0("Wrong finalization data - collector is broken\n");
     FAIL;
  }
  finalized_count++;
# ifdef PCR
    PCR_ThCrSec_ExitSys();
# endif
# ifdef SOLARIS_THREADS
    mutex_unlock(&incr_lock);
# endif
# if defined(IRIX_THREADS) || defined(LINUX_THREADS) || defined(HPUX_THREADS)
    pthread_mutex_unlock(&incr_lock);
# endif
# ifdef WIN32_THREADS
    LeaveCriticalSection(&incr_cs);
# endif
}

size_t counter = 0;

# define MAX_FINALIZED 8000

# if !defined(MACOS)
  GC_FAR GC_word live_indicators[MAX_FINALIZED] = {0};
#else
  /* Too big for THINK_C. have to allocate it dynamically. */
  GC_word *live_indicators = 0;
#endif

int live_indicators_count = 0;

tn * mktree(n)
int n;
{
    tn * result = (tn *)GC_MALLOC(sizeof(tn));
    
#if defined(MACOS)
	/* get around static data limitations. */
	if (!live_indicators)
		live_indicators =
		    (GC_word*)NewPtrClear(MAX_FINALIZED * sizeof(GC_word));
	if (!live_indicators) {
        (void)GC_printf0("Out of memory\n");
        exit(1);
    }
#endif
    if (n == 0) return(0);
    if (result == 0) {
        (void)GC_printf0("Out of memory\n");
        exit(1);
    }
    result -> level = n;
    result -> lchild = mktree(n-1);
    result -> rchild = mktree(n-1);
    if (counter++ % 17 == 0 && n >= 2) {
        tn * tmp = result -> lchild -> rchild;
        
        result -> lchild -> rchild = result -> rchild -> lchild;
        result -> rchild -> lchild = tmp;
    }
    if (counter++ % 119 == 0) {
        int my_index;
        
        {
#	  ifdef PCR
 	    PCR_ThCrSec_EnterSys();
#	  endif
#	  ifdef SOLARIS_THREADS
	    static mutex_t incr_lock;
	    mutex_lock(&incr_lock);
#	  endif
#         if defined(IRIX_THREADS) || defined(LINUX_THREADS) \
	     || defined(HPUX_THREADS)
            static pthread_mutex_t incr_lock = PTHREAD_MUTEX_INITIALIZER;
            pthread_mutex_lock(&incr_lock);
#         endif
#         ifdef WIN32_THREADS
            EnterCriticalSection(&incr_cs);
#         endif
		/* Losing a count here causes erroneous report of failure. */
          finalizable_count++;
          my_index = live_indicators_count++;
#	  ifdef PCR
 	    PCR_ThCrSec_ExitSys();
#	  endif
#	  ifdef SOLARIS_THREADS
	    mutex_unlock(&incr_lock);
#	  endif
#	  if defined(IRIX_THREADS) || defined(LINUX_THREADS) \
	     || defined(HPUX_THREADS)
	    pthread_mutex_unlock(&incr_lock);
#	  endif
#         ifdef WIN32_THREADS
            LeaveCriticalSection(&incr_cs);
#         endif
	}

        GC_REGISTER_FINALIZER((GC_PTR)result, finalizer, (GC_PTR)(GC_word)n,
        		      (GC_finalization_proc *)0, (GC_PTR *)0);
        if (my_index >= MAX_FINALIZED) {
		GC_printf0("live_indicators overflowed\n");
		FAIL;
	}
        live_indicators[my_index] = 13;
        if (GC_GENERAL_REGISTER_DISAPPEARING_LINK(
         	(GC_PTR *)(&(live_indicators[my_index])),
         	(GC_PTR)result) != 0) {
         	GC_printf0("GC_general_register_disappearing_link failed\n");
         	FAIL;
        }
        if (GC_unregister_disappearing_link(
         	(GC_PTR *)
         	   (&(live_indicators[my_index]))) == 0) {
         	GC_printf0("GC_unregister_disappearing_link failed\n");
         	FAIL;
        }
        if (GC_GENERAL_REGISTER_DISAPPEARING_LINK(
         	(GC_PTR *)(&(live_indicators[my_index])),
         	(GC_PTR)result) != 0) {
         	GC_printf0("GC_general_register_disappearing_link failed 2\n");
         	FAIL;
        }
    }
    return(result);
}

void chktree(t,n)
tn *t;
int n;
{
    if (n == 0 && t != 0) {
        (void)GC_printf0("Clobbered a leaf - collector is broken\n");
        FAIL;
    }
    if (n == 0) return;
    if (t -> level != n) {
        (void)GC_printf1("Lost a node at level %lu - collector is broken\n",
        		 (unsigned long)n);
        FAIL;
    }
    if (counter++ % 373 == 0) (void) GC_MALLOC(counter%5001);
    chktree(t -> lchild, n-1);
    if (counter++ % 73 == 0) (void) GC_MALLOC(counter%373);
    chktree(t -> rchild, n-1);
}

# if defined(SOLARIS_THREADS) && !defined(_SOLARIS_PTHREADS)
thread_key_t fl_key;

void * alloc8bytes()
{
# if defined(SMALL_CONFIG) || defined(GC_DEBUG)
    return(GC_MALLOC(8));
# else
    void ** my_free_list_ptr;
    void * my_free_list;
    
    if (thr_getspecific(fl_key, (void **)(&my_free_list_ptr)) != 0) {
    	(void)GC_printf0("thr_getspecific failed\n");
    	FAIL;
    }
    if (my_free_list_ptr == 0) {
        my_free_list_ptr = GC_NEW_UNCOLLECTABLE(void *);
        if (thr_setspecific(fl_key, my_free_list_ptr) != 0) {
    	    (void)GC_printf0("thr_setspecific failed\n");
    	    FAIL;
        }
    }
    my_free_list = *my_free_list_ptr;
    if (my_free_list == 0) {
        my_free_list = GC_malloc_many(8);
        if (my_free_list == 0) {
            (void)GC_printf0("alloc8bytes out of memory\n");
    	    FAIL;
        }
    }
    *my_free_list_ptr = GC_NEXT(my_free_list);
    GC_NEXT(my_free_list) = 0;
    return(my_free_list);
# endif
}

#else

# if defined(_SOLARIS_PTHREADS) || defined(IRIX_THREADS) \
     || defined(LINUX_THREADS) || defined(HPUX_THREADS)
pthread_key_t fl_key;

void * alloc8bytes()
{
# ifdef SMALL_CONFIG
    return(GC_malloc(8));
# else
    void ** my_free_list_ptr;
    void * my_free_list;
    
    my_free_list_ptr = (void **)pthread_getspecific(fl_key);
    if (my_free_list_ptr == 0) {
        my_free_list_ptr = GC_NEW_UNCOLLECTABLE(void *);
        if (pthread_setspecific(fl_key, my_free_list_ptr) != 0) {
    	    (void)GC_printf0("pthread_setspecific failed\n");
    	    FAIL;
        }
    }
    my_free_list = *my_free_list_ptr;
    if (my_free_list == 0) {
        my_free_list = GC_malloc_many(8);
        if (my_free_list == 0) {
            (void)GC_printf0("alloc8bytes out of memory\n");
    	    FAIL;
        }
    }
    *my_free_list_ptr = GC_NEXT(my_free_list);
    GC_NEXT(my_free_list) = 0;
    return(my_free_list);
# endif
}

# else
#   define alloc8bytes() GC_MALLOC_ATOMIC(8)
# endif
#endif

void alloc_small(n)
int n;
{
    register int i;
    
    for (i = 0; i < n; i += 8) {
        if (alloc8bytes() == 0) {
            (void)GC_printf0("Out of memory\n");
            FAIL;
        }
    }
}

# if defined(THREADS) && defined(GC_DEBUG)
#   define TREE_HEIGHT 15
# else
#   define TREE_HEIGHT 16
# endif
void tree_test()
{
    tn * root;
    register int i;
    
    root = mktree(TREE_HEIGHT);
    alloc_small(5000000);
    chktree(root, TREE_HEIGHT);
    if (finalized_count && ! dropped_something) {
        (void)GC_printf0("Premature finalization - collector is broken\n");
        FAIL;
    }
    dropped_something = 1;
    GC_noop(root);	/* Root needs to remain live until	*/
    			/* dropped_something is set.		*/
    root = mktree(TREE_HEIGHT);
    chktree(root, TREE_HEIGHT);
    for (i = TREE_HEIGHT; i >= 0; i--) {
        root = mktree(i);
        chktree(root, i);
    }
    alloc_small(5000000);
}

unsigned n_tests = 0;

GC_word bm_huge[10] = {
    0xffffffff,
    0xffffffff,
    0xffffffff,
    0xffffffff,
    0xffffffff,
    0xffffffff,
    0xffffffff,
    0xffffffff,
    0xffffffff,
    0x00ffffff,
};


/* A very simple test of explicitly typed allocation	*/
void typed_test()
{
    GC_word * old, * new;
    GC_word bm3 = 0x3;
    GC_word bm2 = 0x2;
    GC_word bm_large = 0xf7ff7fff;
    GC_descr d1 = GC_make_descriptor(&bm3, 2);
    GC_descr d2 = GC_make_descriptor(&bm2, 2);
#   ifndef LINT
      GC_descr dummy = GC_make_descriptor(&bm_large, 32);
#   endif
    GC_descr d3 = GC_make_descriptor(&bm_large, 32);
    GC_descr d4 = GC_make_descriptor(bm_huge, 320);
    GC_word * x = (GC_word *)GC_malloc_explicitly_typed(2000, d4);
    register int i;
    
    old = 0;
    for (i = 0; i < 4000; i++) {
        new = (GC_word *) GC_malloc_explicitly_typed(4 * sizeof(GC_word), d1);
        if (0 != new[0] || 0 != new[1]) {
	    GC_printf0("Bad initialization by GC_malloc_explicitly_typed\n");
	    FAIL;
	}
        new[0] = 17;
        new[1] = (GC_word)old;
        old = new;
        new = (GC_word *) GC_malloc_explicitly_typed(4 * sizeof(GC_word), d2);
        new[0] = 17;
        new[1] = (GC_word)old;
        old = new;
        new = (GC_word *) GC_malloc_explicitly_typed(33 * sizeof(GC_word), d3);
        new[0] = 17;
        new[1] = (GC_word)old;
        old = new;
        new = (GC_word *) GC_calloc_explicitly_typed(4, 2 * sizeof(GC_word),
        					     d1);
        new[0] = 17;
        new[1] = (GC_word)old;
        old = new;
        if (i & 0xff) {
          new = (GC_word *) GC_calloc_explicitly_typed(7, 3 * sizeof(GC_word),
        					     d2);
        } else {
          new = (GC_word *) GC_calloc_explicitly_typed(1001,
          					       3 * sizeof(GC_word),
        					       d2);
          if (0 != new[0] || 0 != new[1]) {
	    GC_printf0("Bad initialization by GC_malloc_explicitly_typed\n");
	    FAIL;
	  }
        }
        new[0] = 17;
        new[1] = (GC_word)old;
        old = new;
    }
    for (i = 0; i < 20000; i++) {
        if (new[0] != 17) {
            (void)GC_printf1("typed alloc failed at %lu\n",
            		     (unsigned long)i);
            FAIL;
        }
        new[0] = 0;
        old = new;
        new = (GC_word *)(old[1]);
    }
    GC_gcollect();
    GC_noop(x);
}

int fail_count = 0;

#ifndef __STDC__
/*ARGSUSED*/
void fail_proc1(x)
GC_PTR x;
{
    fail_count++;
}

#else

/*ARGSUSED*/
void fail_proc1(GC_PTR x)
{
    fail_count++;
}   

#endif /* __STDC__ */

#ifdef THREADS
#   define TEST_FAIL_COUNT(n) 1
#else 
#   define TEST_FAIL_COUNT(n) (fail_count >= (n))
#endif

void run_one_test()
{
    char *x;
#   ifdef LINT
    	char *y = 0;
#   else
    	char *y = (char *)(size_t)fail_proc1;
#   endif
    DCL_LOCK_STATE;
    
#   ifdef FIND_LEAK
	(void)GC_printf0(
		"This test program is not designed for leak detection mode\n");
	(void)GC_printf0("Expect lots of problems.\n");
#   endif
    if (GC_size(GC_malloc(7)) != 8
	|| GC_size(GC_malloc(15)) != 16) {
	    (void)GC_printf0("GC_size produced unexpected results\n");
	    FAIL;
    }
    if (GC_size(GC_malloc(0)) != 4 && GC_size(GC_malloc(0)) != 8) {
    	(void)GC_printf0("GC_malloc(0) failed\n");
	    FAIL;
    }
    if (GC_size(GC_malloc_uncollectable(0)) != 4
        && GC_size(GC_malloc_uncollectable(0)) != 8) {
    	(void)GC_printf0("GC_malloc_uncollectable(0) failed\n");
	    FAIL;
    }
    GC_FREE(0);
    GC_is_valid_displacement_print_proc = fail_proc1;
    GC_is_visible_print_proc = fail_proc1;
    x = GC_malloc(16);
    if (GC_base(x + 13) != x) {
    	(void)GC_printf0("GC_base(heap ptr) produced incorrect result\n");
	FAIL;
    }
#   ifndef PCR
      if (GC_base(y) != 0) {
    	(void)GC_printf0("GC_base(fn_ptr) produced incorrect result\n");
	FAIL;
      }
#   endif
    if (GC_same_obj(x+5, x) != x + 5) {
    	(void)GC_printf0("GC_same_obj produced incorrect result\n");
	FAIL;
    }
    if (GC_is_visible(y) != y || GC_is_visible(x) != x) {
    	(void)GC_printf0("GC_is_visible produced incorrect result\n");
	FAIL;
    }
    if (!TEST_FAIL_COUNT(1)) {
#	if!(defined(RS6000) || defined(POWERPC) || defined(IA64))
	  /* ON RS6000s function pointers point to a descriptor in the	*/
	  /* data segment, so there should have been no failures.	*/
    	  (void)GC_printf0("GC_is_visible produced wrong failure indication\n");
    	  FAIL;
#	endif
    }
    if (GC_is_valid_displacement(y) != y
        || GC_is_valid_displacement(x) != x
        || GC_is_valid_displacement(x + 3) != x + 3) {
    	(void)GC_printf0(
    		"GC_is_valid_displacement produced incorrect result\n");
	FAIL;
    }
#   ifndef ALL_INTERIOR_POINTERS
#    if defined(RS6000) || defined(POWERPC)
      if (!TEST_FAIL_COUNT(1)) {
#    else
      if (!TEST_FAIL_COUNT(2)) {
#    endif
    	(void)GC_printf0("GC_is_valid_displacement produced wrong failure indication\n");
    	FAIL;
      }
#   endif
    /* Test floating point alignment */
	*(double *)GC_MALLOC(sizeof(double)) = 1.0;
	*(double *)GC_MALLOC(sizeof(double)) = 1.0;
#   ifdef GC_GCJ_SUPPORT
      GC_REGISTER_DISPLACEMENT(sizeof(struct fake_vtable *));
      GC_init_gcj_malloc(0, (void *)fake_gcj_mark_proc);
#   endif
    /* Repeated list reversal test. */
	reverse_test();
#   ifdef PRINTSTATS
	GC_printf0("-------------Finished reverse_test\n");
#   endif
    typed_test();
#   ifdef PRINTSTATS
	GC_printf0("-------------Finished typed_test\n");
#   endif
    tree_test();
    LOCK();
    n_tests++;
    UNLOCK();
    /* GC_printf1("Finished %x\n", pthread_self()); */
}

void check_heap_stats()
{
    unsigned long max_heap_sz;
    register int i;
    int still_live;
    int late_finalize_count = 0;
    
    if (sizeof(char *) > 4) {
        max_heap_sz = 15000000;
    } else {
    	max_heap_sz = 11000000;
    }
#   ifdef GC_DEBUG
	max_heap_sz *= 2;
#       ifdef SPARC
	    max_heap_sz *= 2;
#       endif
#   endif
    /* Garbage collect repeatedly so that all inaccessible objects	*/
    /* can be finalized.						*/
      while (GC_collect_a_little()) { }
      for (i = 0; i < 16; i++) {
        GC_gcollect();
        late_finalize_count += GC_invoke_finalizers();
      }
    (void)GC_printf1("Completed %lu tests\n", (unsigned long)n_tests);
    (void)GC_printf2("Finalized %lu/%lu objects - ",
    		     (unsigned long)finalized_count,
    		     (unsigned long)finalizable_count);
#   ifdef FINALIZE_ON_DEMAND
	if (finalized_count != late_finalize_count) {
            (void)GC_printf0("Demand finalization error\n");
	    FAIL;
	}
#   endif
    if (finalized_count > finalizable_count
        || finalized_count < finalizable_count/2) {
        (void)GC_printf0("finalization is probably broken\n");
        FAIL;
    } else {
        (void)GC_printf0("finalization is probably ok\n");
    }
    still_live = 0;
    for (i = 0; i < MAX_FINALIZED; i++) {
    	if (live_indicators[i] != 0) {
    	    still_live++;
    	}
    }
    i = finalizable_count - finalized_count - still_live;
    if (0 != i) {
        (void)GC_printf2
            ("%lu disappearing links remain and %lu more objects were not finalized\n",
             (unsigned long) still_live, (unsigned long)i);
        if (i > 10) {
	    GC_printf0("\tVery suspicious!\n");
	} else {
	    GC_printf0("\tSlightly suspicious, but probably OK.\n");
	}
    }
    (void)GC_printf1("Total number of bytes allocated is %lu\n",
    		(unsigned long)
    	           WORDS_TO_BYTES(GC_words_allocd + GC_words_allocd_before_gc));
    (void)GC_printf1("Final heap size is %lu bytes\n",
    		     (unsigned long)GC_get_heap_size());
    if (WORDS_TO_BYTES(GC_words_allocd + GC_words_allocd_before_gc)
        < 33500000*n_tests) {
        (void)GC_printf0("Incorrect execution - missed some allocations\n");
        FAIL;
    }
    if (GC_get_heap_size() > max_heap_sz*n_tests) {
        (void)GC_printf0("Unexpected heap growth - collector may be broken\n");
        FAIL;
    }
    (void)GC_printf0("Collector appears to work\n");
}

#if defined(MACOS)
void SetMinimumStack(long minSize)
{
	long newApplLimit;

	if (minSize > LMGetDefltStack())
	{
		newApplLimit = (long) GetApplLimit()
				- (minSize - LMGetDefltStack());
		SetApplLimit((Ptr) newApplLimit);
		MaxApplZone();
	}
}

#define cMinStackSpace (512L * 1024L)

#endif

#ifdef __STDC__
    void warn_proc(char *msg, GC_word p)
#else
    void warn_proc(msg, p)
    char *msg;
    GC_word p;
#endif
{
    GC_printf1(msg, (unsigned long)p);
    FAIL;
}


#if !defined(PCR) && !defined(SOLARIS_THREADS) && !defined(WIN32_THREADS) \
  && !defined(IRIX_THREADS) && !defined(LINUX_THREADS) \
  && !defined(HPUX_THREADS) || defined(LINT)
<<<<<<< HEAD
#ifdef MSWIN32
=======
#if defined(MSWIN32) && !defined(__MINGW32__)
>>>>>>> 29be14a4
  int APIENTRY WinMain(HINSTANCE instance, HINSTANCE prev, LPSTR cmd, int n)
#else
  int main()
#endif
{
#   if defined(DJGPP)
	int dummy;
#   endif
    n_tests = 0;
    
#   if defined(DJGPP)
	/* No good way to determine stack base from library; do it */
	/* manually on this platform.				   */
    	GC_stackbottom = (GC_PTR)(&dummy);
#   endif
#   if defined(MACOS)
	/* Make sure we have lots and lots of stack space. 	*/
	SetMinimumStack(cMinStackSpace);
	/* Cheat and let stdio initialize toolbox for us.	*/
	printf("Testing GC Macintosh port.\n");
#   endif
    GC_INIT();	/* Only needed if gc is dynamic library.	*/
    (void) GC_set_warn_proc(warn_proc);
#   if defined(MPROTECT_VDB) || defined(PROC_VDB)
      GC_enable_incremental();
      (void) GC_printf0("Switched to incremental mode\n");
#     if defined(MPROTECT_VDB)
	(void)GC_printf0("Emulating dirty bits with mprotect/signals\n");
#     else
	(void)GC_printf0("Reading dirty bits from /proc\n");
#      endif
#   endif
    run_one_test();
    check_heap_stats();
    (void)fflush(stdout);
#   ifdef LINT
	/* Entry points we should be testing, but aren't.		   */
	/* Some can be tested by defining GC_DEBUG at the top of this file */
	/* This is a bit SunOS4 specific.				   */			
	GC_noop(GC_expand_hp, GC_add_roots, GC_clear_roots,
	        GC_register_disappearing_link,
	        GC_register_finalizer_ignore_self,
		GC_debug_register_displacement,
	        GC_print_obj, GC_debug_change_stubborn,
	        GC_debug_end_stubborn_change, GC_debug_malloc_uncollectable,
	        GC_debug_free, GC_debug_realloc, GC_generic_malloc_words_small,
	        GC_init, GC_make_closure, GC_debug_invoke_finalizer,
	        GC_page_was_ever_dirty, GC_is_fresh,
		GC_malloc_ignore_off_page, GC_malloc_atomic_ignore_off_page,
		GC_set_max_heap_size, GC_get_bytes_since_gc,
		GC_pre_incr, GC_post_incr);
#   endif
#   ifdef MSWIN32
      GC_win32_free_heap();
#   endif
    return(0);
}
# endif

#ifdef WIN32_THREADS

unsigned __stdcall thr_run_one_test(void *arg)
{
  run_one_test();
  return 0;
}

#define NTEST 2 

int APIENTRY WinMain(HINSTANCE instance, HINSTANCE prev, LPSTR cmd, int n)
{
# if NTEST > 0
   HANDLE h[NTEST];
# endif
  int i;
  unsigned thread_id;
# if 0
    GC_enable_incremental();
# endif
  InitializeCriticalSection(&incr_cs);
  (void) GC_set_warn_proc(warn_proc);
# if NTEST > 0
   for (i = 0; i < NTEST; i++) {
    h[i] = (HANDLE)_beginthreadex(NULL, 0, thr_run_one_test, 0, 0, &thread_id);
    if (h[i] == (HANDLE)-1) {
      (void)GC_printf1("Thread creation failed %lu\n", (unsigned long)GetLastError());
      FAIL;
    }
   }
# endif /* NTEST > 0 */
  run_one_test();
# if NTEST > 0
   for (i = 0; i < NTEST; i++) {
    if (WaitForSingleObject(h[i], INFINITE) != WAIT_OBJECT_0) {
      (void)GC_printf1("Thread wait failed %lu\n", (unsigned long)GetLastError());
      FAIL;
    }
   }
# endif /* NTEST > 0 */
  check_heap_stats();
  (void)fflush(stdout);
  return(0);
}

#endif /* WIN32_THREADS */


#ifdef PCR
test()
{
    PCR_Th_T * th1;
    PCR_Th_T * th2;
    int code;

    n_tests = 0;
    /* GC_enable_incremental(); */
    (void) GC_set_warn_proc(warn_proc);
    th1 = PCR_Th_Fork(run_one_test, 0);
    th2 = PCR_Th_Fork(run_one_test, 0);
    run_one_test();
    if (PCR_Th_T_Join(th1, &code, NIL, PCR_allSigsBlocked, PCR_waitForever)
        != PCR_ERes_okay || code != 0) {
        (void)GC_printf0("Thread 1 failed\n");
    }
    if (PCR_Th_T_Join(th2, &code, NIL, PCR_allSigsBlocked, PCR_waitForever)
        != PCR_ERes_okay || code != 0) {
        (void)GC_printf0("Thread 2 failed\n");
    }
    check_heap_stats();
    (void)fflush(stdout);
    return(0);
}
#endif

#if defined(SOLARIS_THREADS) || defined(IRIX_THREADS) \
 || defined(HPUX_THREADS) || defined(LINUX_THREADS)
void * thr_run_one_test(void * arg)
{
    run_one_test();
    return(0);
}

#ifdef GC_DEBUG
#  define GC_free GC_debug_free
#endif

#ifdef SOLARIS_THREADS
main()
{
    thread_t th1;
    thread_t th2;
    int code;

    n_tests = 0;
    GC_INIT();	/* Only needed if gc is dynamic library.	*/
    GC_enable_incremental();
    (void) GC_set_warn_proc(warn_proc);
    if (thr_keycreate(&fl_key, GC_free) != 0) {
        (void)GC_printf1("Key creation failed %lu\n", (unsigned long)code);
    	FAIL;
    }
    if ((code = thr_create(0, 1024*1024, thr_run_one_test, 0, 0, &th1)) != 0) {
    	(void)GC_printf1("Thread 1 creation failed %lu\n", (unsigned long)code);
    	FAIL;
    }
    if ((code = thr_create(0, 1024*1024, thr_run_one_test, 0, THR_NEW_LWP, &th2)) != 0) {
    	(void)GC_printf1("Thread 2 creation failed %lu\n", (unsigned long)code);
    	FAIL;
    }
    run_one_test();
    if ((code = thr_join(th1, 0, 0)) != 0) {
        (void)GC_printf1("Thread 1 failed %lu\n", (unsigned long)code);
        FAIL;
    }
    if (thr_join(th2, 0, 0) != 0) {
        (void)GC_printf1("Thread 2 failed %lu\n", (unsigned long)code);
        FAIL;
    }
    check_heap_stats();
    (void)fflush(stdout);
    return(0);
}
#else /* pthreads */
main()
{
    pthread_t th1;
    pthread_t th2;
    pthread_attr_t attr;
    int code;

#   ifdef IRIX_THREADS
	/* Force a larger stack to be preallocated      */
	/* Since the initial cant always grow later.	*/
	*((volatile char *)&code - 1024*1024) = 0;      /* Require 1 Mb */
#   endif /* IRIX_THREADS */
    pthread_attr_init(&attr);
#   if defined(IRIX_THREADS) || defined(HPUX_THREADS)
    	pthread_attr_setstacksize(&attr, 1000000);
#   endif
    n_tests = 0;
#   ifdef MPROTECT_VDB
    	GC_enable_incremental();
        (void) GC_printf0("Switched to incremental mode\n");
	(void) GC_printf0("Emulating dirty bits with mprotect/signals\n");
#   endif
    (void) GC_set_warn_proc(warn_proc);
    if ((code = pthread_key_create(&fl_key, 0)) != 0) {
        (void)GC_printf1("Key creation failed %lu\n", (unsigned long)code);
    	FAIL;
    }
    if ((code = pthread_create(&th1, &attr, thr_run_one_test, 0)) != 0) {
    	(void)GC_printf1("Thread 1 creation failed %lu\n", (unsigned long)code);
    	FAIL;
    }
    if ((code = pthread_create(&th2, &attr, thr_run_one_test, 0)) != 0) {
    	(void)GC_printf1("Thread 2 creation failed %lu\n", (unsigned long)code);
    	FAIL;
    }
    run_one_test();
    if ((code = pthread_join(th1, 0)) != 0) {
        (void)GC_printf1("Thread 1 failed %lu\n", (unsigned long)code);
        FAIL;
    }
    if (pthread_join(th2, 0) != 0) {
        (void)GC_printf1("Thread 2 failed %lu\n", (unsigned long)code);
        FAIL;
    }
    check_heap_stats();
    (void)fflush(stdout);
    pthread_attr_destroy(&attr);
    GC_printf1("Completed %d collections\n", GC_gc_no);
    return(0);
}
#endif /* pthreads */
#endif /* SOLARIS_THREADS || IRIX_THREADS || LINUX_THREADS || HPUX_THREADS */<|MERGE_RESOLUTION|>--- conflicted
+++ resolved
@@ -1152,11 +1152,7 @@
 #if !defined(PCR) && !defined(SOLARIS_THREADS) && !defined(WIN32_THREADS) \
   && !defined(IRIX_THREADS) && !defined(LINUX_THREADS) \
   && !defined(HPUX_THREADS) || defined(LINT)
-<<<<<<< HEAD
-#ifdef MSWIN32
-=======
 #if defined(MSWIN32) && !defined(__MINGW32__)
->>>>>>> 29be14a4
   int APIENTRY WinMain(HINSTANCE instance, HINSTANCE prev, LPSTR cmd, int n)
 #else
   int main()
