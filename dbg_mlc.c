/* 
 * Copyright 1988, 1989 Hans-J. Boehm, Alan J. Demers
 * Copyright (c) 1991-1995 by Xerox Corporation.  All rights reserved.
 * Copyright (c) 1997 by Silicon Graphics.  All rights reserved.
 * Copyright (c) 1999-2000 by Hewlett-Packard Company.  All rights reserved.
 *
 * THIS MATERIAL IS PROVIDED AS IS, WITH ABSOLUTELY NO WARRANTY EXPRESSED
 * OR IMPLIED.  ANY USE IS AT YOUR OWN RISK.
 *
 * Permission is hereby granted to use or copy this program
 * for any purpose,  provided the above notices are retained on all copies.
 * Permission to modify the code and to distribute modified code is granted,
 * provided the above notices are retained, and a notice that the code was
 * modified is included with the above copyright notice.
 */

#include "private/dbg_mlc.h"

void GC_default_print_heap_obj_proc();
GC_API void GC_register_finalizer_no_order
    	GC_PROTO((GC_PTR obj, GC_finalization_proc fn, GC_PTR cd,
		  GC_finalization_proc *ofn, GC_PTR *ocd));


#ifndef SHORT_DBG_HDRS
/* Check whether object with base pointer p has debugging info	*/ 
/* p is assumed to point to a legitimate object in our part	*/
/* of the heap.							*/
/* This excludes the check as to whether the back pointer is 	*/
/* odd, which is added by the GC_HAS_DEBUG_INFO macro.		*/
/* Note that if DBG_HDRS_ALL is set, uncollectable objects	*/
/* on free lists may not have debug information set.  Thus it's	*/
/* not always safe to return TRUE, even if the client does	*/
/* its part.							*/
GC_bool GC_has_other_debug_info(p)
ptr_t p;
{
    register oh * ohdr = (oh *)p;
    register ptr_t body = (ptr_t)(ohdr + 1);
    register word sz = GC_size((ptr_t) ohdr);
    
    if (HBLKPTR((ptr_t)ohdr) != HBLKPTR((ptr_t)body)
        || sz < sizeof (oh)) {
        return(FALSE);
    }
    if (ohdr -> oh_sz == sz) {
    	/* Object may have had debug info, but has been deallocated	*/
    	return(FALSE);
    }
    if (ohdr -> oh_sf == (START_FLAG ^ (word)body)) return(TRUE);
    if (((word *)ohdr)[BYTES_TO_WORDS(sz)-1] == (END_FLAG ^ (word)body)) {
        return(TRUE);
    }
    return(FALSE);
}
#endif

#ifdef KEEP_BACK_PTRS

# include <stdlib.h>

# if defined(LINUX) || defined(SUNOS4) || defined(SUNOS5) \
     || defined(HPUX) || defined(IRIX) || defined(OSF1)
#   define RANDOM() random()
# else
#   define RANDOM() (long)rand()
# endif

  /* Store back pointer to source in dest, if that appears to be possible. */
  /* This is not completely safe, since we may mistakenly conclude that	   */
  /* dest has a debugging wrapper.  But the error probability is very	   */
  /* small, and this shouldn't be used in production code.		   */
  /* We assume that dest is the real base pointer.  Source will usually    */
  /* be a pointer to the interior of an object.				   */
  void GC_store_back_pointer(ptr_t source, ptr_t dest)
  {
    if (GC_HAS_DEBUG_INFO(dest)) {
      ((oh *)dest) -> oh_back_ptr = HIDE_BACK_PTR(source);
    }
  }

  void GC_marked_for_finalization(ptr_t dest) {
    GC_store_back_pointer(MARKED_FOR_FINALIZATION, dest);
  }

  /* Store information about the object referencing dest in *base_p	*/
  /* and *offset_p.							*/
  /*   source is root ==> *base_p = address, *offset_p = 0		*/
  /*   source is heap object ==> *base_p != 0, *offset_p = offset 	*/
  /*   Returns 1 on success, 0 if source couldn't be determined.	*/
  /* Dest can be any address within a heap object.			*/
  GC_ref_kind GC_get_back_ptr_info(void *dest, void **base_p, size_t *offset_p)
  {
    oh * hdr = (oh *)GC_base(dest);
    ptr_t bp;
    ptr_t bp_base;
    if (!GC_HAS_DEBUG_INFO((ptr_t) hdr)) return GC_NO_SPACE;
    bp = REVEAL_POINTER(hdr -> oh_back_ptr);
    if (MARKED_FOR_FINALIZATION == bp) return GC_FINALIZER_REFD;
    if (MARKED_FROM_REGISTER == bp) return GC_REFD_FROM_REG;
    if (NOT_MARKED == bp) return GC_UNREFERENCED;
#   if ALIGNMENT == 1
      /* Heuristically try to fix off by 1 errors we introduced by 	*/
      /* insisting on even addresses.					*/
      {
	ptr_t alternate_ptr = bp + 1;
	ptr_t target = *(ptr_t *)bp;
	ptr_t alternate_target = *(ptr_t *)alternate_ptr;

	if (alternate_target >= GC_least_plausible_heap_addr
	    && alternate_target <= GC_greatest_plausible_heap_addr
	    && (target < GC_least_plausible_heap_addr
		|| target > GC_greatest_plausible_heap_addr)) {
	    bp = alternate_ptr;
	}
      }
#   endif
    bp_base = GC_base(bp);
    if (0 == bp_base) {
      *base_p = bp;
      *offset_p = 0;
      return GC_REFD_FROM_ROOT;
    } else {
      if (GC_HAS_DEBUG_INFO(bp_base)) bp_base += sizeof(oh);
      *base_p = bp_base;
      *offset_p = bp - bp_base;
      return GC_REFD_FROM_HEAP;
    }
  }

  /* Generate a random heap address.		*/
  /* The resulting address is in the heap, but	*/
  /* not necessarily inside a valid object.	*/
  void *GC_generate_random_heap_address(void)
  {
    int i;
    long heap_offset = RANDOM();
    if (GC_heapsize > RAND_MAX) {
	heap_offset *= RAND_MAX;
	heap_offset += RANDOM();
    }
    heap_offset %= GC_heapsize;
    	/* This doesn't yield a uniform distribution, especially if	*/
        /* e.g. RAND_MAX = 1.5* GC_heapsize.  But for typical cases,	*/
        /* it's not too bad.						*/
    for (i = 0; i < GC_n_heap_sects; ++ i) {
	int size = GC_heap_sects[i].hs_bytes;
	if (heap_offset < size) {
	    return GC_heap_sects[i].hs_start + heap_offset;
	} else {
	    heap_offset -= size;
	}
    }
    ABORT("GC_generate_random_heap_address: size inconsistency");
    /*NOTREACHED*/
    return 0;
  }

  /* Generate a random address inside a valid marked heap object. */
  void *GC_generate_random_valid_address(void)
  {
    ptr_t result;
    ptr_t base;
    for (;;) {
	result = GC_generate_random_heap_address();
  	base = GC_base(result);
	if (0 == base) continue;
	if (!GC_is_marked(base)) continue;
	return result;
    }
  }

  /* Print back trace for p */
  void GC_print_backtrace(void *p)
  {
    void *current = p;
    int i;
    GC_ref_kind source;
    size_t offset;
    void *base;

    GC_print_heap_obj(GC_base(current));
    GC_err_printf0("\n");
    for (i = 0; ; ++i) {
      source = GC_get_back_ptr_info(current, &base, &offset);
      if (GC_UNREFERENCED == source) {
	GC_err_printf0("Reference could not be found\n");
  	goto out;
      }
      if (GC_NO_SPACE == source) {
	GC_err_printf0("No debug info in object: Can't find reference\n");
	goto out;
      }
      GC_err_printf1("Reachable via %d levels of pointers from ",
		 (unsigned long)i);
      switch(source) {
	case GC_REFD_FROM_ROOT:
	  GC_err_printf1("root at 0x%lx\n", (unsigned long)base);
	  goto out;
	case GC_REFD_FROM_REG:
	  GC_err_printf0("root in register\n");
	  goto out;
	case GC_FINALIZER_REFD:
	  GC_err_printf0("list of finalizable objects\n");
	  goto out;
	case GC_REFD_FROM_HEAP:
	  GC_err_printf1("offset %ld in object:\n", (unsigned long)offset);
	  /* Take GC_base(base) to get real base, i.e. header. */
	  GC_print_heap_obj(GC_base(base));
	  GC_err_printf0("\n");
	  break;
      }
      current = base;
    }
    out:;
  }

  /* Force a garbage collection and generate a backtrace from a	*/
  /* random heap address.					*/
  void GC_generate_random_backtrace(void)
  {
    void * current;
    GC_gcollect();
    current = GC_generate_random_valid_address();
    GC_printf1("Chose address 0x%lx in object\n", (unsigned long)current);
    GC_print_backtrace(current);
  }
    
#endif /* KEEP_BACK_PTRS */

/* Store debugging info into p.  Return displaced pointer. */
/* Assumes we don't hold allocation lock.		   */
ptr_t GC_store_debug_info(p, sz, string, integer)
register ptr_t p;	/* base pointer */
word sz; 	/* bytes */
GC_CONST char * string;
word integer;
{
    register word * result = (word *)((oh *)p + 1);
    DCL_LOCK_STATE;
    
    /* There is some argument that we should dissble signals here.	*/
    /* But that's expensive.  And this way things should only appear	*/
    /* inconsistent while we're in the handler.				*/
    LOCK();
#   ifdef KEEP_BACK_PTRS
      ((oh *)p) -> oh_back_ptr = HIDE_BACK_PTR(NOT_MARKED);
#   endif
    ((oh *)p) -> oh_string = string;
    ((oh *)p) -> oh_int = integer;
#   ifndef SHORT_DBG_HDRS
      ((oh *)p) -> oh_sz = sz;
      ((oh *)p) -> oh_sf = START_FLAG ^ (word)result;
      ((word *)p)[BYTES_TO_WORDS(GC_size(p))-1] =
         result[SIMPLE_ROUNDED_UP_WORDS(sz)] = END_FLAG ^ (word)result;
#   endif
    UNLOCK();
    return((ptr_t)result);
}

#ifdef DBG_HDRS_ALL
/* Store debugging info into p.  Return displaced pointer.	   */
/* This version assumes we do hold the allocation lock.		   */
ptr_t GC_store_debug_info_inner(p, sz, string, integer)
register ptr_t p;	/* base pointer */
word sz; 	/* bytes */
char * string;
word integer;
{
    register word * result = (word *)((oh *)p + 1);
    
    /* There is some argument that we should disable signals here.	*/
    /* But that's expensive.  And this way things should only appear	*/
    /* inconsistent while we're in the handler.				*/
#   ifdef KEEP_BACK_PTRS
<<<<<<< HEAD
      ((oh *)p) -> oh_back_ptr = 0;
=======
      ((oh *)p) -> oh_back_ptr = HIDE_BACK_PTR(NOT_MARKED);
>>>>>>> 9f27ae7a
#   endif
    ((oh *)p) -> oh_string = string;
    ((oh *)p) -> oh_int = integer;
#   ifndef SHORT_DBG_HDRS
      ((oh *)p) -> oh_sz = sz;
      ((oh *)p) -> oh_sf = START_FLAG ^ (word)result;
      ((word *)p)[BYTES_TO_WORDS(GC_size(p))-1] =
         result[SIMPLE_ROUNDED_UP_WORDS(sz)] = END_FLAG ^ (word)result;
#   endif
    return((ptr_t)result);
}
#endif

#ifndef SHORT_DBG_HDRS
/* Check the object with debugging info at ohdr		*/
/* return NIL if it's OK.  Else return clobbered	*/
/* address.						*/
ptr_t GC_check_annotated_obj(ohdr)
register oh * ohdr;
{
    register ptr_t body = (ptr_t)(ohdr + 1);
    register word gc_sz = GC_size((ptr_t)ohdr);
    if (ohdr -> oh_sz + DEBUG_BYTES > gc_sz) {
        return((ptr_t)(&(ohdr -> oh_sz)));
    }
    if (ohdr -> oh_sf != (START_FLAG ^ (word)body)) {
        return((ptr_t)(&(ohdr -> oh_sf)));
    }
    if (((word *)ohdr)[BYTES_TO_WORDS(gc_sz)-1] != (END_FLAG ^ (word)body)) {
        return((ptr_t)((word *)ohdr + BYTES_TO_WORDS(gc_sz)-1));
    }
    if (((word *)body)[SIMPLE_ROUNDED_UP_WORDS(ohdr -> oh_sz)]
        != (END_FLAG ^ (word)body)) {
        return((ptr_t)((word *)body + SIMPLE_ROUNDED_UP_WORDS(ohdr -> oh_sz)));
    }
    return(0);
}
#endif /* !SHORT_DBG_HDRS */

void GC_print_obj(p)
ptr_t p;
{
    register oh * ohdr = (oh *)GC_base(p);
    
    GC_err_printf1("0x%lx (", ((unsigned long)ohdr + sizeof(oh)));
    GC_err_puts(ohdr -> oh_string);
#   ifdef SHORT_DBG_HDRS
      GC_err_printf1(":%ld, sz=%ld)\n", (unsigned long)(ohdr -> oh_int));
#   else
      GC_err_printf2(":%ld, sz=%ld)\n", (unsigned long)(ohdr -> oh_int),
          			        (unsigned long)(ohdr -> oh_sz));
#   endif
    PRINT_CALL_CHAIN(ohdr);
}

# if defined(__STDC__) || defined(__cplusplus)
    void GC_debug_print_heap_obj_proc(ptr_t p)
# else
    void GC_debug_print_heap_obj_proc(p)
    ptr_t p;
# endif
{
    if (GC_HAS_DEBUG_INFO(p)) {
	GC_print_obj(p);
    } else {
	GC_default_print_heap_obj_proc(p);
    }
}

#ifndef SHORT_DBG_HDRS
void GC_print_smashed_obj(p, clobbered_addr)
ptr_t p, clobbered_addr;
{
    register oh * ohdr = (oh *)GC_base(p);
    
    GC_err_printf2("0x%lx in object at 0x%lx(", (unsigned long)clobbered_addr,
    					        (unsigned long)p);
    if (clobbered_addr <= (ptr_t)(&(ohdr -> oh_sz))
        || ohdr -> oh_string == 0) {
        GC_err_printf1("<smashed>, appr. sz = %ld)\n",
        	       (GC_size((ptr_t)ohdr) - DEBUG_BYTES));
    } else {
        if (ohdr -> oh_string[0] == '\0') {
            GC_err_puts("EMPTY(smashed?)");
        } else {
            GC_err_puts(ohdr -> oh_string);
        }
        GC_err_printf2(":%ld, sz=%ld)\n", (unsigned long)(ohdr -> oh_int),
        			          (unsigned long)(ohdr -> oh_sz));
        PRINT_CALL_CHAIN(ohdr);
    }
}
#endif

void GC_check_heap_proc GC_PROTO((void));

void GC_do_nothing() {}

void GC_start_debugging()
{
#   ifndef SHORT_DBG_HDRS
      GC_check_heap = GC_check_heap_proc;
#   else
      GC_check_heap = GC_do_nothing;
#   endif
    GC_print_heap_obj = GC_debug_print_heap_obj_proc;
    GC_debugging_started = TRUE;
    GC_register_displacement((word)sizeof(oh));
}

# if defined(__STDC__) || defined(__cplusplus)
    void GC_debug_register_displacement(GC_word offset)
# else
    void GC_debug_register_displacement(offset) 
    GC_word offset;
# endif
{
    GC_register_displacement(offset);
    GC_register_displacement((word)sizeof(oh) + offset);
}

# ifdef __STDC__
    GC_PTR GC_debug_malloc(size_t lb, GC_EXTRA_PARAMS)
# else
    GC_PTR GC_debug_malloc(lb, s, i)
    size_t lb;
    char * s;
    int i;
#   ifdef GC_ADD_CALLER
	--> GC_ADD_CALLER not implemented for K&R C
#   endif
# endif
{
    GC_PTR result = GC_malloc(lb + DEBUG_BYTES);
    
    if (result == 0) {
        GC_err_printf1("GC_debug_malloc(%ld) returning NIL (",
        	       (unsigned long) lb);
        GC_err_puts(s);
        GC_err_printf1(":%ld)\n", (unsigned long)i);
        return(0);
    }
    if (!GC_debugging_started) {
    	GC_start_debugging();
    }
    ADD_CALL_CHAIN(result, ra);
    return (GC_store_debug_info(result, (word)lb, s, (word)i));
}

# ifdef DBG_HDRS_ALL
/* 
 * An allocation function for internal use.
 * Normally internally allocated objects do not have debug information.
 * But in this case, we need to make sure that all objects have debug
 * headers.
 * We assume debugging was started in collector initialization,
 * and we already hold the GC lock.
 */
  GC_PTR GC_debug_generic_malloc_inner(size_t lb, int k)
  {
    GC_PTR result = GC_generic_malloc_inner(lb + DEBUG_BYTES, k);
    
    if (result == 0) {
        GC_err_printf1("GC internal allocation (%ld bytes) returning NIL\n",
        	       (unsigned long) lb);
        return(0);
    }
    ADD_CALL_CHAIN(result, ra);
    return (GC_store_debug_info_inner(result, (word)lb, "INTERNAL", (word)0));
  }

  GC_PTR GC_debug_generic_malloc_inner_ignore_off_page(size_t lb, int k)
  {
    GC_PTR result = GC_generic_malloc_inner_ignore_off_page(
					        lb + DEBUG_BYTES, k);
    
    if (result == 0) {
        GC_err_printf1("GC internal allocation (%ld bytes) returning NIL\n",
        	       (unsigned long) lb);
        return(0);
    }
    ADD_CALL_CHAIN(result, ra);
    return (GC_store_debug_info_inner(result, (word)lb, "INTERNAL", (word)0));
  }
# endif

#ifdef STUBBORN_ALLOC
# ifdef __STDC__
    GC_PTR GC_debug_malloc_stubborn(size_t lb, GC_EXTRA_PARAMS)
# else
    GC_PTR GC_debug_malloc_stubborn(lb, s, i)
    size_t lb;
    char * s;
    int i;
# endif
{
    GC_PTR result = GC_malloc_stubborn(lb + DEBUG_BYTES);
    
    if (result == 0) {
        GC_err_printf1("GC_debug_malloc(%ld) returning NIL (",
        	       (unsigned long) lb);
        GC_err_puts(s);
        GC_err_printf1(":%ld)\n", (unsigned long)i);
        return(0);
    }
    if (!GC_debugging_started) {
    	GC_start_debugging();
    }
    ADD_CALL_CHAIN(result, ra);
    return (GC_store_debug_info(result, (word)lb, s, (word)i));
}

void GC_debug_change_stubborn(p)
GC_PTR p;
{
    register GC_PTR q = GC_base(p);
    register hdr * hhdr;
    
    if (q == 0) {
        GC_err_printf1("Bad argument: 0x%lx to GC_debug_change_stubborn\n",
        	       (unsigned long) p);
        ABORT("GC_debug_change_stubborn: bad arg");
    }
    hhdr = HDR(q);
    if (hhdr -> hb_obj_kind != STUBBORN) {
        GC_err_printf1("GC_debug_change_stubborn arg not stubborn: 0x%lx\n",
        	       (unsigned long) p);
        ABORT("GC_debug_change_stubborn: arg not stubborn");
    }
    GC_change_stubborn(q);
}

void GC_debug_end_stubborn_change(p)
GC_PTR p;
{
    register GC_PTR q = GC_base(p);
    register hdr * hhdr;
    
    if (q == 0) {
        GC_err_printf1("Bad argument: 0x%lx to GC_debug_end_stubborn_change\n",
        	       (unsigned long) p);
        ABORT("GC_debug_end_stubborn_change: bad arg");
    }
    hhdr = HDR(q);
    if (hhdr -> hb_obj_kind != STUBBORN) {
        GC_err_printf1("debug_end_stubborn_change arg not stubborn: 0x%lx\n",
        	       (unsigned long) p);
        ABORT("GC_debug_end_stubborn_change: arg not stubborn");
    }
    GC_end_stubborn_change(q);
}

#else /* !STUBBORN_ALLOC */

# ifdef __STDC__
    GC_PTR GC_debug_malloc_stubborn(size_t lb, GC_EXTRA_PARAMS)
# else
    GC_PTR GC_debug_malloc_stubborn(lb, s, i)
    size_t lb;
    char * s;
    int i;
# endif
{
    return GC_debug_malloc(lb, OPT_RA s, i);
}

void GC_debug_change_stubborn(p)
GC_PTR p;
{
}

void GC_debug_end_stubborn_change(p)
GC_PTR p;
{
}

#endif /* !STUBBORN_ALLOC */

# ifdef __STDC__
    GC_PTR GC_debug_malloc_atomic(size_t lb, GC_EXTRA_PARAMS)
# else
    GC_PTR GC_debug_malloc_atomic(lb, s, i)
    size_t lb;
    char * s;
    int i;
# endif
{
    GC_PTR result = GC_malloc_atomic(lb + DEBUG_BYTES);
    
    if (result == 0) {
        GC_err_printf1("GC_debug_malloc_atomic(%ld) returning NIL (",
        	      (unsigned long) lb);
        GC_err_puts(s);
        GC_err_printf1(":%ld)\n", (unsigned long)i);
        return(0);
    }
    if (!GC_debugging_started) {
        GC_start_debugging();
    }
    ADD_CALL_CHAIN(result, ra);
    return (GC_store_debug_info(result, (word)lb, s, (word)i));
}

# ifdef __STDC__
    GC_PTR GC_debug_malloc_uncollectable(size_t lb, GC_EXTRA_PARAMS)
# else
    GC_PTR GC_debug_malloc_uncollectable(lb, s, i)
    size_t lb;
    char * s;
    int i;
# endif
{
    GC_PTR result = GC_malloc_uncollectable(lb + DEBUG_BYTES);
    
    if (result == 0) {
        GC_err_printf1("GC_debug_malloc_uncollectable(%ld) returning NIL (",
        	      (unsigned long) lb);
        GC_err_puts(s);
        GC_err_printf1(":%ld)\n", (unsigned long)i);
        return(0);
    }
    if (!GC_debugging_started) {
        GC_start_debugging();
    }
    ADD_CALL_CHAIN(result, ra);
    return (GC_store_debug_info(result, (word)lb, s, (word)i));
}

#ifdef ATOMIC_UNCOLLECTABLE
# ifdef __STDC__
    GC_PTR GC_debug_malloc_atomic_uncollectable(size_t lb, GC_EXTRA_PARAMS)
# else
    GC_PTR GC_debug_malloc_atomic_uncollectable(lb, s, i)
    size_t lb;
    char * s;
    int i;
# endif
{
    GC_PTR result = GC_malloc_atomic_uncollectable(lb + DEBUG_BYTES);
    
    if (result == 0) {
        GC_err_printf1(
		"GC_debug_malloc_atomic_uncollectable(%ld) returning NIL (",
                (unsigned long) lb);
        GC_err_puts(s);
        GC_err_printf1(":%ld)\n", (unsigned long)i);
        return(0);
    }
    if (!GC_debugging_started) {
        GC_start_debugging();
    }
    ADD_CALL_CHAIN(result, ra);
    return (GC_store_debug_info(result, (word)lb, s, (word)i));
}
#endif /* ATOMIC_UNCOLLECTABLE */

# ifdef __STDC__
    void GC_debug_free(GC_PTR p)
# else
    void GC_debug_free(p)
    GC_PTR p;
# endif
{
    register GC_PTR base;
    register ptr_t clobbered;
    
    if (0 == p) return;
    base = GC_base(p);
    if (base == 0) {
        GC_err_printf1("Attempt to free invalid pointer %lx\n",
        	       (unsigned long)p);
        ABORT("free(invalid pointer)");
    }
    if ((ptr_t)p - (ptr_t)base != sizeof(oh)) {
        GC_err_printf1(
        	  "GC_debug_free called on pointer %lx wo debugging info\n",
        	  (unsigned long)p);
    } else {
#     ifndef SHORT_DBG_HDRS
        clobbered = GC_check_annotated_obj((oh *)base);
        if (clobbered != 0) {
          if (((oh *)base) -> oh_sz == GC_size(base)) {
            GC_err_printf0(
                  "GC_debug_free: found previously deallocated (?) object at ");
          } else {
            GC_err_printf0("GC_debug_free: found smashed location at ");
          }
          GC_print_smashed_obj(p, clobbered);
        }
        /* Invalidate size */
        ((oh *)base) -> oh_sz = GC_size(base);
#     endif /* SHORT_DBG_HDRS */
    }
    if (GC_find_leak) {
        GC_free(base);
    } else {
	register hdr * hhdr = HDR(p);
	GC_bool uncollectable = FALSE;

        if (hhdr ->  hb_obj_kind == UNCOLLECTABLE) {
	    uncollectable = TRUE;
	}
#	ifdef ATOMIC_UNCOLLECTABLE
	    if (hhdr ->  hb_obj_kind == AUNCOLLECTABLE) {
		    uncollectable = TRUE;
	    }
#	endif
	if (uncollectable) GC_free(base);
    } /* !GC_find_leak */
}

#ifdef THREADS

extern void GC_free_inner(GC_PTR p);

/* Used internally; we assume it's called correctly.	*/
void GC_debug_free_inner(GC_PTR p)
{
    GC_free_inner(GC_base(p));
}
#endif

# ifdef __STDC__
    GC_PTR GC_debug_realloc(GC_PTR p, size_t lb, GC_EXTRA_PARAMS)
# else
    GC_PTR GC_debug_realloc(p, lb, s, i)
    GC_PTR p;
    size_t lb;
    char *s;
    int i;
# endif
{
    register GC_PTR base = GC_base(p);
    register ptr_t clobbered;
    register GC_PTR result;
    register size_t copy_sz = lb;
    register size_t old_sz;
    register hdr * hhdr;
    
    if (p == 0) return(GC_debug_malloc(lb, OPT_RA s, i));
    if (base == 0) {
        GC_err_printf1(
              "Attempt to reallocate invalid pointer %lx\n", (unsigned long)p);
        ABORT("realloc(invalid pointer)");
    }
    if ((ptr_t)p - (ptr_t)base != sizeof(oh)) {
        GC_err_printf1(
        	"GC_debug_realloc called on pointer %lx wo debugging info\n",
        	(unsigned long)p);
        return(GC_realloc(p, lb));
    }
    hhdr = HDR(base);
    switch (hhdr -> hb_obj_kind) {
#    ifdef STUBBORN_ALLOC
      case STUBBORN:
        result = GC_debug_malloc_stubborn(lb, OPT_RA s, i);
        break;
#    endif
      case NORMAL:
        result = GC_debug_malloc(lb, OPT_RA s, i);
        break;
      case PTRFREE:
        result = GC_debug_malloc_atomic(lb, OPT_RA s, i);
        break;
      case UNCOLLECTABLE:
	result = GC_debug_malloc_uncollectable(lb, OPT_RA s, i);
 	break;
#    ifdef ATOMIC_UNCOLLECTABLE
      case AUNCOLLECTABLE:
	result = GC_debug_malloc_atomic_uncollectable(lb, OPT_RA s, i);
	break;
#    endif
      default:
        GC_err_printf0("GC_debug_realloc: encountered bad kind\n");
        ABORT("bad kind");
    }
#   ifdef SHORT_DBG_HDRS
      old_sz = GC_size(base) - sizeof(oh);
#   else
      clobbered = GC_check_annotated_obj((oh *)base);
      if (clobbered != 0) {
        GC_err_printf0("GC_debug_realloc: found smashed location at ");
        GC_print_smashed_obj(p, clobbered);
      }
      old_sz = ((oh *)base) -> oh_sz;
#   endif
    if (old_sz < copy_sz) copy_sz = old_sz;
    if (result == 0) return(0);
    BCOPY(p, result,  copy_sz);
    GC_debug_free(p);
    return(result);
}

#ifndef SHORT_DBG_HDRS
/* Check all marked objects in the given block for validity */
/*ARGSUSED*/
# if defined(__STDC__) || defined(__cplusplus)
    void GC_check_heap_block(register struct hblk *hbp, word dummy)
# else
    void GC_check_heap_block(hbp, dummy)
    register struct hblk *hbp;	/* ptr to current heap block		*/
    word dummy;
# endif
{
    register struct hblkhdr * hhdr = HDR(hbp);
    register word sz = hhdr -> hb_sz;
    register int word_no;
    register word *p, *plim;
    
    p = (word *)(hbp->hb_body);
    word_no = 0;
    if (sz > MAXOBJSZ) {
	plim = p;
    } else {
    	plim = (word *)((((word)hbp) + HBLKSIZE) - WORDS_TO_BYTES(sz));
    }
    /* go through all words in block */
	while( p <= plim ) {
	    if( mark_bit_from_hdr(hhdr, word_no)
	        && GC_HAS_DEBUG_INFO((ptr_t)p)) {
	        ptr_t clobbered = GC_check_annotated_obj((oh *)p);
	        
	        if (clobbered != 0) {
	            GC_err_printf0(
	                "GC_check_heap_block: found smashed location at ");
        	    GC_print_smashed_obj((ptr_t)p, clobbered);
	        }
	    }
	    word_no += sz;
	    p += sz;
	}
}


/* This assumes that all accessible objects are marked, and that	*/
/* I hold the allocation lock.	Normally called by collector.		*/
void GC_check_heap_proc()
{
#   ifndef SMALL_CONFIG
	if (sizeof(oh) & (2 * sizeof(word) - 1) != 0) {
	    ABORT("Alignment problem: object header has inappropriate size\n");
	}
#   endif
    GC_apply_to_all_blocks(GC_check_heap_block, (word)0);
}

#endif /* !SHORT_DBG_HDRS */

struct closure {
    GC_finalization_proc cl_fn;
    GC_PTR cl_data;
};

# ifdef __STDC__
    void * GC_make_closure(GC_finalization_proc fn, void * data)
# else
    GC_PTR GC_make_closure(fn, data)
    GC_finalization_proc fn;
    GC_PTR data;
# endif
{
    struct closure * result =
#		ifdef DBG_HDRS_ALL
    		  (struct closure *) GC_debug_malloc(sizeof (struct closure),
						     GC_EXTRAS);
#		else
    		  (struct closure *) GC_malloc(sizeof (struct closure));
#		endif
    
    result -> cl_fn = fn;
    result -> cl_data = data;
    return((GC_PTR)result);
}

# ifdef __STDC__
    void GC_debug_invoke_finalizer(void * obj, void * data)
# else
    void GC_debug_invoke_finalizer(obj, data)
    char * obj;
    char * data;
# endif
{
    register struct closure * cl = (struct closure *) data;
    
    (*(cl -> cl_fn))((GC_PTR)((char *)obj + sizeof(oh)), cl -> cl_data);
} 


# ifdef __STDC__
    void GC_debug_register_finalizer(GC_PTR obj, GC_finalization_proc fn,
    				     GC_PTR cd, GC_finalization_proc *ofn,
				     GC_PTR *ocd)
# else
    void GC_debug_register_finalizer(obj, fn, cd, ofn, ocd)
    GC_PTR obj;
    GC_finalization_proc fn;
    GC_PTR cd;
    GC_finalization_proc *ofn;
    GC_PTR *ocd;
# endif
{
    ptr_t base = GC_base(obj);
    if (0 == base || (ptr_t)obj - base != sizeof(oh)) {
        GC_err_printf1(
	    "GC_register_finalizer called with non-base-pointer 0x%lx\n",
	    obj);
    }
    GC_register_finalizer(base, GC_debug_invoke_finalizer,
    			  GC_make_closure(fn,cd), ofn, ocd);
}

# ifdef __STDC__
    void GC_debug_register_finalizer_no_order
    				    (GC_PTR obj, GC_finalization_proc fn,
    				     GC_PTR cd, GC_finalization_proc *ofn,
				     GC_PTR *ocd)
# else
    void GC_debug_register_finalizer_no_order
    				    (obj, fn, cd, ofn, ocd)
    GC_PTR obj;
    GC_finalization_proc fn;
    GC_PTR cd;
    GC_finalization_proc *ofn;
    GC_PTR *ocd;
# endif
{
    ptr_t base = GC_base(obj);
    if (0 == base || (ptr_t)obj - base != sizeof(oh)) {
        GC_err_printf1(
	  "GC_register_finalizer_no_order called with non-base-pointer 0x%lx\n",
	  obj);
    }
    GC_register_finalizer_no_order(base, GC_debug_invoke_finalizer,
     			  	      GC_make_closure(fn,cd), ofn, ocd);
 }

# ifdef __STDC__
    void GC_debug_register_finalizer_ignore_self
    				    (GC_PTR obj, GC_finalization_proc fn,
    				     GC_PTR cd, GC_finalization_proc *ofn,
				     GC_PTR *ocd)
# else
    void GC_debug_register_finalizer_ignore_self
    				    (obj, fn, cd, ofn, ocd)
    GC_PTR obj;
    GC_finalization_proc fn;
    GC_PTR cd;
    GC_finalization_proc *ofn;
    GC_PTR *ocd;
# endif
{
    ptr_t base = GC_base(obj);
    if (0 == base || (ptr_t)obj - base != sizeof(oh)) {
        GC_err_printf1(
	    "GC_register_finalizer_ignore_self called with non-base-pointer 0x%lx\n",
	    obj);
    }
    GC_register_finalizer_ignore_self(base, GC_debug_invoke_finalizer,
    			  	      GC_make_closure(fn,cd), ofn, ocd);
}

#ifdef GC_ADD_CALLER
# define RA GC_RETURN_ADDR,
#else
# define RA
#endif

GC_PTR GC_debug_malloc_replacement(lb)
size_t lb;
{
    return GC_debug_malloc(lb, RA "unknown", 0);
}

GC_PTR GC_debug_realloc_replacement(p, lb)
GC_PTR p;
size_t lb;
{
    return GC_debug_realloc(p, lb, RA "unknown", 0);
}<|MERGE_RESOLUTION|>--- conflicted
+++ resolved
@@ -273,11 +273,7 @@
     /* But that's expensive.  And this way things should only appear	*/
     /* inconsistent while we're in the handler.				*/
 #   ifdef KEEP_BACK_PTRS
-<<<<<<< HEAD
-      ((oh *)p) -> oh_back_ptr = 0;
-=======
       ((oh *)p) -> oh_back_ptr = HIDE_BACK_PTR(NOT_MARKED);
->>>>>>> 9f27ae7a
 #   endif
     ((oh *)p) -> oh_string = string;
     ((oh *)p) -> oh_int = integer;
