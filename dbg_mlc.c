--- conflicted
+++ resolved
@@ -305,17 +305,6 @@
     GC_register_displacement((word)sizeof(oh) + offset);
 }
 
-<<<<<<< HEAD
-# ifdef GC_ADD_CALLER
-#   define EXTRA_ARGS word ra, CONST char * s, int i
-#   define OPT_RA ra,
-# else
-#   define EXTRA_ARGS CONST char * s, int i
-#   define OPT_RA
-# endif
-
-=======
->>>>>>> 29be14a4
 # ifdef __STDC__
     GC_PTR GC_debug_malloc(size_t lb, GC_EXTRA_PARAMS)
 # else
