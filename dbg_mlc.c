--- conflicted
+++ resolved
@@ -455,11 +455,7 @@
     GC_register_displacement((word)sizeof(oh) + offset);
 }
 
-<<<<<<< HEAD
-#if defined(__FreeBSD__)
-=======
 #ifdef FREEBSD
->>>>>>> 28e6e4fd
 #include <dlfcn.h>
 static void GC_caller_func_offset(ad, symp, offp)
 const GC_word ad;
@@ -473,14 +469,6 @@
     }
 }
 #else
-<<<<<<< HEAD
-#define GC_caller_func(ad, symp, offp)
-#endif
-
-void * GC_debug_malloc(size_t lb, GC_EXTRA_PARAMS)
-{
-    void * result = GC_malloc(lb + DEBUG_BYTES);
-=======
 #   define GC_caller_func_offset(ad, symp, offp) (void)0
 #endif
 
@@ -491,7 +479,6 @@
     /* malloc() returns either NULL, or a unique pointer value that can */
     /* later be successfully passed to free(). We always do the latter. */
     result = GC_malloc(lb + DEBUG_BYTES);
->>>>>>> 28e6e4fd
 
 #ifdef GC_ADD_CALLER
     if (s == NULL) {
@@ -500,10 +487,7 @@
         s = "unknown";
     }
 #endif
-<<<<<<< HEAD
-=======
-
->>>>>>> 28e6e4fd
+
     if (result == 0) {
         GC_err_printf("GC_debug_malloc(%lu) returning NULL (",
                       (unsigned long) lb);
@@ -870,11 +854,7 @@
     void * base;
     void * result;
     hdr * hhdr;
-<<<<<<< HEAD
-    
-=======
-
->>>>>>> 28e6e4fd
+
 #ifdef GC_ADD_CALLER
     if (s == NULL) {
       GC_caller_func_offset(ra, &s, &i);
@@ -882,14 +862,10 @@
         s = "unknown";
     }
 #endif
-<<<<<<< HEAD
-    if (p == 0) return(GC_debug_malloc(lb, OPT_RA s, i));
-=======
     if (p == 0)
       return(GC_debug_malloc(lb, OPT_RA s, i));
 
     base = GC_base(p);
->>>>>>> 28e6e4fd
     if (base == 0) {
         GC_err_printf("Attempt to reallocate invalid pointer %p\n", p);
         ABORT("Invalid pointer passed to realloc()");
@@ -1220,32 +1196,12 @@
     store_old(obj, my_old_fn, (struct closure *)my_old_cd, ofn, ocd);
 }
 
-<<<<<<< HEAD
-#ifdef GC_ADD_CALLER
-# ifdef GC_RETURN_ADDR_PARENT
-#  define RA GC_RETURN_ADDR_PARENT,
-# else
-#  define RA GC_RETURN_ADDR,
-# endif
-#else
-# define RA
-#endif
-
-void * GC_debug_malloc_replacement(size_t lb)
-{
-    return GC_debug_malloc(lb, RA NULL, 0);
-=======
 GC_API void * GC_CALL GC_debug_malloc_replacement(size_t lb)
 {
     return GC_debug_malloc(lb, GC_DBG_RA NULL, 0);
->>>>>>> 28e6e4fd
 }
 
 GC_API void * GC_CALL GC_debug_realloc_replacement(void *p, size_t lb)
 {
-<<<<<<< HEAD
-    return GC_debug_realloc(p, lb, RA NULL, 0);
-=======
     return GC_debug_realloc(p, lb, GC_DBG_RA NULL, 0);
->>>>>>> 28e6e4fd
 }