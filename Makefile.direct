# This is the original manually generated Makefile.  It may still be used
# to build the collector.
#
# Primary targets:
# gc.a - builds basic library
# c++ - adds C++ interface to library
# cords - adds cords (heavyweight strings) to library
# test - prints porting information, then builds basic version of gc.a,
#      	 and runs some tests of collector and cords.  Does not add cords or
#	 c++ interface to gc.a
# cord/de - builds dumb editor based on cords.
ABI_FLAG= 
# ABI_FLAG should be the cc flag that specifies the ABI.  On most
# platforms this will be the empty string.  Possible values:
# +DD64 for 64-bit executable on HP/UX.
# -n32, -n64, -o32 for SGI/MIPS ABIs.

AS_ABI_FLAG=$(ABI_FLAG)
# ABI flag for assembler.  On HP/UX this is +A64 for 64 bit
# executables.

CC=cc $(ABI_FLAG)
CXX=g++ $(ABI_FLAG)
AS=as $(AS_ABI_FLAG)
#  The above doesn't work with gas, which doesn't run cpp.
#  Define AS as `gcc -c -x assembler-with-cpp' instead.

# Redefining srcdir allows object code for the nonPCR version of the collector
# to be generated in different directories.
srcdir= .
VPATH= $(srcdir)

CFLAGS= -O -I$(srcdir)/include -DATOMIC_UNCOLLECTABLE -DNO_SIGNALS -DNO_EXECUTE_PERMISSION -DSILENT -DALL_INTERIOR_POINTERS

# To build the parallel collector on Linux, add to the above:
# -DGC_LINUX_THREADS -DPARALLEL_MARK -DTHREAD_LOCAL_ALLOC
# To build the parallel collector in a static library on HP/UX,
# add to the above:
# -DGC_HPUX_THREADS -DPARALLEL_MARK -DTHREAD_LOCAL_ALLOC -D_POSIX_C_SOURCE=199506L
# To build the thread-safe collector on Tru64, add to the above:
# -pthread -DGC_OSF1_THREADS

# HOSTCC and HOSTCFLAGS are used to build executables that will be run as
# part of the build process, i.e. on the build machine.  These will usually
# be the same as CC and CFLAGS, except in a cross-compilation environment.
# Note that HOSTCFLAGS should include any -D flags that affect thread support.
HOSTCC=$(CC)
HOSTCFLAGS=$(CFLAGS)

# For dynamic library builds, it may be necessary to add flags to generate
# PIC code, e.g. -fPIC on Linux.

# Setjmp_test may yield overly optimistic results when compiled
# without optimization.

# These define arguments influence the collector configuration:
# -DSILENT disables statistics printing, and improves performance.
# -DFIND_LEAK causes GC_find_leak to be initially set.
#   This causes the collector to assume that all inaccessible
#   objects should have been explicitly deallocated, and reports exceptions.
#   Finalization and the test program are not usable in this mode.
# -DGC_SOLARIS_THREADS enables support for Solaris (thr_) threads.
#   (Clients should also define GC_SOLARIS_THREADS and then include
#   gc.h before performing thr_ or dl* or GC_ operations.)
#   Must also define -D_REENTRANT.
# -DGC_SOLARIS_PTHREADS enables support for Solaris pthreads.
#   (Internally this define GC_SOLARIS_THREADS as well.)
# -DGC_IRIX_THREADS enables support for Irix pthreads.  See README.irix.
# -DGC_HPUX_THREADS enables support for HP/UX 11 pthreads.
#   Also requires -D_REENTRANT or -D_POSIX_C_SOURCE=199506L. See README.hp.
# -DGC_LINUX_THREADS enables support for Xavier Leroy's Linux threads.
#   see README.linux.  -D_REENTRANT may also be required.
# -DGC_OSF1_THREADS enables support for Tru64 pthreads.  Untested.
# -DGC_FREEBSD_THREADS enables support for FreeBSD pthreads.  Untested.
#   Appeared to run into some underlying thread problems.
<<<<<<< HEAD
# -DGC_MACOSX_THREADS enables support for Mac OS X pthreads.  Untested.
=======
# -DGC_DARWIN_THREADS enables support for Mac OS X pthreads.  Untested.
>>>>>>> cab07051
# -DGC_DGUX386_THREADS enables support for DB/UX on I386 threads.
#   See README.DGUX386.
# -DGC_WIN32_THREADS enables support for win32 threads.  That makes sense
#   for this Makefile only under Cygwin.
# -DGC_THREADS should set the appropriate one of the above macros.
#   It assumes pthreads for Solaris.
# -DALL_INTERIOR_POINTERS allows all pointers to the interior
#   of objects to be recognized.  (See gc_priv.h for consequences.)
#   Alternatively, GC_all_interior_pointers can be set at process
#   initialization time.
# -DSMALL_CONFIG tries to tune the collector for small heap sizes,
#   usually causing it to use less space in such situations.
#   Incremental collection no longer works in this case.
# -DLARGE_CONFIG tunes the collector for unusually large heaps.
#   Necessary for heaps larger than about 500 MB on most machines.
#   Recommended for heaps larger than about 64 MB.
# -DDONT_ADD_BYTE_AT_END is meaningful only with -DALL_INTERIOR_POINTERS or
#   GC_all_interior_pointers = 1.  Normally -DALL_INTERIOR_POINTERS
#   causes all objects to be padded so that pointers just past the end of
#   an object can be recognized.  This can be expensive.  (The padding
#   is normally more than one byte due to alignment constraints.)
#   -DDONT_ADD_BYTE_AT_END disables the padding.
# -DNO_SIGNALS does not disable signals during critical parts of
#   the GC process.  This is no less correct than many malloc 
#   implementations, and it sometimes has a significant performance
#   impact.  However, it is dangerous for many not-quite-ANSI C
#   programs that call things like printf in asynchronous signal handlers.
#   This is on by default.  Turning it off has not been extensively tested with
#   compilers that reorder stores.  It should have been.
# -DNO_EXECUTE_PERMISSION may cause some or all of the heap to not
#   have execute permission, i.e. it may be impossible to execute
#   code from the heap.  Currently this only affects the incremental
#   collector on UNIX machines.  It may greatly improve its performance,
#   since this may avoid some expensive cache synchronization.
# -DGC_NO_OPERATOR_NEW_ARRAY declares that the C++ compiler does not support
#   the  new syntax "operator new[]" for allocating and deleting arrays.
#   See gc_cpp.h for details.  No effect on the C part of the collector.
#   This is defined implicitly in a few environments.  Must also be defined
#   by clients that use gc_cpp.h.
# -DREDIRECT_MALLOC=X causes malloc to be defined as alias for X.
#   Unless the following macros are defined, realloc is also redirected
#   to GC_realloc, and free is redirected to GC_free.
#   Calloc and strdup are redefined in terms of the new malloc.  X should
#   be either GC_malloc or GC_malloc_uncollectable, or
#   GC_debug_malloc_replacement.  (The latter invokes GC_debug_malloc
#   with dummy source location information, but still results in
#   properly remembered call stacks on Linux/X86 and Solaris/SPARC.
#   It requires that the following two macros also be used.)
#   The former is occasionally useful for working around leaks in code
#   you don't want to (or can't) look at.  It may not work for
#   existing code, but it often does.  Neither works on all platforms,
#   since some ports use malloc or calloc to obtain system memory.
#   (Probably works for UNIX, and win32.)  If you build with DBG_HDRS_ALL,
#   you should only use GC_debug_malloc_replacement as a malloc
#   replacement.
# -DREDIRECT_REALLOC=X causes GC_realloc to be redirected to X.
#   The canonical use is -DREDIRECT_REALLOC=GC_debug_realloc_replacement,
#   together with -DREDIRECT_MALLOC=GC_debug_malloc_replacement to
#   generate leak reports with call stacks for both malloc and realloc.
#   This also requires the following:
# -DREDIRECT_FREE=X causes free to be redirected to X.  The
#   canonical use is -DREDIRECT_FREE=GC_debug_free.
# -DIGNORE_FREE turns calls to free into a noop.  Only useful with
#   -DREDIRECT_MALLOC.
# -DNO_DEBUGGING removes GC_dump and the debugging routines it calls.
#   Reduces code size slightly at the expense of debuggability.
# -DJAVA_FINALIZATION makes it somewhat safer to finalize objects out of
#   order by specifying a nonstandard finalization mark procedure  (see
#   finalize.c).  Objects reachable from finalizable objects will be marked
#   in a sepearte postpass, and hence their memory won't be reclaimed.
#   Not recommended unless you are implementing a language that specifies
#   these semantics.  Since 5.0, determines only only the initial value
#   of GC_java_finalization variable.
# -DFINALIZE_ON_DEMAND causes finalizers to be run only in response
#   to explicit GC_invoke_finalizers() calls.
#   In 5.0 this became runtime adjustable, and this only determines the
#   initial value of GC_finalize_on_demand.
# -DATOMIC_UNCOLLECTABLE includes code for GC_malloc_atomic_uncollectable.
#   This is useful if either the vendor malloc implementation is poor,
#   or if REDIRECT_MALLOC is used.
# -DHBLKSIZE=ddd, where ddd is a power of 2 between 512 and 16384, explicitly
#   sets the heap block size.  Each heap block is devoted to a single size and
#   kind of object.  For the incremental collector it makes sense to match
#   the most likely page size.  Otherwise large values result in more
#   fragmentation, but generally better performance for large heaps.
# -DUSE_MMAP use MMAP instead of sbrk to get new memory.
#   Works for Solaris and Irix.
# -DUSE_MUNMAP causes memory to be returned to the OS under the right
#   circumstances.  This currently disables VM-based incremental collection.
#   This is currently experimental, and works only under some Unix,
#   Linux and Windows versions.
# -DMMAP_STACKS (for Solaris threads) Use mmap from /dev/zero rather than
#   GC_scratch_alloc() to get stack memory.
# -DPRINT_BLACK_LIST Whenever a black list entry is added, i.e. whenever
#   the garbage collector detects a value that looks almost, but not quite,
#   like a pointer, print both the address containing the value, and the
#   value of the near-bogus-pointer.  Can be used to identifiy regions of
#   memory that are likely to contribute misidentified pointers.
# -DKEEP_BACK_PTRS Add code to save back pointers in debugging headers
#   for objects allocated with the debugging allocator.  If all objects
#   through GC_MALLOC with GC_DEBUG defined, this allows the client
#   to determine how particular or randomly chosen objects are reachable
#   for debugging/profiling purposes.  The gc_backptr.h interface is
#   implemented only if this is defined.
# -DGC_ASSERTIONS Enable some internal GC assertion checking.  Currently
#   this facility is only used in a few places.  It is intended primarily
#   for debugging of the garbage collector itself, but could also
# -DDBG_HDRS_ALL Make sure that all objects have debug headers.  Increases
#   the reliability (from 99.9999% to 100% mod. bugs) of some of the debugging
#   code (especially KEEP_BACK_PTRS).  Makes -DSHORT_DBG_HDRS possible.
#   Assumes that all client allocation is done through debugging
#   allocators.
# -DSHORT_DBG_HDRS Assume that all objects have debug headers.  Shorten
#   the headers to minimize object size, at the expense of checking for
#   writes past the end of an object.  This is intended for environments
#   in which most client code is written in a "safe" language, such as
#   Scheme or Java.  Assumes that all client allocation is done using
#   the GC_debug_ functions, or through the macros that expand to these,
#   or by redirecting malloc to GC_debug_malloc_replacement.
#   (Also eliminates the field for the requested object size.)
#   occasionally be useful for debugging of client code.  Slows down the
#   collector somewhat, but not drastically.
# -DSAVE_CALL_COUNT=<n> Set the number of call frames saved with objects
#   allocated through the debugging interface.  Affects the amount of
#   information generated in leak reports.  Only matters on platforms
#   on which we can quickly generate call stacks, currently Linux/(X86 & SPARC)
#   and Solaris/SPARC and platforms that provide execinfo.h.
#   Default is zero.  On X86, client
#   code should NOT be compiled with -fomit-frame-pointer.
# -DSAVE_CALL_NARGS=<n> Set the number of functions arguments to be
#   saved with each call frame.  Default is zero.  Ignored if we
#   don't know how to retrieve arguments on the platform.
# -DCHECKSUMS reports on erroneously clear dirty bits, and unexpectedly
#   altered stubborn objects, at substantial performance cost.
#   Use only for debugging of the incremental collector.
# -DGC_GCJ_SUPPORT includes support for gcj (and possibly other systems
#   that include a pointer to a type descriptor in each allocated object).
#   Building this way requires an ANSI C compiler.
# -DUSE_I686_PREFETCH causes the collector to issue Pentium III style
#   prefetch instructions.  No effect except on X86 Linux platforms.
#   Assumes a very recent gcc-compatible compiler and assembler.
#   (Gas prefetcht0 support was added around May 1999.)
#   Empirically the code appears to still run correctly on Pentium II
#   processors, though with no performance benefit.  May not run on other
#   X86 processors?  In some cases this improves performance by
#   15% or so.
# -DUSE_3DNOW_PREFETCH causes the collector to issue AMD 3DNow style
#   prefetch instructions.  Same restrictions as USE_I686_PREFETCH.
#   Minimally tested.  Didn't appear to be an obvious win on a K6-2/500.
# -DUSE_PPC_PREFETCH causes the collector to issue PowerPC style
#   prefetch instructions.  No effect except on PowerPC OS X platforms.
#   Performance impact untested.
# -DGC_USE_LD_WRAP in combination with the old flags listed in README.linux
#   causes the collector some system and pthread calls in a more transparent
#   fashion than the usual macro-based approach.  Requires GNU ld, and
#   currently probably works only with Linux.
# -DTHREAD_LOCAL_ALLOC defines GC_local_malloc(), GC_local_malloc_atomic()
#   and GC_local_gcj_malloc().  Needed for gc_gcj.h interface.  These allocate
#   in a way that usually does not involve acquisition of a global lock.
#   Currently requires -DGC_LINUX_THREADS, but should be easy to port to
#   other pthreads environments.  Recommended for multiprocessors.
# -DUSE_COMPILER_TLS causes thread local allocation to use compiler-supported
#   "__thread" thread-local variables.  This is the default in HP/UX.  It
#   may help performance on recent Linux installations.  (It failed for
#   me on RedHat 8, but appears to work on RedHat 9.)
# -DPARALLEL_MARK allows the marker to run in multiple threads.  Recommended
#   for multiprocessors.  Currently requires Linux on X86 or IA64, though
#   support for other Posix platforms should be fairly easy to add,
#   if the thread implementation is otherwise supported.
# -DNO_GETENV prevents the collector from looking at environment variables.
#   These may otherwise alter its configuration, or turn off GC altogether.
#   I don't know of a reason to disable this, except possibly if the
#   resulting process runs as a privileged user?
# -DUSE_GLOBAL_ALLOC.  Win32 only.  Use GlobalAlloc instead of
#   VirtualAlloc to allocate the heap.  May be needed to work around
#   a Windows NT/2000 issue.  Incompatible with USE_MUNMAP.
#   See README.win32 for details.
# -DMAKE_BACK_GRAPH. Enable GC_PRINT_BACK_HEIGHT environment variable.
#   See README.environment for details.  Experimental. Limited platform
#   support.  Implies DBG_HDRS_ALL.  All allocation should be done using
#   the debug interface.
# -DSTUBBORN_ALLOC allows allocation of "hard to change" objects, and thus
#   makes incremental collection easier.  Was enabled by default until 6.0.
#   Rarely used, to my knowledge.
# -DHANDLE_FORK attempts to make GC_malloc() work in a child process fork()ed
#   from a multithreaded parent.  Currently only supported by pthread_support.c.
#   (Similar code should work on Solaris or Irix, but it hasn't been tried.)
# -DTEST_WITH_SYSTEM_MALLOC causes gctest to allocate (and leak) large chunks
#   of memory with the standard system malloc.  This will cause the root
#   set and collected heap to grow significantly if malloced memory is
#   somehow getting traced by the collector.  This has no impact on the
#   generated library; it only affects the test.
# -DPOINTER_MASK=0x... causes candidate pointers to be ANDed with the
#   given mask before being considered.  If either this or the following
#   macro is defined, it will be assumed that all pointers stored in
#   the heap need to be processed this way.  Stack and register pointers
#   will be considered both with and without processing.
#   These macros are normally needed only to support systems that use
#   high-order pointer tags. EXPERIMENTAL.
# -DPOINTER_SHIFT=n causes the collector to left shift candidate pointers
#   by the indicated amount before trying to interpret them.  Applied
#   after POINTER_MASK. EXPERIMENTAL.  See also the preceding macro.
#

CXXFLAGS= $(CFLAGS) 
AR= ar
RANLIB= ranlib


OBJS= alloc.o reclaim.o allchblk.o misc.o mach_dep.o os_dep.o mark_rts.o headers.o mark.o obj_map.o blacklst.o finalize.o new_hblk.o dbg_mlc.o malloc.o stubborn.o checksums.o solaris_threads.o aix_irix_threads.o pthread_support.o pthread_stop_world.o darwin_stop_world.o typd_mlc.o ptr_chck.o mallocx.o solaris_pthreads.o gcj_mlc.o specific.o gc_dlopen.o backgraph.o win32_threads.o

CSRCS= reclaim.c allchblk.c misc.c alloc.c mach_dep.c os_dep.c mark_rts.c headers.c mark.c obj_map.c pcr_interface.c blacklst.c finalize.c new_hblk.c real_malloc.c dyn_load.c dbg_mlc.c malloc.c stubborn.c checksums.c solaris_threads.c aix_irix_threads.c pthread_support.c pthread_stop_world.c darwin_stop_world.c typd_mlc.c ptr_chck.c mallocx.c solaris_pthreads.c gcj_mlc.c specific.c gc_dlopen.c backgraph.c win32_threads.c

CORD_SRCS=  cord/cordbscs.c cord/cordxtra.c cord/cordprnt.c cord/de.c cord/cordtest.c include/cord.h include/ec.h include/private/cord_pos.h cord/de_win.c cord/de_win.h cord/de_cmds.h cord/de_win.ICO cord/de_win.RC

CORD_OBJS=  cord/cordbscs.o cord/cordxtra.o cord/cordprnt.o

SRCS= $(CSRCS) mips_sgi_mach_dep.s rs6000_mach_dep.s alpha_mach_dep.S \
    sparc_mach_dep.S include/gc.h include/gc_typed.h \
    include/private/gc_hdrs.h include/private/gc_priv.h \
    include/private/gcconfig.h include/private/gc_pmark.h \
    include/gc_inl.h include/gc_inline.h include/gc_mark.h \
    threadlibs.c if_mach.c if_not_there.c gc_cpp.cc include/gc_cpp.h \
    gcname.c include/weakpointer.h include/private/gc_locks.h \
    gcc_support.c mips_ultrix_mach_dep.s include/gc_alloc.h \
    include/new_gc_alloc.h include/gc_allocator.h \
    include/javaxfc.h sparc_sunos4_mach_dep.s sparc_netbsd_mach_dep.s \
    include/private/solaris_threads.h include/gc_backptr.h \
    hpux_test_and_clear.s include/gc_gcj.h \
    include/gc_local_alloc.h include/private/dbg_mlc.h \
    include/private/specific.h powerpc_darwin_mach_dep.s \
    include/leak_detector.h include/gc_amiga_redirects.h \
    include/gc_pthread_redirects.h ia64_save_regs_in_stack.s \
    include/gc_config_macros.h include/private/pthread_support.h \
    include/private/pthread_stop_world.h include/private/darwin_semaphore.h \
    include/private/darwin_stop_world.h $(CORD_SRCS)

DOC_FILES= README.QUICK doc/README.Mac doc/README.MacOSX doc/README.OS2 \
	doc/README.amiga doc/README.cords doc/debugging.html \
	doc/README.dj doc/README.hp doc/README.linux doc/README.rs6000 \
	doc/README.sgi doc/README.solaris2 doc/README.uts \
	doc/README.win32 doc/barrett_diagram doc/README \
        doc/README.contributors doc/README.changes doc/gc.man \
	doc/README.environment doc/tree.html doc/gcdescr.html \
	doc/README.autoconf doc/README.macros doc/README.ews4800 \
	doc/README.DGUX386 doc/README.arm.cross doc/leak.html \
<<<<<<< HEAD
	doc/scale.html doc/gcinterface.html
=======
	doc/scale.html doc/gcinterface.html doc/README.darwin
>>>>>>> cab07051

TESTS= tests/test.c tests/test_cpp.cc tests/trace_test.c \
	tests/leak_test.c tests/thread_leak_test.c

GNU_BUILD_FILES= configure.in Makefile.am configure acinclude.m4 \
		 libtool.m4 install-sh configure.host Makefile.in \
		 ltconfig aclocal.m4 config.sub config.guess \
		 include/Makefile.am include/Makefile.in \
		 doc/Makefile.am doc/Makefile.in \
		 ltmain.sh mkinstalldirs depcomp missing

OTHER_MAKEFILES= OS2_MAKEFILE NT_MAKEFILE NT_THREADS_MAKEFILE gc.mak \
		 BCC_MAKEFILE EMX_MAKEFILE WCC_MAKEFILE Makefile.dj \
		 PCR-Makefile SMakefile.amiga Makefile.DLLs \
		 digimars.mak Makefile.direct NT_STATIC_THREADS_MAKEFILE
#	Makefile and Makefile.direct are copies of each other.

OTHER_FILES= Makefile setjmp_t.c callprocs pc_excludes \
           MacProjects.sit.hqx MacOS.c \
           Mac_files/datastart.c Mac_files/dataend.c \
           Mac_files/MacOS_config.h Mac_files/MacOS_Test_config.h \
           add_gc_prefix.c gc_cpp.cpp \
	   version.h AmigaOS.c \
	   $(TESTS) $(GNU_BUILD_FILES) $(OTHER_MAKEFILES)

CORD_INCLUDE_FILES= $(srcdir)/include/gc.h $(srcdir)/include/cord.h \
	$(srcdir)/include/ec.h $(srcdir)/include/private/cord_pos.h

UTILS= if_mach if_not_there threadlibs

# Libraries needed for curses applications.  Only needed for de.
CURSES= -lcurses -ltermlib

# The following is irrelevant on most systems.  But a few
# versions of make otherwise fork the shell specified in
# the SHELL environment variable.
SHELL= /bin/sh

SPECIALCFLAGS = -I$(srcdir)/include
# Alternative flags to the C compiler for mach_dep.c.
# Mach_dep.c often doesn't like optimization, and it's
# not time-critical anyway.
# Set SPECIALCFLAGS to -q nodirect_code on Encore.

all: gc.a gctest

BSD-pkg-all: bsd-libgc.a

bsd-libgc.a:
	$(MAKE) CFLAGS="$(CFLAGS)" clean c++-t
	mv gc.a bsd-libgc.a

BSD-pkg-install: BSD-pkg-all
	${CP} bsd-libgc.a libgc.a
	${INSTALL_DATA} libgc.a ${PREFIX}/lib
	${INSTALL_DATA} gc.h gc_cpp.h ${PREFIX}/include

pcr: PCR-Makefile include/private/gc_private.h include/private/gc_hdrs.h \
include/private/gc_locks.h include/gc.h include/private/gcconfig.h \
mach_dep.o $(SRCS)
	$(MAKE) -f PCR-Makefile depend
	$(MAKE) -f PCR-Makefile

$(OBJS) tests/test.o dyn_load.o dyn_load_sunos53.o: \
    $(srcdir)/include/private/gc_priv.h \
    $(srcdir)/include/private/gc_hdrs.h $(srcdir)/include/private/gc_locks.h \
    $(srcdir)/include/gc.h $(srcdir)/include/gc_pthread_redirects.h \
    $(srcdir)/include/private/gcconfig.h $(srcdir)/include/gc_typed.h \
    $(srcdir)/include/gc_config_macros.h Makefile
# The dependency on Makefile is needed.  Changing
# options such as -DSILENT affects the size of GC_arrays,
# invalidating all .o files that rely on gc_priv.h

mark.o typd_mlc.o finalize.o ptr_chck.o: $(srcdir)/include/gc_mark.h $(srcdir)/include/private/gc_pmark.h

specific.o pthread_support.o: $(srcdir)/include/private/specific.h

solaris_threads.o solaris_pthreads.o: $(srcdir)/include/private/solaris_threads.h

dbg_mlc.o gcj_mlc.o: $(srcdir)/include/private/dbg_mlc.h

tests/test.o: tests $(srcdir)/tests/test.c
	$(CC) $(CFLAGS) -c $(srcdir)/tests/test.c
	mv test.o tests/test.o

tests:
	mkdir tests

base_lib gc.a: $(OBJS) dyn_load.o $(UTILS)
	echo > base_lib
	rm -f dont_ar_1
	./if_mach SPARC SUNOS5 touch dont_ar_1
	./if_mach SPARC SUNOS5 $(AR) rus gc.a $(OBJS) dyn_load.o
	./if_mach M68K AMIGA touch dont_ar_1
	./if_mach M68K AMIGA $(AR) -vrus gc.a $(OBJS) dyn_load.o
	./if_not_there dont_ar_1 $(AR) ru gc.a $(OBJS) dyn_load.o
	./if_not_there dont_ar_1 $(RANLIB) gc.a || cat /dev/null
#	ignore ranlib failure; that usually means it doesn't exist, and isn't needed

cords: $(CORD_OBJS) cord/cordtest $(UTILS)
	rm -f dont_ar_3
	./if_mach SPARC SUNOS5 touch dont_ar_3
	./if_mach SPARC SUNOS5 $(AR) rus gc.a $(CORD_OBJS)
	./if_mach M68K AMIGA touch dont_ar_3
	./if_mach M68K AMIGA $(AR) -vrus gc.a $(CORD_OBJS)
	./if_not_there dont_ar_3 $(AR) ru gc.a $(CORD_OBJS)
	./if_not_there dont_ar_3 $(RANLIB) gc.a || cat /dev/null

gc_cpp.o: $(srcdir)/gc_cpp.cc $(srcdir)/include/gc_cpp.h $(srcdir)/include/gc.h Makefile
	$(CXX) -c $(CXXFLAGS) $(srcdir)/gc_cpp.cc

test_cpp: $(srcdir)/tests/test_cpp.cc $(srcdir)/include/gc_cpp.h gc_cpp.o $(srcdir)/include/gc.h \
base_lib $(UTILS)
	rm -f test_cpp
	./if_mach HP_PA HPUX $(CXX) $(CXXFLAGS) -o test_cpp $(srcdir)/tests/test_cpp.cc gc_cpp.o gc.a -ldld `./threadlibs`
	./if_not_there test_cpp $(CXX) $(CXXFLAGS) -o test_cpp $(srcdir)/tests/test_cpp.cc gc_cpp.o gc.a `./threadlibs`

c++-t: c++
	./test_cpp 1

c++-nt: c++
	@echo "Use ./test_cpp 1 to test the leak library"

c++: gc_cpp.o $(srcdir)/include/gc_cpp.h test_cpp
	rm -f dont_ar_4
	./if_mach SPARC SUNOS5 touch dont_ar_4
	./if_mach SPARC SUNOS5 $(AR) rus gc.a gc_cpp.o
	./if_mach M68K AMIGA touch dont_ar_4
	./if_mach M68K AMIGA $(AR) -vrus gc.a gc_cpp.o
	./if_not_there dont_ar_4 $(AR) ru gc.a gc_cpp.o
	./if_not_there dont_ar_4 $(RANLIB) gc.a || cat /dev/null
	./test_cpp 1
	echo > c++

dyn_load_sunos53.o: dyn_load.c
	$(CC) $(CFLAGS) -DSUNOS53_SHARED_LIB -c $(srcdir)/dyn_load.c -o $@

# SunOS5 shared library version of the collector
sunos5gc.so: $(OBJS) dyn_load_sunos53.o
	$(CC) -G -o sunos5gc.so $(OBJS) dyn_load_sunos53.o -ldl
	ln sunos5gc.so libgc.so

# Alpha/OSF shared library version of the collector
libalphagc.so: $(OBJS)
	ld -shared -o libalphagc.so $(OBJS) dyn_load.o -lc
	ln libalphagc.so libgc.so

# IRIX shared library version of the collector
libirixgc.so: $(OBJS) dyn_load.o
	ld -shared $(ABI_FLAG) -o libirixgc.so $(OBJS) dyn_load.o -lc
	ln libirixgc.so libgc.so

# Linux shared library version of the collector
liblinuxgc.so: $(OBJS) dyn_load.o
	gcc -shared -o liblinuxgc.so $(OBJS) dyn_load.o
	ln liblinuxgc.so libgc.so

# Alternative Linux rule.  This is preferable, but is likely to break the
# Makefile for some non-linux platforms.
# LIBOBJS= $(patsubst %.o, %.lo, $(OBJS))
#
#.SUFFIXES: .lo $(SUFFIXES)
#
#.c.lo:
#	$(CC) $(CFLAGS) $(CPPFLAGS) -fPIC -c $< -o $@
#
# liblinuxgc.so: $(LIBOBJS) dyn_load.lo
# 	gcc -shared -Wl,-soname=libgc.so.0 -o libgc.so.0 $(LIBOBJS) dyn_load.lo
#	touch liblinuxgc.so

mach_dep.o: $(srcdir)/mach_dep.c $(srcdir)/mips_sgi_mach_dep.s \
	    $(srcdir)/mips_ultrix_mach_dep.s \
            $(srcdir)/rs6000_mach_dep.s $(srcdir)/powerpc_darwin_mach_dep.s \
	    $(srcdir)/sparc_mach_dep.S $(srcdir)/sparc_sunos4_mach_dep.s \
	    $(srcdir)/ia64_save_regs_in_stack.s \
	    $(srcdir)/sparc_netbsd_mach_dep.s $(UTILS)
	rm -f mach_dep.o
<<<<<<< HEAD
	./if_mach MIPS IRIX5 $(CC) -E $(srcdir)/mips_sgi_mach_dep.S \
	 | ./if_mach MIPS IRIX5 grep -v "^\#" > $(srcdir)/mips_sgi_mach_dep.s
	./if_mach MIPS RISCOS $(AS) -o mach_dep.o $(srcdir)/mips_ultrix_mach_dep.s
	./if_mach MIPS ULTRIX $(AS) -o mach_dep.o $(srcdir)/mips_ultrix_mach_dep.s
	./if_mach POWERPC MACOSX $(AS) -o mach_dep.o $(srcdir)/powerpc_darwin_mach_dep.s
=======
	./if_mach MIPS IRIX5 $(CC) -c -o mach_dep.o $(srcdir)/mips_sgi_mach_dep.s
	./if_mach MIPS RISCOS $(AS) -o mach_dep.o $(srcdir)/mips_ultrix_mach_dep.s
	./if_mach MIPS ULTRIX $(AS) -o mach_dep.o $(srcdir)/mips_ultrix_mach_dep.s
	./if_mach POWERPC DARWIN $(AS) -o mach_dep.o $(srcdir)/powerpc_darwin_mach_dep.s
>>>>>>> cab07051
	./if_mach ALPHA LINUX $(CC) -c -o mach_dep.o $(srcdir)/alpha_mach_dep.S
	./if_mach SPARC SUNOS5 $(CC) -c -o mach_dep.o $(srcdir)/sparc_mach_dep.S
	./if_mach SPARC SUNOS4 $(AS) -o mach_dep.o $(srcdir)/sparc_sunos4_mach_dep.s
	./if_mach SPARC OPENBSD $(AS) -o mach_dep.o $(srcdir)/sparc_sunos4_mach_dep.s
	./if_mach SPARC NETBSD $(AS) -o mach_dep.o $(srcdir)/sparc_netbsd_mach_dep.s
	./if_mach IA64 "" as $(AS_ABI_FLAG) -o ia64_save_regs_in_stack.o $(srcdir)/ia64_save_regs_in_stack.s
	./if_mach IA64 "" $(CC) -c -o mach_dep1.o $(SPECIALCFLAGS) $(srcdir)/mach_dep.c
	./if_mach IA64 "" ld -r -o mach_dep.o mach_dep1.o ia64_save_regs_in_stack.o
	./if_not_there mach_dep.o $(CC) -c $(SPECIALCFLAGS) $(srcdir)/mach_dep.c

mark_rts.o: $(srcdir)/mark_rts.c $(UTILS)
	rm -f mark_rts.o
	-./if_mach ALPHA OSF1 $(CC) -c $(CFLAGS) -Wo,-notail $(srcdir)/mark_rts.c
	./if_not_there mark_rts.o $(CC) -c $(CFLAGS) $(srcdir)/mark_rts.c
#	Work-around for DEC optimizer tail recursion elimination bug.
#  The ALPHA-specific line should be removed if gcc is used.

alloc.o: version.h

cord:
	mkdir cord

cord/cordbscs.o: cord $(srcdir)/cord/cordbscs.c $(CORD_INCLUDE_FILES)
	$(CC) $(CFLAGS) -c -I$(srcdir) $(srcdir)/cord/cordbscs.c
	mv cordbscs.o cord/cordbscs.o
#  not all compilers understand -o filename

cord/cordxtra.o: cord $(srcdir)/cord/cordxtra.c $(CORD_INCLUDE_FILES)
	$(CC) $(CFLAGS) -c -I$(srcdir) $(srcdir)/cord/cordxtra.c
	mv cordxtra.o cord/cordxtra.o

cord/cordprnt.o: cord $(srcdir)/cord/cordprnt.c $(CORD_INCLUDE_FILES)
	$(CC) $(CFLAGS) -c -I$(srcdir) $(srcdir)/cord/cordprnt.c
	mv cordprnt.o cord/cordprnt.o

cord/cordtest: $(srcdir)/cord/cordtest.c $(CORD_OBJS) gc.a $(UTILS)
	rm -f cord/cordtest
	./if_mach SPARC DRSNX $(CC) $(CFLAGS) -o cord/cordtest $(srcdir)/cord/cordtest.c $(CORD_OBJS) gc.a -lucb
	./if_mach HP_PA HPUX $(CC) $(CFLAGS) -o cord/cordtest $(srcdir)/cord/cordtest.c $(CORD_OBJS) gc.a -ldld `./threadlibs`
	./if_mach M68K AMIGA $(CC) $(CFLAGS) -UGC_AMIGA_MAKINGLIB -o cord/cordtest $(srcdir)/cord/cordtest.c $(CORD_OBJS) gc.a `./threadlibs`
	./if_not_there cord/cordtest $(CC) $(CFLAGS) -o cord/cordtest $(srcdir)/cord/cordtest.c $(CORD_OBJS) gc.a `./threadlibs`

cord/de: $(srcdir)/cord/de.c cord/cordbscs.o cord/cordxtra.o gc.a $(UTILS)
	rm -f cord/de
	./if_mach SPARC DRSNX $(CC) $(CFLAGS) -o cord/de $(srcdir)/cord/de.c cord/cordbscs.o cord/cordxtra.o gc.a $(CURSES) -lucb `./threadlibs`
	./if_mach HP_PA HPUX $(CC) $(CFLAGS) -o cord/de $(srcdir)/cord/de.c cord/cordbscs.o cord/cordxtra.o gc.a $(CURSES) -ldld `./threadlibs`
	./if_mach RS6000 "" $(CC) $(CFLAGS) -o cord/de $(srcdir)/cord/de.c cord/cordbscs.o cord/cordxtra.o gc.a -lcurses
	./if_mach POWERPC DARWIN $(CC) $(CFLAGS) -o cord/de $(srcdir)/cord/de.c cord/cordbscs.o cord/cordxtra.o gc.a
	./if_mach I386 LINUX $(CC) $(CFLAGS) -o cord/de $(srcdir)/cord/de.c cord/cordbscs.o cord/cordxtra.o gc.a -lcurses `./threadlibs`
	./if_mach ALPHA LINUX $(CC) $(CFLAGS) -o cord/de $(srcdir)/cord/de.c cord/cordbscs.o cord/cordxtra.o gc.a -lcurses `./threadlibs`
	./if_mach IA64 LINUX $(CC) $(CFLAGS) -o cord/de $(srcdir)/cord/de.c cord/cordbscs.o cord/cordxtra.o gc.a -lcurses `./threadlibs`
	./if_mach M68K AMIGA $(CC) $(CFLAGS) -UGC_AMIGA_MAKINGLIB -o cord/de $(srcdir)/cord/de.c cord/cordbscs.o cord/cordxtra.o gc.a -lcurses
	./if_not_there cord/de $(CC) $(CFLAGS) -o cord/de $(srcdir)/cord/de.c cord/cordbscs.o cord/cordxtra.o gc.a $(CURSES) `./threadlibs`

if_mach: $(srcdir)/if_mach.c $(srcdir)/include/private/gcconfig.h
	$(HOSTCC) $(HOSTCFLAGS) -o if_mach $(srcdir)/if_mach.c

threadlibs: $(srcdir)/threadlibs.c $(srcdir)/include/private/gcconfig.h Makefile
	$(HOSTCC) $(HOSTCFLAGS) -o threadlibs $(srcdir)/threadlibs.c

if_not_there: $(srcdir)/if_not_there.c
	$(HOSTCC) $(HOSTCFLAGS) -o if_not_there $(srcdir)/if_not_there.c

clean: 
	rm -f gc.a *.o *.exe tests/*.o gctest gctest_dyn_link test_cpp \
	      setjmp_test  mon.out gmon.out a.out core if_not_there if_mach \
<<<<<<< HEAD
	      threadlibs $(CORD_OBJS) cord/cordtest cord/de mips_sgi_mach_dep.s
=======
	      threadlibs $(CORD_OBJS) cord/cordtest cord/de 
>>>>>>> cab07051
	-rm -f *~

gctest: tests/test.o gc.a $(UTILS)
	rm -f gctest
	./if_mach SPARC DRSNX $(CC) $(CFLAGS) -o gctest  tests/test.o gc.a -lucb
	./if_mach HP_PA HPUX $(CC) $(CFLAGS) -o gctest  tests/test.o gc.a -ldld `./threadlibs`
	./if_mach M68K AMIGA $(CC) $(CFLAGS) -UGC_AMIGA_MAKINGLIB -o gctest  tests/test.o gc.a `./threadlibs`
	./if_not_there gctest $(CC) $(CFLAGS) -o gctest tests/test.o gc.a `./threadlibs`

# If an optimized setjmp_test generates a segmentation fault,
# odds are your compiler is broken.  Gctest may still work.
# Try compiling setjmp_t.c unoptimized.
setjmp_test: $(srcdir)/setjmp_t.c $(srcdir)/include/gc.h $(UTILS)
	$(CC) $(CFLAGS) -o setjmp_test $(srcdir)/setjmp_t.c

test:  KandRtest cord/cordtest
	cord/cordtest

# Those tests that work even with a K&R C compiler:
KandRtest: setjmp_test gctest
	./setjmp_test
	./gctest

add_gc_prefix: $(srcdir)/add_gc_prefix.c $(srcdir)/version.h
	$(CC) -o add_gc_prefix $(srcdir)/add_gc_prefix.c

gcname: $(srcdir)/gcname.c $(srcdir)/version.h
	$(CC) -o gcname $(srcdir)/gcname.c

gc.tar: $(SRCS) $(DOC_FILES) $(OTHER_FILES) add_gc_prefix gcname
	cp Makefile Makefile.old
	cp Makefile.direct Makefile
	rm -f `./gcname`
	ln -s . `./gcname`
	./add_gc_prefix $(SRCS) $(DOC_FILES) $(OTHER_FILES) > /tmp/gc.tar-files
	tar cvfh gc.tar `cat /tmp/gc.tar-files`
	cp gc.tar `./gcname`.tar
	gzip `./gcname`.tar
	rm `./gcname`

pc_gc.tar: $(SRCS) $(OTHER_FILES)
	tar cvfX pc_gc.tar pc_excludes $(SRCS) $(OTHER_FILES)

floppy: pc_gc.tar
	-mmd a:/cord
	-mmd a:/cord/private
	-mmd a:/include
	-mmd a:/include/private
	mkdir /tmp/pc_gc
	cat pc_gc.tar | (cd /tmp/pc_gc; tar xvf -)
	-mcopy -tmn /tmp/pc_gc/* a:
	-mcopy -tmn /tmp/pc_gc/cord/* a:/cord
	-mcopy -mn /tmp/pc_gc/cord/de_win.ICO a:/cord
	-mcopy -tmn /tmp/pc_gc/cord/private/* a:/cord/private
	-mcopy -tmn /tmp/pc_gc/include/* a:/include
	-mcopy -tmn /tmp/pc_gc/include/private/* a:/include/private
	rm -r /tmp/pc_gc

gc.tar.Z: gc.tar
	compress gc.tar

gc.tar.gz: gc.tar
	gzip gc.tar

lint: $(CSRCS) tests/test.c
	lint -DLINT $(CSRCS) tests/test.c | egrep -v "possible pointer alignment problem|abort|exit|sbrk|mprotect|syscall|change in ANSI|improper alignment"

# BTL: added to test shared library version of collector.
# Currently works only under SunOS5.  Requires GC_INIT call from statically
# loaded client code.
ABSDIR = `pwd`
gctest_dyn_link: tests/test.o libgc.so
	$(CC) -L$(ABSDIR) -R$(ABSDIR) -o gctest_dyn_link tests/test.o -lgc -ldl -lthread

gctest_irix_dyn_link: tests/test.o libirixgc.so
	$(CC) -L$(ABSDIR) -o gctest_irix_dyn_link tests/test.o -lirixgc

# The following appear to be dead, especially since libgc_globals.h
# is apparently lost.
test_dll.o: tests/test.c libgc_globals.h
	$(CC) $(CFLAGS) -DGC_USE_DLL -c tests/test.c -o test_dll.o

test_dll: test_dll.o libgc_dll.a libgc.dll
	$(CC) test_dll.o -L$(ABSDIR) -lgc_dll -o test_dll

SYM_PREFIX-libgc=GC

# Uncomment the following line to build a GNU win32 DLL
# include Makefile.DLLs

reserved_namespace: $(SRCS)
	for file in $(SRCS) tests/test.c tests/test_cpp.cc; do \
		sed s/GC_/_GC_/g < $$file > tmp; \
		cp tmp $$file; \
		done

user_namespace: $(SRCS)
	for file in $(SRCS) tests/test.c tests/test_cpp.cc; do \
		sed s/_GC_/GC_/g < $$file > tmp; \
		cp tmp $$file; \
		done<|MERGE_RESOLUTION|>--- conflicted
+++ resolved
@@ -73,11 +73,7 @@
 # -DGC_OSF1_THREADS enables support for Tru64 pthreads.  Untested.
 # -DGC_FREEBSD_THREADS enables support for FreeBSD pthreads.  Untested.
 #   Appeared to run into some underlying thread problems.
-<<<<<<< HEAD
-# -DGC_MACOSX_THREADS enables support for Mac OS X pthreads.  Untested.
-=======
 # -DGC_DARWIN_THREADS enables support for Mac OS X pthreads.  Untested.
->>>>>>> cab07051
 # -DGC_DGUX386_THREADS enables support for DB/UX on I386 threads.
 #   See README.DGUX386.
 # -DGC_WIN32_THREADS enables support for win32 threads.  That makes sense
@@ -324,11 +320,7 @@
 	doc/README.environment doc/tree.html doc/gcdescr.html \
 	doc/README.autoconf doc/README.macros doc/README.ews4800 \
 	doc/README.DGUX386 doc/README.arm.cross doc/leak.html \
-<<<<<<< HEAD
-	doc/scale.html doc/gcinterface.html
-=======
 	doc/scale.html doc/gcinterface.html doc/README.darwin
->>>>>>> cab07051
 
 TESTS= tests/test.c tests/test_cpp.cc tests/trace_test.c \
 	tests/leak_test.c tests/thread_leak_test.c
@@ -506,18 +498,10 @@
 	    $(srcdir)/ia64_save_regs_in_stack.s \
 	    $(srcdir)/sparc_netbsd_mach_dep.s $(UTILS)
 	rm -f mach_dep.o
-<<<<<<< HEAD
-	./if_mach MIPS IRIX5 $(CC) -E $(srcdir)/mips_sgi_mach_dep.S \
-	 | ./if_mach MIPS IRIX5 grep -v "^\#" > $(srcdir)/mips_sgi_mach_dep.s
-	./if_mach MIPS RISCOS $(AS) -o mach_dep.o $(srcdir)/mips_ultrix_mach_dep.s
-	./if_mach MIPS ULTRIX $(AS) -o mach_dep.o $(srcdir)/mips_ultrix_mach_dep.s
-	./if_mach POWERPC MACOSX $(AS) -o mach_dep.o $(srcdir)/powerpc_darwin_mach_dep.s
-=======
 	./if_mach MIPS IRIX5 $(CC) -c -o mach_dep.o $(srcdir)/mips_sgi_mach_dep.s
 	./if_mach MIPS RISCOS $(AS) -o mach_dep.o $(srcdir)/mips_ultrix_mach_dep.s
 	./if_mach MIPS ULTRIX $(AS) -o mach_dep.o $(srcdir)/mips_ultrix_mach_dep.s
 	./if_mach POWERPC DARWIN $(AS) -o mach_dep.o $(srcdir)/powerpc_darwin_mach_dep.s
->>>>>>> cab07051
 	./if_mach ALPHA LINUX $(CC) -c -o mach_dep.o $(srcdir)/alpha_mach_dep.S
 	./if_mach SPARC SUNOS5 $(CC) -c -o mach_dep.o $(srcdir)/sparc_mach_dep.S
 	./if_mach SPARC SUNOS4 $(AS) -o mach_dep.o $(srcdir)/sparc_sunos4_mach_dep.s
@@ -584,11 +568,7 @@
 clean: 
 	rm -f gc.a *.o *.exe tests/*.o gctest gctest_dyn_link test_cpp \
 	      setjmp_test  mon.out gmon.out a.out core if_not_there if_mach \
-<<<<<<< HEAD
-	      threadlibs $(CORD_OBJS) cord/cordtest cord/de mips_sgi_mach_dep.s
-=======
 	      threadlibs $(CORD_OBJS) cord/cordtest cord/de 
->>>>>>> cab07051
 	-rm -f *~
 
 gctest: tests/test.o gc.a $(UTILS)
