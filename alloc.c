/*
 * Copyright 1988, 1989 Hans-J. Boehm, Alan J. Demers
 * Copyright (c) 1991-1996 by Xerox Corporation.  All rights reserved.
 * Copyright (c) 1998 by Silicon Graphics.  All rights reserved.
 * Copyright (c) 1999 by Hewlett-Packard Company. All rights reserved.
 *
 * THIS MATERIAL IS PROVIDED AS IS, WITH ABSOLUTELY NO WARRANTY EXPRESSED
 * OR IMPLIED.  ANY USE IS AT YOUR OWN RISK.
 *
 * Permission is hereby granted to use or copy this program
 * for any purpose,  provided the above notices are retained on all copies.
 * Permission to modify the code and to distribute modified code is granted,
 * provided the above notices are retained, and a notice that the code was
 * modified is included with the above copyright notice.
 *
 */


# include "gc_priv.h"

# include <stdio.h>
# ifndef MACOS
#   include <signal.h>
#   include <sys/types.h>
# endif

/*
 * Separate free lists are maintained for different sized objects
 * up to MAXOBJSZ.
 * The call GC_allocobj(i,k) ensures that the freelist for
 * kind k objects of size i points to a non-empty
 * free list. It returns a pointer to the first entry on the free list.
 * In a single-threaded world, GC_allocobj may be called to allocate
 * an object of (small) size i as follows:
 *
 *            opp = &(GC_objfreelist[i]);
 *            if (*opp == 0) GC_allocobj(i, NORMAL);
 *            ptr = *opp;
 *            *opp = obj_link(ptr);
 *
 * Note that this is very fast if the free list is non-empty; it should
 * only involve the execution of 4 or 5 simple instructions.
 * All composite objects on freelists are cleared, except for
 * their first word.
 */

/*
 *  The allocator uses GC_allochblk to allocate large chunks of objects.
 * These chunks all start on addresses which are multiples of
 * HBLKSZ.   Each allocated chunk has an associated header,
 * which can be located quickly based on the address of the chunk.
 * (See headers.c for details.) 
 * This makes it possible to check quickly whether an
 * arbitrary address corresponds to an object administered by the
 * allocator.
 */

word GC_non_gc_bytes = 0;  /* Number of bytes not intended to be collected */

word GC_gc_no = 0;

#ifndef SMALL_CONFIG
  int GC_incremental = 0;    /* By default, stop the world.	*/
#endif

int GC_full_freq = 19;	   /* Every 20th collection is a full	*/
			   /* collection, whether we need it 	*/
			   /* or not.			        */

GC_bool GC_need_full_gc = FALSE;
			   /* Need full GC do to heap growth.	*/

<<<<<<< HEAD
#define USED_HEAP_SIZE (GC_heapsize - GC_large_free_bytes)

=======
>>>>>>> 29be14a4
word GC_used_heap_size_after_full = 0;

char * GC_copyright[] =
{"Copyright 1988,1989 Hans-J. Boehm and Alan J. Demers ",
"Copyright (c) 1991-1995 by Xerox Corporation.  All rights reserved. ",
"Copyright (c) 1996-1998 by Silicon Graphics.  All rights reserved. ",
"THIS MATERIAL IS PROVIDED AS IS, WITH ABSOLUTELY NO WARRANTY",
" EXPRESSED OR IMPLIED.  ANY USE IS AT YOUR OWN RISK.",
"See source code for details." };

# include "version.h"

/* some more variables */

extern signed_word GC_mem_found;  /* Number of reclaimed longwords	*/
				  /* after garbage collection      	*/

GC_bool GC_dont_expand = 0;

word GC_free_space_divisor = 3;

extern GC_bool GC_collection_in_progress();
		/* Collection is in progress, or was abandoned.	*/

int GC_never_stop_func GC_PROTO((void)) { return(0); }

CLOCK_TYPE GC_start_time;  	/* Time at which we stopped world.	*/
				/* used only in GC_timeout_stop_func.	*/

int GC_n_attempts = 0;		/* Number of attempts at finishing	*/
				/* collection within TIME_LIMIT		*/

#ifdef SMALL_CONFIG
#   define GC_timeout_stop_func GC_never_stop_func
#else
  int GC_timeout_stop_func GC_PROTO((void))
  {
    CLOCK_TYPE current_time;
    static unsigned count = 0;
    unsigned long time_diff;
    
    if ((count++ & 3) != 0) return(0);
    GET_TIME(current_time);
    time_diff = MS_TIME_DIFF(current_time,GC_start_time);
    if (time_diff >= TIME_LIMIT) {
#   	ifdef PRINTSTATS
	    GC_printf0("Abandoning stopped marking after ");
	    GC_printf1("%lu msecs", (unsigned long)time_diff);
	    GC_printf1("(attempt %d)\n", (unsigned long) GC_n_attempts);
#	endif
    	return(1);
    }
    return(0);
  }
#endif /* !SMALL_CONFIG */

/* Return the minimum number of words that must be allocated between	*/
/* collections to amortize the collection cost.				*/
static word min_words_allocd()
{
#   ifdef THREADS
 	/* We punt, for now. */
 	register signed_word stack_size = 10000;
#   else
        int dummy;
        register signed_word stack_size = (ptr_t)(&dummy) - GC_stackbottom;
#   endif
    word total_root_size;  	    /* includes double stack size,	*/
    				    /* since the stack is expensive	*/
    				    /* to scan.				*/
    word scan_size;		/* Estimate of memory to be scanned 	*/
				/* during normal GC.			*/
    
    if (stack_size < 0) stack_size = -stack_size;
    total_root_size = 2 * stack_size + GC_root_size;
    scan_size = BYTES_TO_WORDS(GC_heapsize - GC_large_free_bytes
			       + (GC_large_free_bytes >> 2)
				   /* use a bit more of large empty heap */
			       + total_root_size);
    if (GC_incremental) {
        return scan_size / (2 * GC_free_space_divisor);
    } else {
        return scan_size / GC_free_space_divisor;
    }
}

/* Return the number of words allocated, adjusted for explicit storage	*/
/* management, etc..  This number is used in deciding when to trigger	*/
/* collections.								*/
word GC_adj_words_allocd()
{
    register signed_word result;
    register signed_word expl_managed =
    		BYTES_TO_WORDS((long)GC_non_gc_bytes
    				- (long)GC_non_gc_bytes_at_gc);
    
    /* Don't count what was explicitly freed, or newly allocated for	*/
    /* explicit management.  Note that deallocating an explicitly	*/
    /* managed object should not alter result, assuming the client	*/
    /* is playing by the rules.						*/
    result = (signed_word)GC_words_allocd
    	     - (signed_word)GC_mem_freed - expl_managed;
    if (result > (signed_word)GC_words_allocd) {
        result = GC_words_allocd;
    	/* probably client bug or unfortunate scheduling */
    }
    result += GC_words_finalized;
    	/* We count objects enqueued for finalization as though they	*/
    	/* had been reallocated this round. Finalization is user	*/
    	/* visible progress.  And if we don't count this, we have	*/
    	/* stability problems for programs that finalize all objects.	*/
    result += GC_words_wasted;
     	/* This doesn't reflect useful work.  But if there is lots of	*/
     	/* new fragmentation, the same is probably true of the heap,	*/
     	/* and the collection will be correspondingly cheaper.		*/
    if (result < (signed_word)(GC_words_allocd >> 3)) {
    	/* Always count at least 1/8 of the allocations.  We don't want	*/
    	/* to collect too infrequently, since that would inhibit	*/
    	/* coalescing of free storage blocks.				*/
    	/* This also makes us partially robust against client bugs.	*/
        return(GC_words_allocd >> 3);
    } else {
        return(result);
    }
}


/* Clear up a few frames worth of garbage left at the top of the stack.	*/
/* This is used to prevent us from accidentally treating garbade left	*/
/* on the stack by other parts of the collector as roots.  This 	*/
/* differs from the code in misc.c, which actually tries to keep the	*/
/* stack clear of long-lived, client-generated garbage.			*/
void GC_clear_a_few_frames()
{
#   define NWORDS 64
    word frames[NWORDS];
    register int i;
    
    for (i = 0; i < NWORDS; i++) frames[i] = 0;
}

/* Have we allocated enough to amortize a collection? */
GC_bool GC_should_collect()
{
    return(GC_adj_words_allocd() >= min_words_allocd());
}


void GC_notify_full_gc()
{
    if (GC_start_call_back != (void (*)())0) {
	(*GC_start_call_back)();
    }
}

GC_bool GC_is_full_gc = FALSE;

/* 
 * Initiate a garbage collection if appropriate.
 * Choose judiciously
 * between partial, full, and stop-world collections.
 * Assumes lock held, signals disabled.
 */
void GC_maybe_gc()
{
    static int n_partial_gcs = 0;

    if (GC_should_collect()) {
        if (!GC_incremental) {
	    GC_notify_full_gc();
            GC_gcollect_inner();
            n_partial_gcs = 0;
            return;
        } else if (GC_need_full_gc || n_partial_gcs >= GC_full_freq) {
#   	    ifdef PRINTSTATS
	      GC_printf2(
	        "***>Full mark for collection %lu after %ld allocd bytes\n",
     		(unsigned long) GC_gc_no+1,
	   	(long)WORDS_TO_BYTES(GC_words_allocd));
#           endif
	    GC_promote_black_lists();
	    (void)GC_reclaim_all((GC_stop_func)0, TRUE);
	    GC_clear_marks();
            n_partial_gcs = 0;
	    GC_notify_full_gc();
 	    GC_is_full_gc = TRUE;
        } else {
            n_partial_gcs++;
        }
        /* We try to mark with the world stopped.	*/
        /* If we run out of time, this turns into	*/
        /* incremental marking.			*/
        GET_TIME(GC_start_time);
        if (GC_stopped_mark(GC_timeout_stop_func)) {
#           ifdef SAVE_CALL_CHAIN
                GC_save_callers(GC_last_stack);
#           endif
            GC_finish_collection();
        } else {
	    if (!GC_is_full_gc) {
		/* Count this as the first attempt */
	        GC_n_attempts++;
	    }
	}
    }
}


/*
 * Stop the world garbage collection.  Assumes lock held, signals disabled.
 * If stop_func is not GC_never_stop_func, then abort if stop_func returns TRUE.
 */
GC_bool GC_try_to_collect_inner(stop_func)
GC_stop_func stop_func;
{
    if (GC_incremental && GC_collection_in_progress()) {
#   ifdef PRINTSTATS
	GC_printf0(
	    "GC_try_to_collect_inner: finishing collection in progress\n");
#    endif /* PRINTSTATS */
      /* Just finish collection already in progress.	*/
    	while(GC_collection_in_progress()) {
    	    if (stop_func()) return(FALSE);
    	    GC_collect_a_little_inner(1);
    	}
    }
#   ifdef PRINTSTATS
	GC_printf2(
	   "Initiating full world-stop collection %lu after %ld allocd bytes\n",
	   (unsigned long) GC_gc_no+1,
	   (long)WORDS_TO_BYTES(GC_words_allocd));
#   endif
    GC_promote_black_lists();
    /* Make sure all blocks have been reclaimed, so sweep routines	*/
    /* don't see cleared mark bits.					*/
    /* If we're guaranteed to finish, then this is unnecessary.		*/
    /* In the find_leak case, we have to finish to guarantee that 	*/
    /* previously unmarked objects are not reported as leaks.		*/
	if ((GC_find_leak || stop_func != GC_never_stop_func)
	    && !GC_reclaim_all(stop_func, FALSE)) {
	    /* Aborted.  So far everything is still consistent.	*/
	    return(FALSE);
	}
    GC_invalidate_mark_state();  /* Flush mark stack.	*/
    GC_clear_marks();
#   ifdef SAVE_CALL_CHAIN
        GC_save_callers(GC_last_stack);
#   endif
    GC_is_full_gc = TRUE;
    if (!GC_stopped_mark(stop_func)) {
      if (!GC_incremental) {
    	/* We're partially done and have no way to complete or use 	*/
    	/* current work.  Reestablish invariants as cheaply as		*/
    	/* possible.							*/
    	GC_invalidate_mark_state();
	GC_unpromote_black_lists();
      } /* else we claim the world is already still consistent.  We'll 	*/
        /* finish incrementally.					*/
      return(FALSE);
    }
    GC_finish_collection();
    return(TRUE);
}



/*
 * Perform n units of garbage collection work.  A unit is intended to touch
 * roughly GC_RATE pages.  Every once in a while, we do more than that.
 * This needa to be a fairly large number with our current incremental
 * GC strategy, since otherwise we allocate too much during GC, and the
 * cleanup gets expensive.
 */
# define GC_RATE 10 
# define MAX_PRIOR_ATTEMPTS 1
 	/* Maximum number of prior attempts at world stop marking	*/
 	/* A value of 1 means that we finish the seconf time, no matter */
 	/* how long it takes.  Doesn't count the initial root scan	*/
 	/* for a full GC.						*/

int GC_deficit = 0;	/* The number of extra calls to GC_mark_some	*/
			/* that we have made.				*/

void GC_collect_a_little_inner(n)
int n;
{
    register int i;
    
    if (GC_incremental && GC_collection_in_progress()) {
    	for (i = GC_deficit; i < GC_RATE*n; i++) {
    	    if (GC_mark_some((ptr_t)0)) {
    	        /* Need to finish a collection */
#     		ifdef SAVE_CALL_CHAIN
        	    GC_save_callers(GC_last_stack);
#     		endif
		if (GC_n_attempts < MAX_PRIOR_ATTEMPTS) {
		  GET_TIME(GC_start_time);
		  if (!GC_stopped_mark(GC_timeout_stop_func)) {
		    GC_n_attempts++;
		    break;
		  }
		} else {
		  (void)GC_stopped_mark(GC_never_stop_func);
		}
    	        GC_finish_collection();
    	        break;
    	    }
    	}
    	if (GC_deficit > 0) GC_deficit -= GC_RATE*n;
	if (GC_deficit < 0) GC_deficit = 0;
    } else {
        GC_maybe_gc();
    }
}

int GC_collect_a_little GC_PROTO(())
{
    int result;
    DCL_LOCK_STATE;

    DISABLE_SIGNALS();
    LOCK();
    GC_collect_a_little_inner(1);
    result = (int)GC_collection_in_progress();
    UNLOCK();
    ENABLE_SIGNALS();
    return(result);
}

/*
 * Assumes lock is held, signals are disabled.
 * We stop the world.
 * If stop_func() ever returns TRUE, we may fail and return FALSE.
 * Increment GC_gc_no if we succeed.
 */
GC_bool GC_stopped_mark(stop_func)
GC_stop_func stop_func;
{
    register int i;
    int dummy;
#   ifdef PRINTSTATS
	CLOCK_TYPE start_time, current_time;
#   endif
	
    STOP_WORLD();
#   ifdef PRINTSTATS
	GET_TIME(start_time);
	GC_printf1("--> Marking for collection %lu ",
	           (unsigned long) GC_gc_no + 1);
	GC_printf2("after %lu allocd bytes + %lu wasted bytes\n",
	   	   (unsigned long) WORDS_TO_BYTES(GC_words_allocd),
	   	   (unsigned long) WORDS_TO_BYTES(GC_words_wasted));
#   endif

    /* Mark from all roots.  */
        /* Minimize junk left in my registers and on the stack */
            GC_clear_a_few_frames();
            GC_noop(0,0,0,0,0,0);
	GC_initiate_gc();
	for(i = 0;;i++) {
	    if ((*stop_func)()) {
#   		    ifdef PRINTSTATS
		    	GC_printf0("Abandoned stopped marking after ");
			GC_printf1("%lu iterations\n",
				   (unsigned long)i);
#		    endif
		    GC_deficit = i; /* Give the mutator a chance. */
	            START_WORLD();
	            return(FALSE);
	    }
	    if (GC_mark_some((ptr_t)(&dummy))) break;
	}
	
    GC_gc_no++;
#   ifdef PRINTSTATS
      GC_printf2("Collection %lu reclaimed %ld bytes",
		  (unsigned long) GC_gc_no - 1,
	   	  (long)WORDS_TO_BYTES(GC_mem_found));
      GC_printf1(" ---> heapsize = %lu bytes\n",
      	        (unsigned long) GC_heapsize);
      /* Printf arguments may be pushed in funny places.  Clear the	*/
      /* space.								*/
      GC_printf0("");
#   endif      

    /* Check all debugged objects for consistency */
        if (GC_debugging_started) {
            (*GC_check_heap)();
        }
    
#   ifdef PRINTTIMES
	GET_TIME(current_time);
	GC_printf1("World-stopped marking took %lu msecs\n",
	           MS_TIME_DIFF(current_time,start_time));
#   endif
    START_WORLD();
    return(TRUE);
}


/* Finish up a collection.  Assumes lock is held, signals are disabled,	*/
/* but the world is otherwise running.					*/
void GC_finish_collection()
{
#   ifdef PRINTTIMES
	CLOCK_TYPE start_time;
	CLOCK_TYPE finalize_time;
	CLOCK_TYPE done_time;
	
	GET_TIME(start_time);
	finalize_time = start_time;
#   endif

#   ifdef GATHERSTATS
        GC_mem_found = 0;
#   endif
    if (GC_find_leak) {
      /* Mark all objects on the free list.  All objects should be */
      /* marked when we're done.				   */
	{
	  register word size;		/* current object size		*/
	  register ptr_t p;	/* pointer to current object	*/
	  register struct hblk * h;	/* pointer to block containing *p */
	  register hdr * hhdr;
	  register int word_no;           /* "index" of *p in *q          */
	  int kind;

	  for (kind = 0; kind < GC_n_kinds; kind++) {
	    for (size = 1; size <= MAXOBJSZ; size++) {
	      for (p= GC_obj_kinds[kind].ok_freelist[size];
	           p != 0; p=obj_link(p)){
		h = HBLKPTR(p);
		hhdr = HDR(h);
		word_no = (((word *)p) - ((word *)h));
		set_mark_bit_from_hdr(hhdr, word_no);
	      }
	    }
	  }
	}
	GC_start_reclaim(TRUE);
	  /* The above just checks; it doesn't really reclaim anything. */
    }

    GC_finalize();
#   ifdef STUBBORN_ALLOC
      GC_clean_changing_list();
#   endif

#   ifdef PRINTTIMES
      GET_TIME(finalize_time);
#   endif

    /* Clear free list mark bits, in case they got accidentally marked   */
    /* Note: HBLKPTR(p) == pointer to head of block containing *p        */
    /* (or GC_find_leak is set and they were intentionally marked.)	 */
    /* Also subtract memory remaining from GC_mem_found count.           */
    /* Note that composite objects on free list are cleared.             */
    /* Thus accidentally marking a free list is not a problem;  only     */
    /* objects on the list itself will be marked, and that's fixed here. */
      {
	register word size;		/* current object size		*/
	register ptr_t p;	/* pointer to current object	*/
	register struct hblk * h;	/* pointer to block containing *p */
	register hdr * hhdr;
	register int word_no;           /* "index" of *p in *q          */
	int kind;

	for (kind = 0; kind < GC_n_kinds; kind++) {
	  for (size = 1; size <= MAXOBJSZ; size++) {
	    for (p= GC_obj_kinds[kind].ok_freelist[size];
	         p != 0; p=obj_link(p)){
		h = HBLKPTR(p);
		hhdr = HDR(h);
		word_no = (((word *)p) - ((word *)h));
		clear_mark_bit_from_hdr(hhdr, word_no);
#		ifdef GATHERSTATS
		    GC_mem_found -= size;
#		endif
	    }
	  }
	}
      }


#   ifdef PRINTSTATS
	GC_printf1("Bytes recovered before sweep - f.l. count = %ld\n",
	          (long)WORDS_TO_BYTES(GC_mem_found));
#   endif
    /* Reconstruct free lists to contain everything not marked */
        GC_start_reclaim(FALSE);
        if (GC_is_full_gc)  {
	    GC_used_heap_size_after_full = USED_HEAP_SIZE;
	    GC_need_full_gc = FALSE;
	} else {
	    GC_need_full_gc =
		 BYTES_TO_WORDS(USED_HEAP_SIZE - GC_used_heap_size_after_full)
		 > min_words_allocd();
	}

#   ifdef PRINTSTATS
	GC_printf2(
		  "Immediately reclaimed %ld bytes in heap of size %lu bytes",
	          (long)WORDS_TO_BYTES(GC_mem_found),
	          (unsigned long)GC_heapsize);
#	ifdef USE_MUNMAP
	  GC_printf1("(%lu unmapped)", GC_unmapped_bytes);
#	endif
	GC_printf2(
		"\n%lu (atomic) + %lu (composite) collectable bytes in use\n",
	        (unsigned long)WORDS_TO_BYTES(GC_atomic_in_use),
	        (unsigned long)WORDS_TO_BYTES(GC_composite_in_use));
#   endif

      GC_n_attempts = 0;
      GC_is_full_gc = FALSE;
    /* Reset or increment counters for next cycle */
      GC_words_allocd_before_gc += GC_words_allocd;
      GC_non_gc_bytes_at_gc = GC_non_gc_bytes;
      GC_words_allocd = 0;
      GC_words_wasted = 0;
      GC_mem_freed = 0;
      
#   ifdef USE_MUNMAP
      GC_unmap_old();
#   endif
#   ifdef PRINTTIMES
	GET_TIME(done_time);
	GC_printf2("Finalize + initiate sweep took %lu + %lu msecs\n",
	           MS_TIME_DIFF(finalize_time,start_time),
	           MS_TIME_DIFF(done_time,finalize_time));
#   endif
}

/* Externally callable routine to invoke full, stop-world collection */
# if defined(__STDC__) || defined(__cplusplus)
    int GC_try_to_collect(GC_stop_func stop_func)
# else
    int GC_try_to_collect(stop_func)
    GC_stop_func stop_func;
# endif
{
    int result;
    DCL_LOCK_STATE;
    
    GC_INVOKE_FINALIZERS();
    DISABLE_SIGNALS();
    LOCK();
    ENTER_GC();
    if (!GC_is_initialized) GC_init_inner();
    /* Minimize junk left in my registers */
      GC_noop(0,0,0,0,0,0);
    result = (int)GC_try_to_collect_inner(stop_func);
    EXIT_GC();
    UNLOCK();
    ENABLE_SIGNALS();
    if(result) GC_INVOKE_FINALIZERS();
    return(result);
}

void GC_gcollect GC_PROTO(())
{
    GC_notify_full_gc();
    (void)GC_try_to_collect(GC_never_stop_func);
}

word GC_n_heap_sects = 0;	/* Number of sections currently in heap. */

/*
 * Use the chunk of memory starting at p of size bytes as part of the heap.
 * Assumes p is HBLKSIZE aligned, and bytes is a multiple of HBLKSIZE.
 */
void GC_add_to_heap(p, bytes)
struct hblk *p;
word bytes;
{
    word words;
    hdr * phdr;
    
    if (GC_n_heap_sects >= MAX_HEAP_SECTS) {
    	ABORT("Too many heap sections: Increase MAXHINCR or MAX_HEAP_SECTS");
    }
    phdr = GC_install_header(p);
    if (0 == phdr) {
    	/* This is extremely unlikely. Can't add it.  This will		*/
    	/* almost certainly result in a	0 return from the allocator,	*/
    	/* which is entirely appropriate.				*/
    	return;
    }
    GC_heap_sects[GC_n_heap_sects].hs_start = (ptr_t)p;
    GC_heap_sects[GC_n_heap_sects].hs_bytes = bytes;
    GC_n_heap_sects++;
    words = BYTES_TO_WORDS(bytes - HDR_BYTES);
    phdr -> hb_sz = words;
    phdr -> hb_map = (char *)1;   /* A value != GC_invalid_map	*/
    phdr -> hb_flags = 0;
    GC_freehblk(p);
    GC_heapsize += bytes;
    if ((ptr_t)p <= GC_least_plausible_heap_addr
        || GC_least_plausible_heap_addr == 0) {
        GC_least_plausible_heap_addr = (ptr_t)p - sizeof(word);
        	/* Making it a little smaller than necessary prevents	*/
        	/* us from getting a false hit from the variable	*/
        	/* itself.  There's some unintentional reflection	*/
        	/* here.						*/
    }
    if ((ptr_t)p + bytes >= GC_greatest_plausible_heap_addr) {
        GC_greatest_plausible_heap_addr = (ptr_t)p + bytes;
    }
}

# if !defined(NO_DEBUGGING)
void GC_print_heap_sects()
{
    register unsigned i;
    
    GC_printf1("Total heap size: %lu\n", (unsigned long) GC_heapsize);
    for (i = 0; i < GC_n_heap_sects; i++) {
        unsigned long start = (unsigned long) GC_heap_sects[i].hs_start;
        unsigned long len = (unsigned long) GC_heap_sects[i].hs_bytes;
        struct hblk *h;
        unsigned nbl = 0;
        
    	GC_printf3("Section %ld from 0x%lx to 0x%lx ", (unsigned long)i,
    		   start, (unsigned long)(start + len));
    	for (h = (struct hblk *)start; h < (struct hblk *)(start + len); h++) {
    	    if (GC_is_black_listed(h, HBLKSIZE)) nbl++;
    	}
    	GC_printf2("%lu/%lu blacklisted\n", (unsigned long)nbl,
    		   (unsigned long)(len/HBLKSIZE));
    }
}
# endif

ptr_t GC_least_plausible_heap_addr = (ptr_t)ONES;
ptr_t GC_greatest_plausible_heap_addr = 0;

ptr_t GC_max(x,y)
ptr_t x, y;
{
    return(x > y? x : y);
}

ptr_t GC_min(x,y)
ptr_t x, y;
{
    return(x < y? x : y);
}

# if defined(__STDC__) || defined(__cplusplus)
    void GC_set_max_heap_size(GC_word n)
# else
    void GC_set_max_heap_size(n)
    GC_word n;
# endif
{
    GC_max_heapsize = n;
}

GC_word GC_max_retries = 0;

/*
 * this explicitly increases the size of the heap.  It is used
 * internally, but may also be invoked from GC_expand_hp by the user.
 * The argument is in units of HBLKSIZE.
 * Tiny values of n are rounded up.
 * Returns FALSE on failure.
 */
GC_bool GC_expand_hp_inner(n)
word n;
{
    word bytes;
    struct hblk * space;
    word expansion_slop;	/* Number of bytes by which we expect the */
    				/* heap to expand soon.			  */

    if (n < MINHINCR) n = MINHINCR;
    bytes = n * HBLKSIZE;
    /* Make sure bytes is a multiple of GC_page_size */
      {
	word mask = GC_page_size - 1;
	bytes += mask;
	bytes &= ~mask;
      }
    
    if (GC_max_heapsize != 0 && GC_heapsize + bytes > GC_max_heapsize) {
        /* Exceeded self-imposed limit */
        return(FALSE);
    }
    space = GET_MEM(bytes);
    if( space == 0 ) {
	return(FALSE);
    }
#   ifdef PRINTSTATS
	GC_printf2("Increasing heap size by %lu after %lu allocated bytes\n",
	           (unsigned long)bytes,
	           (unsigned long)WORDS_TO_BYTES(GC_words_allocd));
# 	ifdef UNDEFINED
	  GC_printf1("Root size = %lu\n", GC_root_size);
	  GC_print_block_list(); GC_print_hblkfreelist();
	  GC_printf0("\n");
#	endif
#   endif
    expansion_slop = 8 * WORDS_TO_BYTES(min_words_allocd());
    if (5 * HBLKSIZE * MAXHINCR > expansion_slop) {
        expansion_slop = 5 * HBLKSIZE * MAXHINCR;
    }
    if (GC_last_heap_addr == 0 && !((word)space & SIGNB)
        || GC_last_heap_addr != 0 && GC_last_heap_addr < (ptr_t)space) {
        /* Assume the heap is growing up */
        GC_greatest_plausible_heap_addr =
            GC_max(GC_greatest_plausible_heap_addr,
                   (ptr_t)space + bytes + expansion_slop);
    } else {
        /* Heap is growing down */
        GC_least_plausible_heap_addr =
            GC_min(GC_least_plausible_heap_addr,
                   (ptr_t)space - expansion_slop);
    }
    GC_prev_heap_addr = GC_last_heap_addr;
    GC_last_heap_addr = (ptr_t)space;
    GC_add_to_heap(space, bytes);
    return(TRUE);
}

/* Really returns a bool, but it's externally visible, so that's clumsy. */
/* Arguments is in bytes.						*/
# if defined(__STDC__) || defined(__cplusplus)
  int GC_expand_hp(size_t bytes)
# else
  int GC_expand_hp(bytes)
  size_t bytes;
# endif
{
    int result;
    DCL_LOCK_STATE;
    
    DISABLE_SIGNALS();
    LOCK();
    if (!GC_is_initialized) GC_init_inner();
    result = (int)GC_expand_hp_inner(divHBLKSZ((word)bytes));
    if (result) GC_requested_heapsize += bytes;
    UNLOCK();
    ENABLE_SIGNALS();
    return(result);
}

unsigned GC_fail_count = 0;  
			/* How many consecutive GC/expansion failures?	*/
			/* Reset by GC_allochblk.			*/

GC_bool GC_collect_or_expand(needed_blocks, ignore_off_page)
word needed_blocks;
GC_bool ignore_off_page;
{
    if (!GC_incremental && !GC_dont_gc &&
	(GC_dont_expand && GC_words_allocd > 0 || GC_should_collect())) {
      GC_notify_full_gc();
      GC_gcollect_inner();
    } else {
      word blocks_to_get = GC_heapsize/(HBLKSIZE*GC_free_space_divisor)
      			   + needed_blocks;
      
      if (blocks_to_get > MAXHINCR) {
          word slop;
          
          if (ignore_off_page) {
              slop = 4;
          } else {
	      slop = 2*divHBLKSZ(BL_LIMIT);
	      if (slop > needed_blocks) slop = needed_blocks;
	  }
          if (needed_blocks + slop > MAXHINCR) {
              blocks_to_get = needed_blocks + slop;
          } else {
              blocks_to_get = MAXHINCR;
          }
      }
      if (!GC_expand_hp_inner(blocks_to_get)
        && !GC_expand_hp_inner(needed_blocks)) {
      	if (GC_fail_count++ < GC_max_retries) {
      	    WARN("Out of Memory!  Trying to continue ...\n", 0);
	    GC_notify_full_gc();
	    GC_gcollect_inner();
	} else {
	    WARN("Out of Memory!  Returning NIL!\n", 0);
	    return(FALSE);
	}
      } else {
#	  ifdef PRINTSTATS
            if (GC_fail_count) {
	      GC_printf0("Memory available again ...\n");
	    }
#	  endif
      }
    }
    return(TRUE);
}

/*
 * Make sure the object free list for sz is not empty.
 * Return a pointer to the first object on the free list.
 * The object MUST BE REMOVED FROM THE FREE LIST BY THE CALLER.
 * Assumes we hold the allocator lock and signals are disabled.
 *
 */
ptr_t GC_allocobj(sz, kind)
word sz;
int kind;
{
    register ptr_t * flh = &(GC_obj_kinds[kind].ok_freelist[sz]);
    
    if (sz == 0) return(0);

    while (*flh == 0) {
      ENTER_GC();
      /* Do our share of marking work */
        if(GC_incremental && !GC_dont_gc) GC_collect_a_little_inner(1);
      /* Sweep blocks for objects of this size */
          GC_continue_reclaim(sz, kind);
      EXIT_GC();
      if (*flh == 0) {
        GC_new_hblk(sz, kind);
      }
      if (*flh == 0) {
        ENTER_GC();
        if (!GC_collect_or_expand((word)1,FALSE)) {
	    EXIT_GC();
	    return(0);
	}
	EXIT_GC();
      }
    }
    
    return(*flh);
}<|MERGE_RESOLUTION|>--- conflicted
+++ resolved
@@ -70,11 +70,6 @@
 GC_bool GC_need_full_gc = FALSE;
 			   /* Need full GC do to heap growth.	*/
 
-<<<<<<< HEAD
-#define USED_HEAP_SIZE (GC_heapsize - GC_large_free_bytes)
-
-=======
->>>>>>> 29be14a4
 word GC_used_heap_size_after_full = 0;
 
 char * GC_copyright[] =
