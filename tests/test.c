/* 
 * Copyright 1988, 1989 Hans-J. Boehm, Alan J. Demers
 * Copyright (c) 1991-1994 by Xerox Corporation.  All rights reserved.
 * Copyright (c) 1996 by Silicon Graphics.  All rights reserved.
 *
 * THIS MATERIAL IS PROVIDED AS IS, WITH ABSOLUTELY NO WARRANTY EXPRESSED
 * OR IMPLIED.  ANY USE IS AT YOUR OWN RISK.
 *
 * Permission is hereby granted to use or copy this program
 * for any purpose,  provided the above notices are retained on all copies.
 * Permission to modify the code and to distribute modified code is granted,
 * provided the above notices are retained, and a notice that the code was
 * modified is included with the above copyright notice.
 */
/* An incomplete test for the garbage collector.  		*/
/* Some more obscure entry points are not tested at all.	*/
/* This must be compiled with the same flags used to build the 	*/
/* GC.  It uses GC internals to allow more precise results	*/
/* checking for some of the tests.				*/

# undef GC_BUILD

#if defined(DBG_HDRS_ALL) || defined(MAKE_BACK_GRAPH)
#  define GC_DEBUG
#endif

# if defined(mips) && defined(SYSTYPE_BSD43)
    /* MIPS RISCOS 4 */
# else
#   include <stdlib.h>
# endif
# include <stdio.h>
# ifdef _WIN32_WCE
#   include <winbase.h>
#   define assert ASSERT
# else
#   include <assert.h>        /* Not normally used, but handy for debugging. */
# endif
# include <assert.h>	/* Not normally used, but handy for debugging. */
# include "gc.h"
# include "gc_typed.h"
# ifdef THREAD_LOCAL_ALLOC
#   include "gc_local_alloc.h"
# endif
# include "private/gc_priv.h"	/* For output, locking, MIN_WORDS, 	*/
				/* and some statistics.			*/
# include "private/gcconfig.h"

# if defined(MSWIN32) || defined(MSWINCE)
#   include <windows.h>
# endif

# ifdef PCR
#   include "th/PCR_ThCrSec.h"
#   include "th/PCR_Th.h"
#   undef GC_printf0
#   define GC_printf0 printf
#   undef GC_printf1
#   define GC_printf1 printf
# endif

# if defined(GC_SOLARIS_THREADS) && !defined(GC_SOLARIS_PTHREADS)
#   include <thread.h>
#   include <synch.h>
# endif

# if defined(GC_PTHREADS)
#   include <pthread.h>
# endif

# if defined(GC_WIN32_THREADS) && !defined(GC_PTHREADS)
    static CRITICAL_SECTION incr_cs;
# endif

#ifdef __STDC__
# include <stdarg.h>
#endif


/* Allocation Statistics */
int stubborn_count = 0;
int uncollectable_count = 0;
int collectable_count = 0;
int atomic_count = 0;
int realloc_count = 0;

#if defined(GC_AMIGA_FASTALLOC) && defined(AMIGA)

  extern void GC_amiga_free_all_mem(void);
  void Amiga_Fail(void){GC_amiga_free_all_mem();abort();}
# define FAIL (void)Amiga_Fail()
  void *GC_amiga_gctest_malloc_explicitly_typed(size_t lb, GC_descr d){
    void *ret=GC_malloc_explicitly_typed(lb,d);
    if(ret==NULL){
		if(!GC_dont_gc){
	      GC_gcollect();
	      ret=GC_malloc_explicitly_typed(lb,d);
		}
      if(ret==NULL){
        GC_printf0("Out of memory, (typed allocations are not directly "
		   "supported with the GC_AMIGA_FASTALLOC option.)\n");
        FAIL;
      }
    }
    return ret;
  }
  void *GC_amiga_gctest_calloc_explicitly_typed(size_t a,size_t lb, GC_descr d){
    void *ret=GC_calloc_explicitly_typed(a,lb,d);
    if(ret==NULL){
		if(!GC_dont_gc){
	      GC_gcollect();
	      ret=GC_calloc_explicitly_typed(a,lb,d);
		}
      if(ret==NULL){
        GC_printf0("Out of memory, (typed allocations are not directly "
		   "supported with the GC_AMIGA_FASTALLOC option.)\n");
        FAIL;
      }
    }
    return ret;
  }
# define GC_malloc_explicitly_typed(a,b) GC_amiga_gctest_malloc_explicitly_typed(a,b) 
# define GC_calloc_explicitly_typed(a,b,c) GC_amiga_gctest_calloc_explicitly_typed(a,b,c) 

#else /* !AMIGA_FASTALLOC */

# ifdef PCR
#   define FAIL (void)abort()
# else
#   ifdef MSWINCE
#     define FAIL DebugBreak()
#   else
#     define FAIL GC_abort("Test failed");
#   endif
# endif

#endif /* !AMIGA_FASTALLOC */

/* AT_END may be defined to exercise the interior pointer test	*/
/* if the collector is configured with ALL_INTERIOR_POINTERS.   */
/* As it stands, this test should succeed with either		*/
/* configuration.  In the FIND_LEAK configuration, it should	*/
/* find lots of leaks, since we free almost nothing.		*/

struct SEXPR {
    struct SEXPR * sexpr_car;
    struct SEXPR * sexpr_cdr;
};


typedef struct SEXPR * sexpr;

# define INT_TO_SEXPR(x) ((sexpr)(unsigned long)(x))

# undef nil
# define nil (INT_TO_SEXPR(0))
# define car(x) ((x) -> sexpr_car)
# define cdr(x) ((x) -> sexpr_cdr)
# define is_nil(x) ((x) == nil)


int extra_count = 0;        /* Amount of space wasted in cons node */

/* Silly implementation of Lisp cons. Intentionally wastes lots of space */
/* to test collector.                                                    */
# ifdef VERY_SMALL_CONFIG
#   define cons small_cons
# else
sexpr cons (x, y)
sexpr x;
sexpr y;
{
    register sexpr r;
    register int *p;
    register int my_extra = extra_count;
    
    stubborn_count++;
    r = (sexpr) GC_MALLOC_STUBBORN(sizeof(struct SEXPR) + my_extra);
    if (r == 0) {
        (void)GC_printf0("Out of memory\n");
        exit(1);
    }
    for (p = (int *)r;
         ((char *)p) < ((char *)r) + my_extra + sizeof(struct SEXPR); p++) {
	if (*p) {
	    (void)GC_printf1("Found nonzero at 0x%lx - allocator is broken\n",
	    		     (unsigned long)p);
	    FAIL;
        }
        *p = 13;
    }
#   ifdef AT_END
	r = (sexpr)((char *)r + (my_extra & ~7));
#   endif
    r -> sexpr_car = x;
    r -> sexpr_cdr = y;
    my_extra++;
    if ( my_extra >= 5000 ) {
        extra_count = 0;
    } else {
        extra_count = my_extra;
    }
    GC_END_STUBBORN_CHANGE((char *)r);
    return(r);
}
# endif

#ifdef GC_GCJ_SUPPORT

#include "gc_mark.h"
#include "gc_gcj.h"

/* The following struct emulates the vtable in gcj.	*/
/* This assumes the default value of MARK_DESCR_OFFSET. */
struct fake_vtable {
  void * dummy;		/* class pointer in real gcj.	*/
  size_t descr;
};

struct fake_vtable gcj_class_struct1 = { 0, sizeof(struct SEXPR)
					    + sizeof(struct fake_vtable *) };
			/* length based descriptor.	*/
struct fake_vtable gcj_class_struct2 =
				{ 0, (3l << (CPP_WORDSZ - 3)) | GC_DS_BITMAP};
			/* Bitmap based descriptor.	*/

struct GC_ms_entry * fake_gcj_mark_proc(word * addr,
				        struct GC_ms_entry *mark_stack_ptr,
				        struct GC_ms_entry *mark_stack_limit,
				        word env   )
{
    sexpr x;
    if (1 == env) {
	/* Object allocated with debug allocator.	*/
	addr = (word *)GC_USR_PTR_FROM_BASE(addr);
    }
    x = (sexpr)(addr + 1); /* Skip the vtable pointer. */
    mark_stack_ptr = GC_MARK_AND_PUSH(
			      (GC_PTR)(x -> sexpr_cdr), mark_stack_ptr,
			      mark_stack_limit, (GC_PTR *)&(x -> sexpr_cdr));
    mark_stack_ptr = GC_MARK_AND_PUSH(
			      (GC_PTR)(x -> sexpr_car), mark_stack_ptr,
			      mark_stack_limit, (GC_PTR *)&(x -> sexpr_car));
    return(mark_stack_ptr);
}

#endif /* GC_GCJ_SUPPORT */

#ifdef THREAD_LOCAL_ALLOC

#undef GC_REDIRECT_TO_LOCAL
#include "gc_local_alloc.h"

sexpr local_cons (x, y)
sexpr x;
sexpr y;
{
    register sexpr r;
    register int *p;
    register int my_extra = extra_count;
    static int my_random = 0;
    
    collectable_count++;
    r = (sexpr) GC_LOCAL_MALLOC(sizeof(struct SEXPR) + my_extra);
#   ifdef GC_GCJ_SUPPORT
      if (collectable_count % 2 == 0) {
        r = (sexpr) GC_LOCAL_GCJ_MALLOC(sizeof(struct SEXPR) + sizeof(GC_word) + my_extra,
					&gcj_class_struct1);
        r = (sexpr) ((GC_word *)r + 1);
      }
#   endif
    if (r == 0) {
        (void)GC_printf0("Out of memory\n");
        exit(1);
    }
    for (p = (int *)r;
         ((char *)p) < ((char *)r) + my_extra + sizeof(struct SEXPR); p++) {
	if (*p) {
	    (void)GC_printf1("Found nonzero at 0x%lx (local) - allocator is broken\n",
	    		     (unsigned long)p);
	    FAIL;
        }
        *p = 13;
    }
    r -> sexpr_car = x;
    r -> sexpr_cdr = y;
    my_extra++;
    if ( my_extra >= 5000 || my_extra == 200 && ++my_random % 37 != 0) {
        extra_count = 0;
    } else {
        extra_count = my_extra;
    }
    return(r);
}
#endif /* THREAD_LOCAL_ALLOC */

sexpr small_cons (x, y)
sexpr x;
sexpr y;
{
    register sexpr r;
    
    collectable_count++;
    r = (sexpr) GC_MALLOC(sizeof(struct SEXPR));
    if (r == 0) {
        (void)GC_printf0("Out of memory\n");
        exit(1);
    }
    r -> sexpr_car = x;
    r -> sexpr_cdr = y;
    return(r);
}

sexpr small_cons_uncollectable (x, y)
sexpr x;
sexpr y;
{
    register sexpr r;
    
    uncollectable_count++;
    r = (sexpr) GC_MALLOC_UNCOLLECTABLE(sizeof(struct SEXPR));
    if (r == 0) {
        (void)GC_printf0("Out of memory\n");
        exit(1);
    }
    r -> sexpr_car = x;
    r -> sexpr_cdr = (sexpr)(~(unsigned long)y);
    return(r);
}

#ifdef GC_GCJ_SUPPORT


sexpr gcj_cons(x, y)
sexpr x;
sexpr y;
{
    GC_word * r;
    sexpr result;
    static int count = 0;
    
    if (++count & 1) {
#     ifdef USE_MARK_BYTES
        r = (GC_word *) GC_GCJ_FAST_MALLOC(4, &gcj_class_struct1);
#     else
        r = (GC_word *) GC_GCJ_FAST_MALLOC(3, &gcj_class_struct1);
#     endif
    } else {
        r = (GC_word *) GC_GCJ_MALLOC(sizeof(struct SEXPR)
				      + sizeof(struct fake_vtable*),
				      &gcj_class_struct2);
    }
    if (r == 0) {
        (void)GC_printf0("Out of memory\n");
        exit(1);
    }
    result = (sexpr)(r + 1);
    result -> sexpr_car = x;
    result -> sexpr_cdr = y;
    return(result);
}
#endif

/* Return reverse(x) concatenated with y */
sexpr reverse1(x, y)
sexpr x, y;
{
    if (is_nil(x)) {
        return(y);
    } else {
        return( reverse1(cdr(x), cons(car(x), y)) );
    }
}

sexpr reverse(x)
sexpr x;
{
#   ifdef TEST_WITH_SYSTEM_MALLOC
      malloc(100000);
#   endif
    return( reverse1(x, nil) );
}

sexpr ints(low, up)
int low, up;
{
    if (low > up) {
	return(nil);
    } else {
        return(small_cons(small_cons(INT_TO_SEXPR(low), nil), ints(low+1, up)));
    }
}

#ifdef GC_GCJ_SUPPORT
/* Return reverse(x) concatenated with y */
sexpr gcj_reverse1(x, y)
sexpr x, y;
{
    if (is_nil(x)) {
        return(y);
    } else {
        return( gcj_reverse1(cdr(x), gcj_cons(car(x), y)) );
    }
}

sexpr gcj_reverse(x)
sexpr x;
{
    return( gcj_reverse1(x, nil) );
}

sexpr gcj_ints(low, up)
int low, up;
{
    if (low > up) {
	return(nil);
    } else {
        return(gcj_cons(gcj_cons(INT_TO_SEXPR(low), nil), gcj_ints(low+1, up)));
    }
}
#endif /* GC_GCJ_SUPPORT */

#ifdef THREAD_LOCAL_ALLOC
/* Return reverse(x) concatenated with y */
sexpr local_reverse1(x, y)
sexpr x, y;
{
    if (is_nil(x)) {
        return(y);
    } else {
        return( local_reverse1(cdr(x), local_cons(car(x), y)) );
    }
}

sexpr local_reverse(x)
sexpr x;
{
    return( local_reverse1(x, nil) );
}

sexpr local_ints(low, up)
int low, up;
{
    if (low > up) {
	return(nil);
    } else {
        return(local_cons(local_cons(INT_TO_SEXPR(low), nil), local_ints(low+1, up)));
    }
}
#endif /* THREAD_LOCAL_ALLOC */

/* To check uncollectable allocation we build lists with disguised cdr	*/
/* pointers, and make sure they don't go away.				*/
sexpr uncollectable_ints(low, up)
int low, up;
{
    if (low > up) {
	return(nil);
    } else {
        return(small_cons_uncollectable(small_cons(INT_TO_SEXPR(low), nil),
               uncollectable_ints(low+1, up)));
    }
}

void check_ints(list, low, up)
sexpr list;
int low, up;
{
    if ((int)(GC_word)(car(car(list))) != low) {
        (void)GC_printf0(
           "List reversal produced incorrect list - collector is broken\n");
        FAIL;
    }
    if (low == up) {
        if (cdr(list) != nil) {
           (void)GC_printf0("List too long - collector is broken\n");
           FAIL;
        }
    } else {
        check_ints(cdr(list), low+1, up);
    }
}

# define UNCOLLECTABLE_CDR(x) (sexpr)(~(unsigned long)(cdr(x)))

void check_uncollectable_ints(list, low, up)
sexpr list;
int low, up;
{
    if ((int)(GC_word)(car(car(list))) != low) {
        (void)GC_printf0(
           "Uncollectable list corrupted - collector is broken\n");
        FAIL;
    }
    if (low == up) {
        if (UNCOLLECTABLE_CDR(list) != nil) {
           (void)GC_printf0("Uncollectable list too long - collector is broken\n");
           FAIL;
        }
    } else {
        check_uncollectable_ints(UNCOLLECTABLE_CDR(list), low+1, up);
    }
}

/* Not used, but useful for debugging: */
void print_int_list(x)
sexpr x;
{
    if (is_nil(x)) {
        (void)GC_printf0("NIL\n");
    } else {
        (void)GC_printf1("(%ld)", (long)(car(car(x))));
        if (!is_nil(cdr(x))) {
            (void)GC_printf0(", ");
            (void)print_int_list(cdr(x));
        } else {
            (void)GC_printf0("\n");
        }
    }
}

/*
 * A tiny list reversal test to check thread creation.
 */
#ifdef THREADS

# if defined(GC_WIN32_THREADS) && !defined(CYGWIN32)
    DWORD  __stdcall tiny_reverse_test(void * arg)
# else
    void * tiny_reverse_test(void * arg)
# endif
{
    int i;
    for (i = 0; i < 5; ++i) {
      check_ints(reverse(reverse(ints(1,10))), 1, 10);
#     ifdef THREAD_LOCAL_ALLOC
        check_ints(local_reverse(local_reverse(local_ints(1,10))), 1, 10);
#     endif
    }
    return 0;
}

# if defined(GC_PTHREADS)
    void fork_a_thread()
    {
      pthread_t t;
      int code;
      if ((code = pthread_create(&t, 0, tiny_reverse_test, 0)) != 0) {
    	(void)GC_printf1("Small thread creation failed %lu\n",
		         (unsigned long)code);
    	FAIL;
      }
      if ((code = pthread_join(t, 0)) != 0) {
        (void)GC_printf1("Small thread join failed %lu\n",
	(unsigned long)code);
        FAIL;
      }
    }

# elif defined(GC_WIN32_THREADS)
    void fork_a_thread()
    {
  	DWORD thread_id;
	HANDLE h;
    	h = GC_CreateThread(NULL, 0, tiny_reverse_test, 0, 0, &thread_id);
        if (h == (HANDLE)NULL) {
            (void)GC_printf1("Small thread creation failed %lu\n",
			     (unsigned long)GetLastError());
      	    FAIL;
        }
    	if (WaitForSingleObject(h, INFINITE) != WAIT_OBJECT_0) {
      	    (void)GC_printf1("Small thread wait failed %lu\n",
			     (unsigned long)GetLastError());
      	    FAIL;
    	}
    }

/* # elif defined(GC_SOLARIS_THREADS) */

# else

#   define fork_a_thread()

# endif

#else

# define fork_a_thread()

#endif 

/* Try to force a to be strangely aligned */
struct {
  char dummy;
  sexpr aa;
} A;
#define a A.aa

/*
 * Repeatedly reverse lists built out of very different sized cons cells.
 * Check that we didn't lose anything.
 */
void reverse_test()
{
    int i;
    sexpr b;
    sexpr c;
    sexpr d;
    sexpr e;
    sexpr *f, *g, *h;
#   if defined(MSWIN32) || defined(MACOS)
      /* Win32S only allows 128K stacks */
#     define BIG 1000
#   else
#     if defined PCR
	/* PCR default stack is 100K.  Stack frames are up to 120 bytes. */
#	define BIG 700
#     else
#	if defined MSWINCE
	  /* WinCE only allows 64K stacks */
#	  define BIG 500
#	else
#	  if defined(OSF1)
	    /* OSF has limited stack space by default, and large frames. */
#           define BIG 200
#	  else
#           define BIG 4500
#	  endif
#	endif
#     endif
#   endif

    A.dummy = 17;
    a = ints(1, 49);
    b = ints(1, 50);
    c = ints(1, BIG);
    d = uncollectable_ints(1, 100);
    e = uncollectable_ints(1, 1);
    /* Check that realloc updates object descriptors correctly */
    collectable_count++;
    f = (sexpr *)GC_MALLOC(4 * sizeof(sexpr));
    realloc_count++;
    f = (sexpr *)GC_REALLOC((GC_PTR)f, 6 * sizeof(sexpr));
    f[5] = ints(1,17);
    collectable_count++;
    g = (sexpr *)GC_MALLOC(513 * sizeof(sexpr));
    realloc_count++;
    g = (sexpr *)GC_REALLOC((GC_PTR)g, 800 * sizeof(sexpr));
    g[799] = ints(1,18);
    collectable_count++;
    h = (sexpr *)GC_MALLOC(1025 * sizeof(sexpr));
    realloc_count++;
    h = (sexpr *)GC_REALLOC((GC_PTR)h, 2000 * sizeof(sexpr));
#   ifdef GC_GCJ_SUPPORT
      h[1999] = gcj_ints(1,200);
      for (i = 0; i < 51; ++i) 
        h[1999] = gcj_reverse(h[1999]);
      /* Leave it as the reveresed list for now. */
#   else
      h[1999] = ints(1,200);
#   endif
    /* Try to force some collections and reuse of small list elements */
      for (i = 0; i < 10; i++) {
        (void)ints(1, BIG);
      }
    /* Superficially test interior pointer recognition on stack */
      c = (sexpr)((char *)c + sizeof(char *));
      d = (sexpr)((char *)d + sizeof(char *));

#   ifdef __STDC__
        GC_FREE((void *)e);
#   else
        GC_FREE((char *)e);
#   endif
    check_ints(b,1,50);
    check_ints(a,1,49);
    for (i = 0; i < 50; i++) {
        check_ints(b,1,50);
        b = reverse(reverse(b));
    }
    check_ints(b,1,50);
    check_ints(a,1,49);
    for (i = 0; i < 60; i++) {
	if (i % 10 == 0) fork_a_thread();
    	/* This maintains the invariant that a always points to a list of */
    	/* 49 integers.  Thus this is thread safe without locks,	  */
    	/* assuming atomic pointer assignments.				  */
        a = reverse(reverse(a));
#       ifdef THREAD_LOCAL_ALLOC
	  a = local_reverse(local_reverse(a));
#	endif
#	if !defined(AT_END) && !defined(THREADS)
	  /* This is not thread safe, since realloc explicitly deallocates */
          if (i & 1) {
            a = (sexpr)GC_REALLOC((GC_PTR)a, 500);
          } else {
            a = (sexpr)GC_REALLOC((GC_PTR)a, 8200);
          }
#	endif
    }
    check_ints(a,1,49);
    check_ints(b,1,50);
    c = (sexpr)((char *)c - sizeof(char *));
    d = (sexpr)((char *)d - sizeof(char *));
    check_ints(c,1,BIG);
    check_uncollectable_ints(d, 1, 100);
    check_ints(f[5], 1,17);
    check_ints(g[799], 1,18);
#   ifdef GC_GCJ_SUPPORT
      h[1999] = gcj_reverse(h[1999]);
#   endif
    check_ints(h[1999], 1,200);
#   ifndef THREADS
	a = 0;
#   endif  
    b = c = 0;
}

#undef a

/*
 * The rest of this builds balanced binary trees, checks that they don't
 * disappear, and tests finalization.
 */
typedef struct treenode {
    int level;
    struct treenode * lchild;
    struct treenode * rchild;
} tn;

int finalizable_count = 0;
int finalized_count = 0;
VOLATILE int dropped_something = 0;

# ifdef __STDC__
  void finalizer(void * obj, void * client_data)
# else
  void finalizer(obj, client_data)
  char * obj;
  char * client_data;
# endif
{
  tn * t = (tn *)obj;

# ifdef PCR
     PCR_ThCrSec_EnterSys();
# endif
# if defined(GC_SOLARIS_THREADS) && !defined(GC_SOLARIS_PTHREADS)
    static mutex_t incr_lock;
    mutex_lock(&incr_lock);
# endif
# if  defined(GC_PTHREADS)
    static pthread_mutex_t incr_lock = PTHREAD_MUTEX_INITIALIZER;
    pthread_mutex_lock(&incr_lock);
# else
#   ifdef GC_WIN32_THREADS
      EnterCriticalSection(&incr_cs);
#   endif
# endif
  if ((int)(GC_word)client_data != t -> level) {
     (void)GC_printf0("Wrong finalization data - collector is broken\n");
     FAIL;
  }
  finalized_count++;
  t -> level = -1;	/* detect duplicate finalization immediately */
# ifdef PCR
    PCR_ThCrSec_ExitSys();
# endif
# if defined(GC_SOLARIS_THREADS) && !defined(GC_SOLARIS_PTHREADS)
    mutex_unlock(&incr_lock);
# endif
# if defined(GC_PTHREADS)
    pthread_mutex_unlock(&incr_lock);
# else
#   ifdef GC_WIN32_THREADS
      LeaveCriticalSection(&incr_cs);
#   endif
# endif
}

size_t counter = 0;

# define MAX_FINALIZED 8000

# if !defined(MACOS)
  GC_FAR GC_word live_indicators[MAX_FINALIZED] = {0};
#else
  /* Too big for THINK_C. have to allocate it dynamically. */
  GC_word *live_indicators = 0;
#endif

int live_indicators_count = 0;

tn * mktree(n)
int n;
{
#   ifdef THREAD_LOCAL_ALLOC
      tn * result = (tn *)GC_LOCAL_MALLOC(sizeof(tn));
#   else
      tn * result = (tn *)GC_MALLOC(sizeof(tn));
#   endif
    
    collectable_count++;
#   ifdef THREAD_LOCAL_ALLOC
       /* Minimally exercise thread local allocation */
       {
         char * result = (char *)GC_LOCAL_MALLOC_ATOMIC(17);
	 memset(result, 'a', 17);
       }
#   endif /* THREAD_LOCAL_ALLOC */
#   if defined(MACOS)
	/* get around static data limitations. */
	if (!live_indicators)
		live_indicators =
		    (GC_word*)NewPtrClear(MAX_FINALIZED * sizeof(GC_word));
	if (!live_indicators) {
          (void)GC_printf0("Out of memory\n");
          exit(1);
        }
#   endif
    if (n == 0) return(0);
    if (result == 0) {
        (void)GC_printf0("Out of memory\n");
        exit(1);
    }
    result -> level = n;
    result -> lchild = mktree(n-1);
    result -> rchild = mktree(n-1);
    if (counter++ % 17 == 0 && n >= 2) {
        tn * tmp = result -> lchild -> rchild;
        
        result -> lchild -> rchild = result -> rchild -> lchild;
        result -> rchild -> lchild = tmp;
    }
    if (counter++ % 119 == 0) {
        int my_index;
        
        {
#	  ifdef PCR
 	    PCR_ThCrSec_EnterSys();
#	  endif
#	  if defined(GC_SOLARIS_THREADS) && !defined(GC_SOLARIS_PTHREADS)
	    static mutex_t incr_lock;
	    mutex_lock(&incr_lock);
#	  endif
#         if defined(GC_PTHREADS)
            static pthread_mutex_t incr_lock = PTHREAD_MUTEX_INITIALIZER;
            pthread_mutex_lock(&incr_lock);
#         else
#           ifdef GC_WIN32_THREADS
              EnterCriticalSection(&incr_cs);
#           endif
#         endif
		/* Losing a count here causes erroneous report of failure. */
          finalizable_count++;
          my_index = live_indicators_count++;
#	  ifdef PCR
 	    PCR_ThCrSec_ExitSys();
#	  endif
#	  if defined(GC_SOLARIS_THREADS) && !defined(GC_SOLARIS_PTHREADS)
	    mutex_unlock(&incr_lock);
#	  endif
#	  if defined(GC_PTHREADS)
	    pthread_mutex_unlock(&incr_lock);
#	  else
#           ifdef GC_WIN32_THREADS
              LeaveCriticalSection(&incr_cs);
#           endif
#         endif
	}

        GC_REGISTER_FINALIZER((GC_PTR)result, finalizer, (GC_PTR)(GC_word)n,
        		      (GC_finalization_proc *)0, (GC_PTR *)0);
        if (my_index >= MAX_FINALIZED) {
		GC_printf0("live_indicators overflowed\n");
		FAIL;
	}
        live_indicators[my_index] = 13;
        if (GC_GENERAL_REGISTER_DISAPPEARING_LINK(
         	(GC_PTR *)(&(live_indicators[my_index])),
         	(GC_PTR)result) != 0) {
         	GC_printf0("GC_general_register_disappearing_link failed\n");
         	FAIL;
        }
        if (GC_unregister_disappearing_link(
         	(GC_PTR *)
         	   (&(live_indicators[my_index]))) == 0) {
         	GC_printf0("GC_unregister_disappearing_link failed\n");
         	FAIL;
        }
        if (GC_GENERAL_REGISTER_DISAPPEARING_LINK(
         	(GC_PTR *)(&(live_indicators[my_index])),
         	(GC_PTR)result) != 0) {
         	GC_printf0("GC_general_register_disappearing_link failed 2\n");
         	FAIL;
        }
    }
    return(result);
}

void chktree(t,n)
tn *t;
int n;
{
    if (n == 0 && t != 0) {
        (void)GC_printf0("Clobbered a leaf - collector is broken\n");
        FAIL;
    }
    if (n == 0) return;
    if (t -> level != n) {
        (void)GC_printf1("Lost a node at level %lu - collector is broken\n",
        		 (unsigned long)n);
        FAIL;
    }
    if (counter++ % 373 == 0) {
	collectable_count++;
	(void) GC_MALLOC(counter%5001);
    }
    chktree(t -> lchild, n-1);
    if (counter++ % 73 == 0) {
	collectable_count++;
	(void) GC_MALLOC(counter%373);
    }
    chktree(t -> rchild, n-1);
}

# if defined(GC_SOLARIS_THREADS) && !defined(GC_SOLARIS_PTHREADS)
thread_key_t fl_key;

void * alloc8bytes()
{
# if defined(SMALL_CONFIG) || defined(GC_DEBUG)
    collectable_count++;
    return(GC_MALLOC(8));
# else
    void ** my_free_list_ptr;
    void * my_free_list;
    
    if (thr_getspecific(fl_key, (void **)(&my_free_list_ptr)) != 0) {
    	(void)GC_printf0("thr_getspecific failed\n");
    	FAIL;
    }
    if (my_free_list_ptr == 0) {
        uncollectable_count++;
        my_free_list_ptr = GC_NEW_UNCOLLECTABLE(void *);
        if (thr_setspecific(fl_key, my_free_list_ptr) != 0) {
    	    (void)GC_printf0("thr_setspecific failed\n");
    	    FAIL;
        }
    }
    my_free_list = *my_free_list_ptr;
    if (my_free_list == 0) {
        collectable_count++;
        my_free_list = GC_malloc_many(8);
        if (my_free_list == 0) {
            (void)GC_printf0("alloc8bytes out of memory\n");
    	    FAIL;
        }
    }
    *my_free_list_ptr = GC_NEXT(my_free_list);
    GC_NEXT(my_free_list) = 0;
    return(my_free_list);
# endif
}

#else

# if defined(GC_PTHREADS)
pthread_key_t fl_key;

void * alloc8bytes()
{
# if defined(SMALL_CONFIG) || defined(GC_DEBUG)
    collectable_count++;
    return(GC_MALLOC(8));
# else
    void ** my_free_list_ptr;
    void * my_free_list;
    
    my_free_list_ptr = (void **)pthread_getspecific(fl_key);
    if (my_free_list_ptr == 0) {
        uncollectable_count++;
        my_free_list_ptr = GC_NEW_UNCOLLECTABLE(void *);
        if (pthread_setspecific(fl_key, my_free_list_ptr) != 0) {
    	    (void)GC_printf0("pthread_setspecific failed\n");
    	    FAIL;
        }
    }
    my_free_list = *my_free_list_ptr;
    if (my_free_list == 0) {
        my_free_list = GC_malloc_many(8);
        if (my_free_list == 0) {
            (void)GC_printf0("alloc8bytes out of memory\n");
    	    FAIL;
        }
    }
    *my_free_list_ptr = GC_NEXT(my_free_list);
    GC_NEXT(my_free_list) = 0;
    collectable_count++;
    return(my_free_list);
# endif
}

# else
#   define alloc8bytes() GC_MALLOC_ATOMIC(8)
# endif
#endif

void alloc_small(n)
int n;
{
    register int i;
    
    for (i = 0; i < n; i += 8) {
        atomic_count++;
        if (alloc8bytes() == 0) {
            (void)GC_printf0("Out of memory\n");
            FAIL;
        }
    }
}

# if defined(THREADS) && defined(GC_DEBUG)
#   ifdef VERY_SMALL_CONFIG
#     define TREE_HEIGHT 12
#   else
#     define TREE_HEIGHT 15
#   endif
# else
#   ifdef VERY_SMALL_CONFIG
#     define TREE_HEIGHT 13
#   else
#     define TREE_HEIGHT 16
#   endif
# endif
void tree_test()
{
    tn * root;
    register int i;
    
    root = mktree(TREE_HEIGHT);
#   ifndef VERY_SMALL_CONFIG
      alloc_small(5000000);
#   endif
    chktree(root, TREE_HEIGHT);
    if (finalized_count && ! dropped_something) {
        (void)GC_printf0("Premature finalization - collector is broken\n");
        FAIL;
    }
    dropped_something = 1;
    GC_noop(root);	/* Root needs to remain live until	*/
    			/* dropped_something is set.		*/
    root = mktree(TREE_HEIGHT);
    chktree(root, TREE_HEIGHT);
    for (i = TREE_HEIGHT; i >= 0; i--) {
        root = mktree(i);
        chktree(root, i);
    }
#   ifndef VERY_SMALL_CONFIG
      alloc_small(5000000);
#   endif
}

unsigned n_tests = 0;

GC_word bm_huge[10] = {
    0xffffffff,
    0xffffffff,
    0xffffffff,
    0xffffffff,
    0xffffffff,
    0xffffffff,
    0xffffffff,
    0xffffffff,
    0xffffffff,
    0x00ffffff,
};

/* A very simple test of explicitly typed allocation	*/
void typed_test()
{
    GC_word * old, * new;
    GC_word bm3 = 0x3;
    GC_word bm2 = 0x2;
    GC_word bm_large = 0xf7ff7fff;
    GC_descr d1 = GC_make_descriptor(&bm3, 2);
    GC_descr d2 = GC_make_descriptor(&bm2, 2);
#   ifndef LINT
      GC_descr dummy = GC_make_descriptor(&bm_large, 32);
#   endif
    GC_descr d3 = GC_make_descriptor(&bm_large, 32);
    GC_descr d4 = GC_make_descriptor(bm_huge, 320);
    GC_word * x = (GC_word *)GC_malloc_explicitly_typed(2000, d4);
    register int i;
    
    collectable_count++;
    old = 0;
    for (i = 0; i < 4000; i++) {
	collectable_count++;
        new = (GC_word *) GC_malloc_explicitly_typed(4 * sizeof(GC_word), d1);
        if (0 != new[0] || 0 != new[1]) {
	    GC_printf0("Bad initialization by GC_malloc_explicitly_typed\n");
	    FAIL;
	}
        new[0] = 17;
        new[1] = (GC_word)old;
        old = new;
	collectable_count++;
        new = (GC_word *) GC_malloc_explicitly_typed(4 * sizeof(GC_word), d2);
        new[0] = 17;
        new[1] = (GC_word)old;
        old = new;
	collectable_count++;
        new = (GC_word *) GC_malloc_explicitly_typed(33 * sizeof(GC_word), d3);
        new[0] = 17;
        new[1] = (GC_word)old;
        old = new;
	collectable_count++;
        new = (GC_word *) GC_calloc_explicitly_typed(4, 2 * sizeof(GC_word),
        					     d1);
        new[0] = 17;
        new[1] = (GC_word)old;
        old = new;
	collectable_count++;
        if (i & 0xff) {
          new = (GC_word *) GC_calloc_explicitly_typed(7, 3 * sizeof(GC_word),
        					     d2);
        } else {
          new = (GC_word *) GC_calloc_explicitly_typed(1001,
          					       3 * sizeof(GC_word),
        					       d2);
          if (0 != new[0] || 0 != new[1]) {
	    GC_printf0("Bad initialization by GC_malloc_explicitly_typed\n");
	    FAIL;
	  }
        }
        new[0] = 17;
        new[1] = (GC_word)old;
        old = new;
    }
    for (i = 0; i < 20000; i++) {
        if (new[0] != 17) {
            (void)GC_printf1("typed alloc failed at %lu\n",
            		     (unsigned long)i);
            FAIL;
        }
        new[0] = 0;
        old = new;
        new = (GC_word *)(old[1]);
    }
    GC_gcollect();
    GC_noop(x);
}

int fail_count = 0;

#ifndef __STDC__
/*ARGSUSED*/
void fail_proc1(x)
GC_PTR x;
{
    fail_count++;
}

#else

/*ARGSUSED*/
void fail_proc1(GC_PTR x)
{
    fail_count++;
}   

static void uniq(void *p, ...) {
  va_list a;
  void *q[100];
  int n = 0, i, j;
  q[n++] = p;
  va_start(a,p);
  for (;(q[n] = va_arg(a,void *));n++) ;
  va_end(a);
  for (i=0; i<n; i++)
    for (j=0; j<i; j++)
      if (q[i] == q[j]) {
        GC_printf0(
              "Apparently failed to mark form some function arguments.\n"
              "Perhaps GC_push_regs was configured incorrectly?\n"
        );
	FAIL;
      }
}

#endif /* __STDC__ */

#ifdef THREADS
#   define TEST_FAIL_COUNT(n) 1
#else 
#   define TEST_FAIL_COUNT(n) (fail_count >= (n))
#endif

void run_one_test()
{
    char *x;
#   ifdef LINT
    	char *y = 0;
#   else
    	char *y = (char *)(size_t)fail_proc1;
#   endif
    DCL_LOCK_STATE;
    
#   ifdef FIND_LEAK
	(void)GC_printf0(
		"This test program is not designed for leak detection mode\n");
	(void)GC_printf0("Expect lots of problems.\n");
#   endif
    GC_FREE(0);
#   ifndef DBG_HDRS_ALL
      collectable_count += 3;
      if (GC_size(GC_malloc(7)) != 8 &&
	  GC_size(GC_malloc(7)) != MIN_WORDS * sizeof(GC_word)
	|| GC_size(GC_malloc(15)) != 16) {
	    (void)GC_printf0("GC_size produced unexpected results\n");
	    FAIL;
      }
      collectable_count += 1;
      if (GC_size(GC_malloc(0)) != MIN_WORDS * sizeof(GC_word)) {
    	(void)GC_printf1("GC_malloc(0) failed: GC_size returns %ld\n",
			 GC_size(GC_malloc(0)));
	    FAIL;
      }
      collectable_count += 1;
      if (GC_size(GC_malloc_uncollectable(0)) != MIN_WORDS * sizeof(GC_word)) {
    	(void)GC_printf0("GC_malloc_uncollectable(0) failed\n");
	    FAIL;
      }
      GC_is_valid_displacement_print_proc = fail_proc1;
      GC_is_visible_print_proc = fail_proc1;
      collectable_count += 1;
      x = GC_malloc(16);
      if (GC_base(x + 13) != x) {
    	(void)GC_printf0("GC_base(heap ptr) produced incorrect result\n");
	FAIL;
      }
#     ifndef PCR
        if (GC_base(y) != 0) {
    	  (void)GC_printf0("GC_base(fn_ptr) produced incorrect result\n");
	  FAIL;
        }
#     endif
      if (GC_same_obj(x+5, x) != x + 5) {
    	(void)GC_printf0("GC_same_obj produced incorrect result\n");
	FAIL;
      }
      if (GC_is_visible(y) != y || GC_is_visible(x) != x) {
    	(void)GC_printf0("GC_is_visible produced incorrect result\n");
	FAIL;
      }
      if (!TEST_FAIL_COUNT(1)) {
#	if!(defined(RS6000) || defined(POWERPC) || defined(IA64))
	  /* ON RS6000s function pointers point to a descriptor in the	*/
	  /* data segment, so there should have been no failures.	*/
    	  (void)GC_printf0("GC_is_visible produced wrong failure indication\n");
    	  FAIL;
#	endif
      }
      if (GC_is_valid_displacement(y) != y
        || GC_is_valid_displacement(x) != x
        || GC_is_valid_displacement(x + 3) != x + 3) {
    	(void)GC_printf0(
    		"GC_is_valid_displacement produced incorrect result\n");
	FAIL;
      }
#     if defined(__STDC__) && !defined(MSWIN32) && !defined(MSWINCE)
        /* Harder to test under Windows without a gc.h declaration.  */
        {
	  size_t i;
	  extern void *GC_memalign();

	  GC_malloc(17);
	  for (i = sizeof(GC_word); i < 512; i *= 2) {
	    GC_word result = (GC_word) GC_memalign(i, 17);
	    if (result % i != 0 || result == 0 || *(int *)result != 0) FAIL;
	  } 
	}
#     endif
#     ifndef ALL_INTERIOR_POINTERS
#      if defined(RS6000) || defined(POWERPC)
        if (!TEST_FAIL_COUNT(1)) {
#      else
        if (GC_all_interior_pointers && !TEST_FAIL_COUNT(1)
	    || !GC_all_interior_pointers && !TEST_FAIL_COUNT(2)) {
#      endif
    	  (void)GC_printf0("GC_is_valid_displacement produced wrong failure indication\n");
    	  FAIL;
        }
#     endif
#   endif /* DBG_HDRS_ALL */
    /* Test floating point alignment */
   collectable_count += 2;
	*(double *)GC_MALLOC(sizeof(double)) = 1.0;
	*(double *)GC_MALLOC(sizeof(double)) = 1.0;
#   ifdef GC_GCJ_SUPPORT
      GC_REGISTER_DISPLACEMENT(sizeof(struct fake_vtable *));
      GC_init_gcj_malloc(0, (void *)fake_gcj_mark_proc);
#   endif
    /* Make sure that fn arguments are visible to the collector.	*/
#   ifdef __STDC__
      uniq(
        GC_malloc(12), GC_malloc(12), GC_malloc(12),
        (GC_gcollect(),GC_malloc(12)),
        GC_malloc(12), GC_malloc(12), GC_malloc(12),
	(GC_gcollect(),GC_malloc(12)),
        GC_malloc(12), GC_malloc(12), GC_malloc(12),
	(GC_gcollect(),GC_malloc(12)),
        GC_malloc(12), GC_malloc(12), GC_malloc(12),
	(GC_gcollect(),GC_malloc(12)),
        GC_malloc(12), GC_malloc(12), GC_malloc(12),
	(GC_gcollect(),GC_malloc(12)),
        (void *)0);
#   endif
    /* Repeated list reversal test. */
	reverse_test();
#   ifdef PRINTSTATS
	GC_printf0("-------------Finished reverse_test\n");
#   endif
#   ifndef DBG_HDRS_ALL
      typed_test();
#     ifdef PRINTSTATS
	GC_printf0("-------------Finished typed_test\n");
#     endif
#   endif /* DBG_HDRS_ALL */
    tree_test();
    LOCK();
    n_tests++;
    UNLOCK();
#   if defined(THREADS) && defined(HANDLE_FORK)
      if (fork() == 0) {
	GC_gcollect();
	tiny_reverse_test(0);
	GC_gcollect();
	GC_printf0("Finished a child process\n");
	exit(0);
      }
#   endif
    /* GC_printf1("Finished %x\n", pthread_self()); */
}

void check_heap_stats()
{
    unsigned long max_heap_sz;
    register int i;
    int still_live;
    int late_finalize_count = 0;
    
#   ifdef VERY_SMALL_CONFIG
    /* these are something of a guess */
    if (sizeof(char *) > 4) {
        max_heap_sz = 4500000;
    } else {
    	max_heap_sz = 2800000;
    }
#   else
    if (sizeof(char *) > 4) {
        max_heap_sz = 19000000;
    } else {
    	max_heap_sz = 11000000;
    }
#   endif
#   ifdef GC_DEBUG
	max_heap_sz *= 2;
#       ifdef SAVE_CALL_CHAIN
	    max_heap_sz *= 3;
#           ifdef SAVE_CALL_COUNT
		max_heap_sz += max_heap_sz * SAVE_CALL_COUNT/4;
#	    endif
#       endif
#   endif
    /* Garbage collect repeatedly so that all inaccessible objects	*/
    /* can be finalized.						*/
      while (GC_collect_a_little()) { }
      for (i = 0; i < 16; i++) {
        GC_gcollect();
        late_finalize_count += GC_invoke_finalizers();
      }
    (void)GC_printf1("Completed %lu tests\n", (unsigned long)n_tests);
    (void)GC_printf1("Allocated %lu collectable objects\n", (unsigned long)collectable_count);
    (void)GC_printf1("Allocated %lu uncollectable objects\n", (unsigned long)uncollectable_count);
    (void)GC_printf1("Allocated %lu atomic objects\n", (unsigned long)atomic_count);
    (void)GC_printf1("Allocated %lu stubborn objects\n", (unsigned long)stubborn_count);
    (void)GC_printf2("Finalized %lu/%lu objects - ",
    		     (unsigned long)finalized_count,
    		     (unsigned long)finalizable_count);
#   ifdef FINALIZE_ON_DEMAND
	if (finalized_count != late_finalize_count) {
            (void)GC_printf0("Demand finalization error\n");
	    FAIL;
	}
#   endif
    if (finalized_count > finalizable_count
        || finalized_count < finalizable_count/2) {
        (void)GC_printf0("finalization is probably broken\n");
        FAIL;
    } else {
        (void)GC_printf0("finalization is probably ok\n");
    }
    still_live = 0;
    for (i = 0; i < MAX_FINALIZED; i++) {
    	if (live_indicators[i] != 0) {
    	    still_live++;
    	}
    }
    i = finalizable_count - finalized_count - still_live;
    if (0 != i) {
        (void)GC_printf2
            ("%lu disappearing links remain and %ld more objects were not finalized\n",
             (unsigned long) still_live, (long)i);
        if (i > 10) {
	    GC_printf0("\tVery suspicious!\n");
	} else {
	    GC_printf0("\tSlightly suspicious, but probably OK.\n");
	}
    }
    (void)GC_printf1("Total number of bytes allocated is %lu\n",
    		(unsigned long)
    	           WORDS_TO_BYTES(GC_words_allocd + GC_words_allocd_before_gc));
    (void)GC_printf1("Final heap size is %lu bytes\n",
    		     (unsigned long)GC_get_heap_size());
    if (WORDS_TO_BYTES(GC_words_allocd + GC_words_allocd_before_gc)
#   ifdef VERY_SMALL_CONFIG
        < 2700000*n_tests) {
#   else
        < 33500000*n_tests) {
#   endif
        (void)GC_printf0("Incorrect execution - missed some allocations\n");
        FAIL;
    }
    if (GC_get_heap_size() > max_heap_sz*n_tests) {
        (void)GC_printf0("Unexpected heap growth - collector may be broken\n");
        FAIL;
    }
    (void)GC_printf0("Collector appears to work\n");
}

#if defined(MACOS)
void SetMinimumStack(long minSize)
{
	long newApplLimit;

	if (minSize > LMGetDefltStack())
	{
		newApplLimit = (long) GetApplLimit()
				- (minSize - LMGetDefltStack());
		SetApplLimit((Ptr) newApplLimit);
		MaxApplZone();
	}
}

#define cMinStackSpace (512L * 1024L)

#endif

#ifdef __STDC__
    void warn_proc(char *msg, GC_word p)
#else
    void warn_proc(msg, p)
    char *msg;
    GC_word p;
#endif
{
    GC_printf1(msg, (unsigned long)p);
    /*FAIL;*/
}


#if !defined(PCR) && !defined(GC_SOLARIS_THREADS) \
    && !defined(GC_WIN32_THREADS) && !defined(GC_PTHREADS) \
    || defined(LINT)
#if defined(MSWIN32) && !defined(__MINGW32__)
  int APIENTRY WinMain(HINSTANCE instance, HINSTANCE prev, LPTSTR cmd, int n)
#else
  int main()
#endif
{
#   if defined(DJGPP)
	int dummy;
#   endif
    n_tests = 0;
    
#if defined(__APPLE__) && defined(__MACH__)
	GC_INIT();
#endif
    
#   if defined(DJGPP)
	/* No good way to determine stack base from library; do it */
	/* manually on this platform.				   */
    	GC_stackbottom = (GC_PTR)(&dummy);
#   endif
#   if defined(MACOS)
	/* Make sure we have lots and lots of stack space. 	*/
	SetMinimumStack(cMinStackSpace);
	/* Cheat and let stdio initialize toolbox for us.	*/
	printf("Testing GC Macintosh port.\n");
#   endif
    GC_INIT();	/* Only needed on a few platforms.	*/
    (void) GC_set_warn_proc(warn_proc);
#   if (defined(MPROTECT_VDB) || defined(PROC_VDB)) \
          && !defined(MAKE_BACK_GRAPH)
      GC_enable_incremental();
      (void) GC_printf0("Switched to incremental mode\n");
#     if defined(MPROTECT_VDB)
	(void)GC_printf0("Emulating dirty bits with mprotect/signals\n");
#     else
#       ifdef PROC_VDB
	(void)GC_printf0("Reading dirty bits from /proc\n");
#       else
    (void)GC_printf0("Using DEFAULT_VDB dirty bit implementation\n");
#       endif
#      endif
#   endif
    run_one_test();
    check_heap_stats();
#   ifndef MSWINCE
    (void)fflush(stdout);
#   endif
#   ifdef LINT
	/* Entry points we should be testing, but aren't.		   */
	/* Some can be tested by defining GC_DEBUG at the top of this file */
	/* This is a bit SunOS4 specific.				   */			
	GC_noop(GC_expand_hp, GC_add_roots, GC_clear_roots,
	        GC_register_disappearing_link,
	        GC_register_finalizer_ignore_self,
		GC_debug_register_displacement,
	        GC_print_obj, GC_debug_change_stubborn,
	        GC_debug_end_stubborn_change, GC_debug_malloc_uncollectable,
	        GC_debug_free, GC_debug_realloc, GC_generic_malloc_words_small,
	        GC_init, GC_make_closure, GC_debug_invoke_finalizer,
	        GC_page_was_ever_dirty, GC_is_fresh,
		GC_malloc_ignore_off_page, GC_malloc_atomic_ignore_off_page,
		GC_set_max_heap_size, GC_get_bytes_since_gc,
		GC_get_total_bytes, GC_pre_incr, GC_post_incr);
#   endif
#   ifdef MSWIN32
      GC_win32_free_heap();
#   endif
    return(0);
}
# endif

#if defined(GC_WIN32_THREADS) && !defined(CYGWIN32)

DWORD __stdcall thr_run_one_test(void *arg)
{
  run_one_test();
  return 0;
}

#ifdef MSWINCE
HANDLE win_created_h;
HWND win_handle;

LRESULT CALLBACK window_proc(HWND hwnd, UINT uMsg, WPARAM wParam, LPARAM lParam)
{
  LRESULT ret = 0;
  switch (uMsg) {
    case WM_HIBERNATE:
      GC_printf0("Received WM_HIBERNATE, calling GC_gcollect\n");
      GC_gcollect();
      break;
    case WM_CLOSE:
      GC_printf0("Received WM_CLOSE, closing window\n");
      DestroyWindow(hwnd);
      break;
    case WM_DESTROY:
      PostQuitMessage(0);
      break;
    default:
      ret = DefWindowProc(hwnd, uMsg, wParam, lParam);
      break;
  }
  return ret;
}

DWORD __stdcall thr_window(void *arg)
{
  WNDCLASS win_class = {
    CS_NOCLOSE,
    window_proc,
    0,
    0,
    GetModuleHandle(NULL),
    NULL,
    NULL,
    (HBRUSH)(COLOR_APPWORKSPACE+1),
    NULL,
    L"GCtestWindow"
  };
  MSG msg;

  if (!RegisterClass(&win_class))
    FAIL;

  win_handle = CreateWindowEx(
    0,
    L"GCtestWindow",
    L"GCtest",
    0,
    CW_USEDEFAULT, CW_USEDEFAULT, CW_USEDEFAULT, CW_USEDEFAULT,
    NULL,
    NULL,
    GetModuleHandle(NULL),
    NULL);

  if (win_handle == NULL)
    FAIL;

  SetEvent(win_created_h);

  ShowWindow(win_handle, SW_SHOW);
  UpdateWindow(win_handle);

  while (GetMessage(&msg, NULL, 0, 0)) {
    TranslateMessage(&msg);
    DispatchMessage(&msg);
  }

  return 0;
}
#endif

#define NTEST 2

# ifdef MSWINCE
int APIENTRY GC_WinMain(HINSTANCE instance, HINSTANCE prev, LPWSTR cmd, int n)
#   else
int APIENTRY WinMain(HINSTANCE instance, HINSTANCE prev, LPSTR cmd, int n)
# endif
{
# if NTEST > 0
   HANDLE h[NTEST];
   int i;
# endif
# ifdef MSWINCE
    HANDLE win_thr_h;
# endif
  DWORD thread_id;
# if 0
    GC_enable_incremental();
# endif
  GC_init();
  InitializeCriticalSection(&incr_cs);
  (void) GC_set_warn_proc(warn_proc);
# ifdef MSWINCE
    win_created_h = CreateEvent(NULL, FALSE, FALSE, NULL);
    if (win_created_h == (HANDLE)NULL) {
      (void)GC_printf1("Event creation failed %lu\n", (unsigned long)GetLastError());
      FAIL;
    }
    win_thr_h = GC_CreateThread(NULL, 0, thr_window, 0, 0, &thread_id);
    if (win_thr_h == (HANDLE)NULL) {
      (void)GC_printf1("Thread creation failed %lu\n", (unsigned long)GetLastError());
      FAIL;
    }
    if (WaitForSingleObject(win_created_h, INFINITE) != WAIT_OBJECT_0)
      FAIL;
    CloseHandle(win_created_h);
# endif
# if NTEST > 0
   for (i = 0; i < NTEST; i++) {
    h[i] = GC_CreateThread(NULL, 0, thr_run_one_test, 0, 0, &thread_id);
    if (h[i] == (HANDLE)NULL) {
      (void)GC_printf1("Thread creation failed %lu\n", (unsigned long)GetLastError());
      FAIL;
    }
   }
# endif /* NTEST > 0 */
  run_one_test();
# if NTEST > 0
   for (i = 0; i < NTEST; i++) {
    if (WaitForSingleObject(h[i], INFINITE) != WAIT_OBJECT_0) {
      (void)GC_printf1("Thread wait failed %lu\n", (unsigned long)GetLastError());
      FAIL;
    }
   }
# endif /* NTEST > 0 */
# ifdef MSWINCE
    PostMessage(win_handle, WM_CLOSE, 0, 0);
    if (WaitForSingleObject(win_thr_h, INFINITE) != WAIT_OBJECT_0)
      FAIL;
# endif
  check_heap_stats();
  return(0);
}

#endif /* GC_WIN32_THREADS */


#ifdef PCR
test()
{
    PCR_Th_T * th1;
    PCR_Th_T * th2;
    int code;

    n_tests = 0;
    /* GC_enable_incremental(); */
    (void) GC_set_warn_proc(warn_proc);
    th1 = PCR_Th_Fork(run_one_test, 0);
    th2 = PCR_Th_Fork(run_one_test, 0);
    run_one_test();
    if (PCR_Th_T_Join(th1, &code, NIL, PCR_allSigsBlocked, PCR_waitForever)
        != PCR_ERes_okay || code != 0) {
        (void)GC_printf0("Thread 1 failed\n");
    }
    if (PCR_Th_T_Join(th2, &code, NIL, PCR_allSigsBlocked, PCR_waitForever)
        != PCR_ERes_okay || code != 0) {
        (void)GC_printf0("Thread 2 failed\n");
    }
    check_heap_stats();
    return(0);
}
#endif

#if defined(GC_SOLARIS_THREADS) || defined(GC_PTHREADS)
void * thr_run_one_test(void * arg)
{
    run_one_test();
    return(0);
}

#ifdef GC_DEBUG
#  define GC_free GC_debug_free
#endif

#if defined(GC_SOLARIS_THREADS) && !defined(GC_SOLARIS_PTHREADS)
main()
{
    thread_t th1;
    thread_t th2;
    int code;

    n_tests = 0;
    GC_INIT();	/* Only needed if gc is dynamic library.	*/
#   ifndef MAKE_BACK_GRAPH
      GC_enable_incremental();
#   endif
    (void) GC_set_warn_proc(warn_proc);
    if (thr_keycreate(&fl_key, GC_free) != 0) {
        (void)GC_printf1("Key creation failed %lu\n", (unsigned long)code);
    	FAIL;
    }
    if ((code = thr_create(0, 1024*1024, thr_run_one_test, 0, 0, &th1)) != 0) {
    	(void)GC_printf1("Thread 1 creation failed %lu\n", (unsigned long)code);
    	FAIL;
    }
    if ((code = thr_create(0, 1024*1024, thr_run_one_test, 0, THR_NEW_LWP, &th2)) != 0) {
    	(void)GC_printf1("Thread 2 creation failed %lu\n", (unsigned long)code);
    	FAIL;
    }
    run_one_test();
    if ((code = thr_join(th1, 0, 0)) != 0) {
        (void)GC_printf1("Thread 1 failed %lu\n", (unsigned long)code);
        FAIL;
    }
    if (thr_join(th2, 0, 0) != 0) {
        (void)GC_printf1("Thread 2 failed %lu\n", (unsigned long)code);
        FAIL;
    }
    check_heap_stats();
    (void)fflush(stdout);
    return(0);
}
#else /* pthreads */

#ifndef GC_PTHREADS
  --> bad news
#endif

main()
{
    pthread_t th1;
    pthread_t th2;
    pthread_attr_t attr;
    int code;

#   ifdef GC_IRIX_THREADS
	/* Force a larger stack to be preallocated      */
	/* Since the initial cant always grow later.	*/
	*((volatile char *)&code - 1024*1024) = 0;      /* Require 1 Mb */
#   endif /* GC_IRIX_THREADS */
#   if defined(GC_HPUX_THREADS)
	/* Default stack size is too small, especially with the 64 bit ABI */
	/* Increase it.							   */
	if (pthread_default_stacksize_np(1024*1024, 0) != 0) {
          (void)GC_printf0("pthread_default_stacksize_np failed.\n");
	}
#   endif	/* GC_HPUX_THREADS */
<<<<<<< HEAD
# 	if defined(__APPLE__) && defined(__MACH__)
		GC_INIT();
#	endif
=======
    GC_INIT();
>>>>>>> cab07051

    pthread_attr_init(&attr);
#   if defined(GC_IRIX_THREADS) || defined(GC_FREEBSD_THREADS) \
    	|| defined(GC_DARWIN_THREADS) || defined(GC_AIX_THREADS)
    	pthread_attr_setstacksize(&attr, 1000000);
#   endif
    n_tests = 0;
#   if (defined(MPROTECT_VDB)) \
            && !defined(PARALLEL_MARK) &&!defined(REDIRECT_MALLOC) \
            && !defined(MAKE_BACK_GRAPH)
    	GC_enable_incremental();
        (void) GC_printf0("Switched to incremental mode\n");
#     if defined(MPROTECT_VDB)
        (void)GC_printf0("Emulating dirty bits with mprotect/signals\n");
#     else
#       ifdef PROC_VDB
            (void)GC_printf0("Reading dirty bits from /proc\n");
#       else
            (void)GC_printf0("Using DEFAULT_VDB dirty bit implementation\n");
#       endif
#     endif
#   endif
    (void) GC_set_warn_proc(warn_proc);
    if ((code = pthread_key_create(&fl_key, 0)) != 0) {
        (void)GC_printf1("Key creation failed %lu\n", (unsigned long)code);
    	FAIL;
    }
    if ((code = pthread_create(&th1, &attr, thr_run_one_test, 0)) != 0) {
    	(void)GC_printf1("Thread 1 creation failed %lu\n", (unsigned long)code);
    	FAIL;
    }
    if ((code = pthread_create(&th2, &attr, thr_run_one_test, 0)) != 0) {
    	(void)GC_printf1("Thread 2 creation failed %lu\n", (unsigned long)code);
    	FAIL;
    }
    run_one_test();
    if ((code = pthread_join(th1, 0)) != 0) {
        (void)GC_printf1("Thread 1 failed %lu\n", (unsigned long)code);
        FAIL;
    }
    if (pthread_join(th2, 0) != 0) {
        (void)GC_printf1("Thread 2 failed %lu\n", (unsigned long)code);
        FAIL;
    }
    check_heap_stats();
    (void)fflush(stdout);
    pthread_attr_destroy(&attr);
    GC_printf1("Completed %d collections\n", GC_gc_no);
    return(0);
}
#endif /* GC_PTHREADS */
#endif /* GC_SOLARIS_THREADS || GC_PTHREADS */<|MERGE_RESOLUTION|>--- conflicted
+++ resolved
@@ -1485,10 +1485,6 @@
 #   endif
     n_tests = 0;
     
-#if defined(__APPLE__) && defined(__MACH__)
-	GC_INIT();
-#endif
-    
 #   if defined(DJGPP)
 	/* No good way to determine stack base from library; do it */
 	/* manually on this platform.				   */
@@ -1793,13 +1789,7 @@
           (void)GC_printf0("pthread_default_stacksize_np failed.\n");
 	}
 #   endif	/* GC_HPUX_THREADS */
-<<<<<<< HEAD
-# 	if defined(__APPLE__) && defined(__MACH__)
-		GC_INIT();
-#	endif
-=======
     GC_INIT();
->>>>>>> cab07051
 
     pthread_attr_init(&attr);
 #   if defined(GC_IRIX_THREADS) || defined(GC_FREEBSD_THREADS) \
