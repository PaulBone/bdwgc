--- conflicted
+++ resolved
@@ -192,11 +192,7 @@
 # endif
 #endif
 
-<<<<<<< HEAD
-   GC_init();
-=======
    GC_INIT();
->>>>>>> cab07051
 
 #  if defined(MACOS)                        // MacOS
     char* argv_[] = {"test_cpp", "10"};     //   doesn't
