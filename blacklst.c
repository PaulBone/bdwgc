--- conflicted
+++ resolved
@@ -63,13 +63,6 @@
 void (*GC_print_heap_obj)(/* char * s, ptr_t p */) =
 				GC_default_print_heap_obj_proc;
 
-<<<<<<< HEAD
-void GC_print_source_ptr(ptr_t p)
-{
-    ptr_t base = GC_base(p);
-    if (0 == base) {
-	GC_err_printf0("in root set");
-=======
 void GC_print_source_ptr(p)
 ptr_t p;
 {
@@ -80,7 +73,6 @@
 	} else {
 	    GC_err_printf0("in root set");
 	}
->>>>>>> e9faf697
     } else {
 	GC_err_printf0("in object at ");
 	(*GC_print_heap_obj)(base);
