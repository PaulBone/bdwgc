--- conflicted
+++ resolved
@@ -46,15 +46,10 @@
 #	ifdef GC_SOLARIS_THREADS
 	  mutex_t GC_allocate_ml;	/* Implicitly initialized.	*/
 #	else
-<<<<<<< HEAD
-#          ifdef GC_WIN32_THREADS
-#	      if !defined(GC_NOT_DLL) && (defined(_DLL) || defined(GC_DLL))
-=======
 #          if defined(GC_WIN32_THREADS) 
 #             if defined(GC_PTHREADS)
 		  pthread_mutex_t GC_allocate_ml = PTHREAD_MUTEX_INITIALIZER;
 #	      elif !defined(GC_NOT_DLL) && (defined(_DLL) || defined(GC_DLL))
->>>>>>> f3632431
 		 __declspec(dllexport) CRITICAL_SECTION GC_allocate_ml;
 #	      else
 		 CRITICAL_SECTION GC_allocate_ml;
@@ -109,13 +104,10 @@
 
 GC_bool GC_print_back_height = 0;
 
-<<<<<<< HEAD
-=======
 #ifndef NO_DEBUGGING
   GC_bool GC_dump_regularly = 0;  /* Generate regular debugging dumps. */
 #endif
 
->>>>>>> f3632431
 #ifdef FIND_LEAK
   int GC_find_leak = 1;
 #else
@@ -550,8 +542,6 @@
     if (0 != GETENV("GC_PRINT_BACK_HEIGHT")) {
       GC_print_back_height = 1;
     }
-<<<<<<< HEAD
-=======
     if (0 != GETENV("GC_NO_BLACKLIST_WARNING")) {
       GC_large_alloc_warn_interval = LONG_MAX;
     }
@@ -579,7 +569,6 @@
         }
       }
     }
->>>>>>> f3632431
 #   ifdef UNIX_LIKE
       if (0 != GETENV("GC_LOOP_ON_ABORT")) {
         GC_set_and_save_fault_handler(looping_handler);
@@ -744,18 +733,7 @@
     LOCK();
     if (GC_incremental) goto out;
     GC_setpagesize();
-<<<<<<< HEAD
-#   ifdef MSWIN32
-      {
-        extern GC_bool GC_is_win32s();
-
-	/* VirtualProtect is not functional under win32s.	*/
-	if (GC_is_win32s()) goto out;
-      }
-#   endif /* MSWIN32 */
-=======
     if (GC_no_win32_dlls) goto out;
->>>>>>> f3632431
 #   ifndef GC_SOLARIS_THREADS
         GC_dirty_init();
 #   endif
