/* 
 * Copyright 1988, 1989 Hans-J. Boehm, Alan J. Demers
 * Copyright (c) 1991-1994 by Xerox Corporation.  All rights reserved.
 *
 * THIS MATERIAL IS PROVIDED AS IS, WITH ABSOLUTELY NO WARRANTY EXPRESSED
 * OR IMPLIED.  ANY USE IS AT YOUR OWN RISK.
 *
 * Permission is hereby granted to use or copy this program
 * for any purpose,  provided the above notices are retained on all copies.
 * Permission to modify the code and to distribute modified code is granted,
 * provided the above notices are retained, and a notice that the code was
 * modified is included with the above copyright notice.
 */
/* Boehm, July 31, 1995 5:02 pm PDT */


#include <stdio.h>
#ifndef _WIN32_WCE
#include <signal.h>
#endif

#define I_HIDE_POINTERS	/* To make GC_call_with_alloc_lock visible */
#include "private/gc_pmark.h"

#ifdef SOLARIS_THREADS
# include <sys/syscall.h>
#endif
#if defined(MSWIN32) || defined(MSWINCE)
# define WIN32_LEAN_AND_MEAN
# define NOSERVICE
# include <windows.h>
# include <tchar.h>
#endif

# ifdef THREADS
#   ifdef PCR
#     include "il/PCR_IL.h"
      PCR_Th_ML GC_allocate_ml;
#   else
#     ifdef SRC_M3
	/* Critical section counter is defined in the M3 runtime 	*/
	/* That's all we use.						*/
#     else
#	ifdef SOLARIS_THREADS
	  mutex_t GC_allocate_ml;	/* Implicitly initialized.	*/
#	else
#          ifdef WIN32_THREADS
<<<<<<< HEAD
#	      if defined(_DLL) || defined(GC_DLL)
=======
#	      if !defined(GC_NOT_DLL) && (defined(_DLL) || defined(GC_DLL))
>>>>>>> 9f27ae7a
		 __declspec(dllexport) CRITICAL_SECTION GC_allocate_ml;
#	      else
		 CRITICAL_SECTION GC_allocate_ml;
#	      endif
#          else
#             if defined(IRIX_THREADS) \
		 || (defined(LINUX_THREADS) && defined(USE_SPIN_LOCK))
	        pthread_t GC_lock_holder = NO_THREAD;
#	      else
#	        if defined(HPUX_THREADS) \
		   || defined(LINUX_THREADS) && !defined(USE_SPIN_LOCK)
		  pthread_mutex_t GC_allocate_ml = PTHREAD_MUTEX_INITIALIZER;
	          pthread_t GC_lock_holder = NO_THREAD;
			/* Used only for assertions, and to prevent	 */
			/* recursive reentry in the system call wrapper. */
#		else 
	          --> declare allocator lock here
#		endif
#	      endif
#	   endif
#	endif
#     endif
#   endif
# endif

#ifdef ECOS
#undef STACKBASE
#endif

GC_FAR struct _GC_arrays GC_arrays /* = { 0 } */;


GC_bool GC_debugging_started = FALSE;
	/* defined here so we don't have to load debug_malloc.o */

void (*GC_check_heap) GC_PROTO((void)) = (void (*) GC_PROTO((void)))0;

void (*GC_start_call_back) GC_PROTO((void)) = (void (*) GC_PROTO((void)))0;

ptr_t GC_stackbottom = 0;

#ifdef IA64
  ptr_t GC_register_stackbottom = 0;
#endif

GC_bool GC_dont_gc = 0;

GC_bool GC_dont_precollect = 0;

GC_bool GC_quiet = 0;

GC_bool GC_print_stats = 0;

#ifdef FIND_LEAK
  int GC_find_leak = 1;
#else
  int GC_find_leak = 0;
#endif

#ifdef ALL_INTERIOR_POINTERS
  int GC_all_interior_pointers = 1;
#else
  int GC_all_interior_pointers = 0;
#endif

/*ARGSUSED*/
GC_PTR GC_default_oom_fn GC_PROTO((size_t bytes_requested))
{
    return(0);
}

GC_PTR (*GC_oom_fn) GC_PROTO((size_t bytes_requested)) = GC_default_oom_fn;

extern signed_word GC_mem_found;

# ifdef MERGE_SIZES
    /* Set things up so that GC_size_map[i] >= words(i),		*/
    /* but not too much bigger						*/
    /* and so that size_map contains relatively few distinct entries 	*/
    /* This is stolen from Russ Atkinson's Cedar quantization		*/
    /* alogrithm (but we precompute it).				*/


    void GC_init_size_map()
    {
	register unsigned i;

	/* Map size 0 to something bigger.			*/
	/* This avoids problems at lower levels.		*/
	/* One word objects don't have to be 2 word aligned,	*/
	/* unless we're using mark bytes.	   		*/
	  for (i = 0; i < sizeof(word); i++) {
	      GC_size_map[i] = MIN_WORDS;
	  }
#	  if MIN_WORDS > 1
	    GC_size_map[sizeof(word)] = MIN_WORDS;
#	  else
	    GC_size_map[sizeof(word)] = ROUNDED_UP_WORDS(sizeof(word));
#	  endif
	for (i = sizeof(word) + 1; i <= 8 * sizeof(word); i++) {
	    GC_size_map[i] = ALIGNED_WORDS(i);
	}
	for (i = 8*sizeof(word) + 1; i <= 16 * sizeof(word); i++) {
	      GC_size_map[i] = (ROUNDED_UP_WORDS(i) + 1) & (~1);
	}
#	ifdef GC_GCJ_SUPPORT
	   /* Make all sizes up to 32 words predictable, so that a 	*/
	   /* compiler can statically perform the same computation,	*/
	   /* or at least a computation that results in similar size	*/
	   /* classes.							*/
	   for (i = 16*sizeof(word) + 1; i <= 32 * sizeof(word); i++) {
	      GC_size_map[i] = (ROUNDED_UP_WORDS(i) + 3) & (~3);
	   }
#	endif
	/* We leave the rest of the array to be filled in on demand. */
    }
    
    /* Fill in additional entries in GC_size_map, including the ith one */
    /* We assume the ith entry is currently 0.				*/
    /* Note that a filled in section of the array ending at n always    */
    /* has length at least n/4.						*/
    void GC_extend_size_map(i)
    word i;
    {
        word orig_word_sz = ROUNDED_UP_WORDS(i);
        word word_sz = orig_word_sz;
    	register word byte_sz = WORDS_TO_BYTES(word_sz);
    				/* The size we try to preserve.		*/
    				/* Close to to i, unless this would	*/
    				/* introduce too many distinct sizes.	*/
    	word smaller_than_i = byte_sz - (byte_sz >> 3);
    	word much_smaller_than_i = byte_sz - (byte_sz >> 2);
    	register word low_limit;	/* The lowest indexed entry we 	*/
    					/* initialize.			*/
    	register word j;
    	
    	if (GC_size_map[smaller_than_i] == 0) {
    	    low_limit = much_smaller_than_i;
    	    while (GC_size_map[low_limit] != 0) low_limit++;
    	} else {
    	    low_limit = smaller_than_i + 1;
    	    while (GC_size_map[low_limit] != 0) low_limit++;
    	    word_sz = ROUNDED_UP_WORDS(low_limit);
    	    word_sz += word_sz >> 3;
    	    if (word_sz < orig_word_sz) word_sz = orig_word_sz;
    	}
#	ifdef ALIGN_DOUBLE
	    word_sz += 1;
	    word_sz &= ~1;
#	endif
	if (word_sz > MAXOBJSZ) {
	    word_sz = MAXOBJSZ;
	}
	/* If we can fit the same number of larger objects in a block,	*/
	/* do so.							*/ 
	{
	    size_t number_of_objs = BODY_SZ/word_sz;
	    word_sz = BODY_SZ/number_of_objs;
#	    ifdef ALIGN_DOUBLE
		word_sz &= ~1;
#	    endif
	}
    	byte_sz = WORDS_TO_BYTES(word_sz);
	if (GC_all_interior_pointers) {
	    /* We need one extra byte; don't fill in GC_size_map[byte_sz] */
	    byte_sz--;
	}

    	for (j = low_limit; j <= byte_sz; j++) GC_size_map[j] = word_sz;  
    }
# endif


/*
 * The following is a gross hack to deal with a problem that can occur
 * on machines that are sloppy about stack frame sizes, notably SPARC.
 * Bogus pointers may be written to the stack and not cleared for
 * a LONG time, because they always fall into holes in stack frames
 * that are not written.  We partially address this by clearing
 * sections of the stack whenever we get control.
 */
word GC_stack_last_cleared = 0;	/* GC_no when we last did this */
# ifdef THREADS
#   define BIG_CLEAR_SIZE 2048	/* Clear this much now and then.	*/
#   define SMALL_CLEAR_SIZE 256 /* Clear this much every time.		*/
# endif
# define CLEAR_SIZE 213  /* Granularity for GC_clear_stack_inner */
# define DEGRADE_RATE 50

word GC_min_sp;		/* Coolest stack pointer value from which we've */
			/* already cleared the stack.			*/
			
word GC_high_water;
			/* "hottest" stack pointer value we have seen	*/
			/* recently.  Degrades over time.		*/

word GC_words_allocd_at_reset;

#if defined(ASM_CLEAR_CODE)
  extern ptr_t GC_clear_stack_inner();
#else  
/* Clear the stack up to about limit.  Return arg. */
/*ARGSUSED*/
ptr_t GC_clear_stack_inner(arg, limit)
ptr_t arg;
word limit;
{
    word dummy[CLEAR_SIZE];
    
    BZERO(dummy, CLEAR_SIZE*sizeof(word));
    if ((word)(dummy) COOLER_THAN limit) {
        (void) GC_clear_stack_inner(arg, limit);
    }
    /* Make sure the recursive call is not a tail call, and the bzero	*/
    /* call is not recognized as dead code.				*/
    GC_noop1((word)dummy);
    return(arg);
}
#endif

/* Clear some of the inaccessible part of the stack.  Returns its	*/
/* argument, so it can be used in a tail call position, hence clearing  */
/* another frame.							*/
ptr_t GC_clear_stack(arg)
ptr_t arg;
{
    register word sp = (word)GC_approx_sp();  /* Hotter than actual sp */
#   ifdef THREADS
        word dummy[SMALL_CLEAR_SIZE];
	static unsigned random_no = 0;
       			 	 /* Should be more random than it is ... */
				 /* Used to occasionally clear a bigger	 */
				 /* chunk.				 */
#   endif
    register word limit;
    
#   define SLOP 400
	/* Extra bytes we clear every time.  This clears our own	*/
	/* activation record, and should cause more frequent		*/
	/* clearing near the cold end of the stack, a good thing.	*/
#   define GC_SLOP 4000
	/* We make GC_high_water this much hotter than we really saw   	*/
	/* saw it, to cover for GC noise etc. above our current frame.	*/
#   define CLEAR_THRESHOLD 100000
	/* We restart the clearing process after this many bytes of	*/
	/* allocation.  Otherwise very heavily recursive programs	*/
	/* with sparse stacks may result in heaps that grow almost	*/
	/* without bounds.  As the heap gets larger, collection 	*/
	/* frequency decreases, thus clearing frequency would decrease, */
	/* thus more junk remains accessible, thus the heap gets	*/
	/* larger ...							*/
# ifdef THREADS
    if (++random_no % 13 == 0) {
	limit = sp;
	MAKE_HOTTER(limit, BIG_CLEAR_SIZE*sizeof(word));
<<<<<<< HEAD
=======
        limit &= ~0xf;	/* Make it sufficiently aligned for assembly	*/
        		/* implementations of GC_clear_stack_inner.	*/
>>>>>>> 9f27ae7a
	return GC_clear_stack_inner(arg, limit);
    } else {
	BZERO(dummy, SMALL_CLEAR_SIZE*sizeof(word));
	return arg;
    }
# else
    if (GC_gc_no > GC_stack_last_cleared) {
        /* Start things over, so we clear the entire stack again */
        if (GC_stack_last_cleared == 0) GC_high_water = (word) GC_stackbottom;
        GC_min_sp = GC_high_water;
        GC_stack_last_cleared = GC_gc_no;
        GC_words_allocd_at_reset = GC_words_allocd;
    }
    /* Adjust GC_high_water */
        MAKE_COOLER(GC_high_water, WORDS_TO_BYTES(DEGRADE_RATE) + GC_SLOP);
        if (sp HOTTER_THAN GC_high_water) {
            GC_high_water = sp;
        }
        MAKE_HOTTER(GC_high_water, GC_SLOP);
    limit = GC_min_sp;
    MAKE_HOTTER(limit, SLOP);
    if (sp COOLER_THAN limit) {
        limit &= ~0xf;	/* Make it sufficiently aligned for assembly	*/
        		/* implementations of GC_clear_stack_inner.	*/
        GC_min_sp = sp;
        return(GC_clear_stack_inner(arg, limit));
    } else if (WORDS_TO_BYTES(GC_words_allocd - GC_words_allocd_at_reset)
    	       > CLEAR_THRESHOLD) {
    	/* Restart clearing process, but limit how much clearing we do. */
    	GC_min_sp = sp;
    	MAKE_HOTTER(GC_min_sp, CLEAR_THRESHOLD/4);
    	if (GC_min_sp HOTTER_THAN GC_high_water) GC_min_sp = GC_high_water;
    	GC_words_allocd_at_reset = GC_words_allocd;
    }  
    return(arg);
# endif
}


/* Return a pointer to the base address of p, given a pointer to a	*/
/* an address within an object.  Return 0 o.w.				*/
# ifdef __STDC__
    GC_PTR GC_base(GC_PTR p)
# else
    GC_PTR GC_base(p)
    GC_PTR p;
# endif
{
    register word r;
    register struct hblk *h;
    register bottom_index *bi;
    register hdr *candidate_hdr;
    register word limit;
    
    r = (word)p;
    if (!GC_is_initialized) return 0;
    h = HBLKPTR(r);
    GET_BI(r, bi);
    candidate_hdr = HDR_FROM_BI(bi, r);
    if (candidate_hdr == 0) return(0);
    /* If it's a pointer to the middle of a large object, move it	*/
    /* to the beginning.						*/
	while (IS_FORWARDING_ADDR_OR_NIL(candidate_hdr)) {
	   h = FORWARDED_ADDR(h,candidate_hdr);
	   r = (word)h;
	   candidate_hdr = HDR(h);
	}
    if (candidate_hdr -> hb_map == GC_invalid_map) return(0);
    /* Make sure r points to the beginning of the object */
	r &= ~(WORDS_TO_BYTES(1) - 1);
        {
	    register int offset = HBLKDISPL(r);
	    register signed_word sz = candidate_hdr -> hb_sz;
	    register signed_word map_entry;
	      
	    map_entry = MAP_ENTRY((candidate_hdr -> hb_map), offset);
	    if (map_entry > CPP_MAX_OFFSET) {
            	map_entry = (signed_word)(BYTES_TO_WORDS(offset)) % sz;
            }
            r -= WORDS_TO_BYTES(map_entry);
            limit = r + WORDS_TO_BYTES(sz);
	    if (limit > (word)(h + 1)
	        && sz <= BYTES_TO_WORDS(HBLKSIZE)) {
	        return(0);
	    }
	    if ((word)p >= limit) return(0);
	}
    return((GC_PTR)r);
}


/* Return the size of an object, given a pointer to its base.		*/
/* (For small obects this also happens to work from interior pointers,	*/
/* but that shouldn't be relied upon.)					*/
# ifdef __STDC__
    size_t GC_size(GC_PTR p)
# else
    size_t GC_size(p)
    GC_PTR p;
# endif
{
    register int sz;
    register hdr * hhdr = HDR(p);
    
    sz = WORDS_TO_BYTES(hhdr -> hb_sz);
    return(sz);
}

size_t GC_get_heap_size GC_PROTO(())
{
    return ((size_t) GC_heapsize);
}

size_t GC_get_free_bytes GC_PROTO(())
{
    return ((size_t) GC_large_free_bytes);
}

size_t GC_get_bytes_since_gc GC_PROTO(())
{
    return ((size_t) WORDS_TO_BYTES(GC_words_allocd));
}

size_t GC_get_total_bytes GC_PROTO(())
{
    return ((size_t) WORDS_TO_BYTES(GC_words_allocd+GC_words_allocd_before_gc));
}

GC_bool GC_is_initialized = FALSE;

void GC_init()
{
    DCL_LOCK_STATE;
    
    DISABLE_SIGNALS();
    LOCK();
    GC_init_inner();
    UNLOCK();
    ENABLE_SIGNALS();

#   if defined(PARALLEL_MARK) || defined(THREAD_LOCAL_ALLOC)
	/* Make sure marker threads and started and thread local */
	/* allocation is initialized, in case we didn't get 	 */
	/* called from GC_init_parallel();			 */
        {
	  extern void GC_init_parallel(void);
	  GC_init_parallel();
	}
#   endif /* PARALLEL_MARK || THREAD_LOCAL_ALLOC */
}

#if defined(MSWIN32) || defined(MSWINCE)
    CRITICAL_SECTION GC_write_cs;
#endif

#ifdef MSWIN32
    extern void GC_init_win32 GC_PROTO((void));
#endif

extern void GC_setpagesize();

#ifdef UNIX_LIKE

extern void GC_set_and_save_fault_handler GC_PROTO((void (*handler)(int)));

static void looping_handler(sig)
int sig;
{
    GC_err_printf1("Caught signal %d: looping in handler\n", sig);
    for(;;);
}
#endif

void GC_init_inner()
{
#   if !defined(THREADS) && defined(GC_ASSERTIONS)
        word dummy;
#   endif
    word initial_heap_sz = (word)MINHINCR;
    
    if (GC_is_initialized) return;
#   ifdef PRINTSTATS
      GC_print_stats = 1;
#   endif
    if (0 != GETENV("GC_PRINT_STATS")) {
      GC_print_stats = 1;
    } 
    if (0 != GETENV("GC_FIND_LEAK")) {
      GC_find_leak = 1;
    }
    if (0 != GETENV("GC_ALL_INTERIOR_POINTERS")) {
      GC_all_interior_pointers = 1;
    }
    if (0 != GETENV("GC_DONT_GC")) {
      GC_dont_gc = 1;
    }
#   ifdef UNIX_LIKE
      if (0 != GETENV("GC_LOOP_ON_ABORT")) {
        GC_set_and_save_fault_handler(looping_handler);
      }
#   endif
    /* Adjust normal object descriptor for extra allocation.	*/
    if (ALIGNMENT > GC_DS_TAGS && EXTRA_BYTES != 0) {
      GC_obj_kinds[NORMAL].ok_descriptor = ((word)(-ALIGNMENT) | GC_DS_LENGTH);
    }
#   if defined(MSWIN32) || defined(MSWINCE)
	InitializeCriticalSection(&GC_write_cs);
#   endif
    GC_setpagesize();
    GC_exclude_static_roots(beginGC_arrays, endGC_arrays);
    GC_exclude_static_roots(beginGC_obj_kinds, endGC_obj_kinds);
#   ifdef SEPARATE_GLOBALS
      GC_exclude_static_roots(beginGC_objfreelist, endGC_objfreelist);
      GC_exclude_static_roots(beginGC_aobjfreelist, endGC_aobjfreelist);
#   endif
#   ifdef MSWIN32
 	GC_init_win32();
#   endif
#   if defined(SEARCH_FOR_DATA_START)
	GC_init_linux_data_start();
#   endif
#   if defined(NETBSD) && defined(__ELF__)
	GC_init_netbsd_elf();
#   endif
#   if defined(IRIX_THREADS) || defined(LINUX_THREADS) \
       || defined(HPUX_THREADS) || defined(SOLARIS_THREADS)
        GC_thr_init();
#   endif
#   ifdef SOLARIS_THREADS
	/* We need dirty bits in order to find live stack sections.	*/
        GC_dirty_init();
#   endif
#   if !defined(THREADS) || defined(SOLARIS_THREADS) || defined(WIN32_THREADS) \
       || defined(IRIX_THREADS) || defined(LINUX_THREADS) \
       || defined(HPUX_THREADS)
      if (GC_stackbottom == 0) {
	GC_stackbottom = GC_get_stack_base();
#       if defined(LINUX) && defined(IA64)
	  GC_register_stackbottom = GC_get_register_stack_base();
#       endif
      }
#   endif
    GC_ASSERT(sizeof (ptr_t) == sizeof(word));
    GC_ASSERT(sizeof (signed_word) == sizeof(word));
    GC_ASSERT(sizeof (struct hblk) == HBLKSIZE);
#   ifndef THREADS
#     if defined(STACK_GROWS_UP) && defined(STACK_GROWS_DOWN)
  	ABORT(
  	  "Only one of STACK_GROWS_UP and STACK_GROWS_DOWN should be defd\n");
#     endif
#     if !defined(STACK_GROWS_UP) && !defined(STACK_GROWS_DOWN)
  	ABORT(
  	  "One of STACK_GROWS_UP and STACK_GROWS_DOWN should be defd\n");
#     endif
#     ifdef STACK_GROWS_DOWN
        GC_ASSERT((word)(&dummy) <= (word)GC_stackbottom);
#     else
        GC_ASSERT((word)(&dummy) >= (word)GC_stackbottom);
#     endif
#   endif
#   if !defined(_AUX_SOURCE) || defined(__GNUC__)
      GC_ASSERT((word)(-1) > (word)0);
      /* word should be unsigned */
#   endif
    GC_ASSERT((signed_word)(-1) < (signed_word)0);
    
    /* Add initial guess of root sets.  Do this first, since sbrk(0)	*/
    /* might be used.							*/
      GC_register_data_segments();
    GC_init_headers();
    GC_bl_init();
    GC_mark_init();
    {
	char * sz_str = GETENV("GC_INITIAL_HEAP_SIZE");
	if (sz_str != NULL) {
	  initial_heap_sz = atoi(sz_str);
	  if (initial_heap_sz <= MINHINCR * HBLKSIZE) {
	    WARN("Bad initial heap size %s - ignoring it.\n",
		 sz_str);
	  } 
	  initial_heap_sz = divHBLKSZ(initial_heap_sz);
	}
    }
    if (!GC_expand_hp_inner(initial_heap_sz)) {
        GC_err_printf0("Can't start up: not enough memory\n");
        EXIT();
    }
    /* Preallocate large object map.  It's otherwise inconvenient to 	*/
    /* deal with failure.						*/
      if (!GC_add_map_entry((word)0)) {
        GC_err_printf0("Can't start up: not enough memory\n");
        EXIT();
      }
    GC_register_displacement_inner(0L);
#   ifdef MERGE_SIZES
      GC_init_size_map();
#   endif
#   ifdef PCR
      if (PCR_IL_Lock(PCR_Bool_false, PCR_allSigsBlocked, PCR_waitForever)
          != PCR_ERes_okay) {
          ABORT("Can't lock load state\n");
      } else if (PCR_IL_Unlock() != PCR_ERes_okay) {
          ABORT("Can't unlock load state\n");
      }
      PCR_IL_Unlock();
      GC_pcr_install();
#   endif
    /* Get black list set up */
      if (!GC_dont_precollect) GC_gcollect_inner();
    GC_is_initialized = TRUE;
#   ifdef STUBBORN_ALLOC
    	GC_stubborn_init();
#   endif
    /* Convince lint that some things are used */
#   ifdef LINT
      {
          extern char * GC_copyright[];
          extern int GC_read();
          extern void GC_register_finalizer_no_order();
          
          GC_noop(GC_copyright, GC_find_header,
                  GC_push_one, GC_call_with_alloc_lock, GC_read,
                  GC_dont_expand,
#		  ifndef NO_DEBUGGING
		    GC_dump,
#		  endif
                  GC_register_finalizer_no_order);
      }
#   endif
}

void GC_enable_incremental GC_PROTO(())
{
# if !defined(SMALL_CONFIG)
  if (!GC_find_leak) {
    DCL_LOCK_STATE;
    
    DISABLE_SIGNALS();
    LOCK();
    if (GC_incremental) goto out;
    GC_setpagesize();
#   ifdef MSWIN32
      {
        extern GC_bool GC_is_win32s();

	/* VirtualProtect is not functional under win32s.	*/
	if (GC_is_win32s()) goto out;
      }
#   endif /* MSWIN32 */
#   ifndef SOLARIS_THREADS
        GC_dirty_init();
#   endif
    if (!GC_is_initialized) {
        GC_init_inner();
    }
    if (GC_dont_gc) {
        /* Can't easily do it. */
        UNLOCK();
    	ENABLE_SIGNALS();
    	return;
    }
    if (GC_words_allocd > 0) {
    	/* There may be unmarked reachable objects	*/
    	GC_gcollect_inner();
    }   /* else we're OK in assuming everything's	*/
    	/* clean since nothing can point to an	  	*/
    	/* unmarked object.			  	*/
    GC_read_dirty();
    GC_incremental = TRUE;
out:
    UNLOCK();
    ENABLE_SIGNALS();
  }
# endif
}


#if defined(MSWIN32) || defined(MSWINCE)
# define LOG_FILE _T("gc.log")

  HANDLE GC_stdout = 0;

  void GC_deinit()
  {
      if (GC_is_initialized) {
  	DeleteCriticalSection(&GC_write_cs);
      }
  }

  int GC_write(buf, len)
<<<<<<< HEAD
  char * buf;
=======
  GC_CONST char * buf;
>>>>>>> 9f27ae7a
  size_t len;
  {
      BOOL tmp;
      DWORD written;
      if (len == 0)
	  return 0;
      EnterCriticalSection(&GC_write_cs);
      if (GC_stdout == INVALID_HANDLE_VALUE) {
	  return -1;
      } else if (GC_stdout == 0) {
	  GC_stdout = CreateFile(LOG_FILE, GENERIC_WRITE,
        			 FILE_SHARE_READ | FILE_SHARE_WRITE,
        			 NULL, CREATE_ALWAYS, FILE_FLAG_WRITE_THROUGH,
        			 NULL); 
    	  if (GC_stdout == INVALID_HANDLE_VALUE) ABORT("Open of log file failed");
      }
      tmp = WriteFile(GC_stdout, buf, len, &written, NULL);
      if (!tmp)
	  DebugBreak();
      LeaveCriticalSection(&GC_write_cs);
      return tmp ? (int)written : -1;
  }

#endif

#if defined(OS2) || defined(MACOS)
FILE * GC_stdout = NULL;
FILE * GC_stderr = NULL;
int GC_tmp;  /* Should really be local ... */

  void GC_set_files()
  {
      if (GC_stdout == NULL) {
	GC_stdout = stdout;
    }
    if (GC_stderr == NULL) {
	GC_stderr = stderr;
    }
  }
#endif

#if !defined(OS2) && !defined(MACOS) && !defined(MSWIN32) && !defined(MSWINCE)
  int GC_stdout = 1;
  int GC_stderr = 2;
# if !defined(AMIGA)
#   include <unistd.h>
# endif
#endif

#if !defined(MSWIN32) && !defined(MSWINCE) && !defined(OS2) && !defined(MACOS)
int GC_write(fd, buf, len)
int fd;
GC_CONST char *buf;
size_t len;
{
     register int bytes_written = 0;
     register int result;
     
     while (bytes_written < len) {
#	ifdef SOLARIS_THREADS
	    result = syscall(SYS_write, fd, buf + bytes_written,
	    			  	    len - bytes_written);
#	else
     	    result = write(fd, buf + bytes_written, len - bytes_written);
#	endif
	if (-1 == result) return(result);
	bytes_written += result;
    }
    return(bytes_written);
}
#endif /* UN*X */

#if defined(ECOS)
int GC_write(fd, buf, len)
{
  _Jv_diag_write (buf, len);
  return len;
}
#endif


#if defined(MSWIN32) || defined(MSWINCE)
#   define WRITE(f, buf, len) GC_write(buf, len)
#else
#   if defined(OS2) || defined(MACOS)
#   define WRITE(f, buf, len) (GC_set_files(), \
			       GC_tmp = fwrite((buf), 1, (len), (f)), \
			       fflush(f), GC_tmp)
#   else
#     define WRITE(f, buf, len) GC_write((f), (buf), (len))
#   endif
#endif

/* A version of printf that is unlikely to call malloc, and is thus safer */
/* to call from the collector in case malloc has been bound to GC_malloc. */
/* Assumes that no more than 1023 characters are written at once.	  */
/* Assumes that all arguments have been converted to something of the	  */
/* same size as long, and that the format conversions expect something	  */
/* of that size.							  */
void GC_printf(format, a, b, c, d, e, f)
GC_CONST char * format;
long a, b, c, d, e, f;
{
    char buf[1025];
    
    if (GC_quiet) return;
    buf[1024] = 0x15;
    (void) sprintf(buf, format, a, b, c, d, e, f);
    if (buf[1024] != 0x15) ABORT("GC_printf clobbered stack");
    if (WRITE(GC_stdout, buf, strlen(buf)) < 0) ABORT("write to stdout failed");
}

void GC_err_printf(format, a, b, c, d, e, f)
GC_CONST char * format;
long a, b, c, d, e, f;
{
    char buf[1025];
    
    buf[1024] = 0x15;
    (void) sprintf(buf, format, a, b, c, d, e, f);
    if (buf[1024] != 0x15) ABORT("GC_err_printf clobbered stack");
    if (WRITE(GC_stderr, buf, strlen(buf)) < 0) ABORT("write to stderr failed");
}

void GC_err_puts(s)
GC_CONST char *s;
{
    if (WRITE(GC_stderr, s, strlen(s)) < 0) ABORT("write to stderr failed");
}

#if defined(LINUX) && !defined(SMALL_CONFIG)
void GC_err_write(buf, len)
GC_CONST char *buf;
size_t len;
{
    if (WRITE(GC_stderr, buf, len) < 0) ABORT("write to stderr failed");
}
#endif

# if defined(__STDC__) || defined(__cplusplus)
    void GC_default_warn_proc(char *msg, GC_word arg)
# else
    void GC_default_warn_proc(msg, arg)
    char *msg;
    GC_word arg;
# endif
{
    GC_err_printf1(msg, (unsigned long)arg);
}

GC_warn_proc GC_current_warn_proc = GC_default_warn_proc;

# if defined(__STDC__) || defined(__cplusplus)
    GC_warn_proc GC_set_warn_proc(GC_warn_proc p)
# else
    GC_warn_proc GC_set_warn_proc(p)
    GC_warn_proc p;
# endif
{
    GC_warn_proc result;

    LOCK();
    result = GC_current_warn_proc;
    GC_current_warn_proc = p;
    UNLOCK();
    return(result);
}


#ifndef PCR
void GC_abort(msg)
GC_CONST char * msg;
{
#   if defined(MSWIN32)
      (void) MessageBoxA(NULL, msg, "Fatal error in gc", MB_ICONERROR|MB_OK);
      DebugBreak();
#   else
      GC_err_printf1("%s\n", msg);
#   endif
    if (GETENV("GC_LOOP_ON_ABORT") != NULL) {
	    /* In many cases it's easier to debug a running process.	*/
	    /* It's arguably nicer to sleep, but that makes it harder	*/
	    /* to look at the thread if the debugger doesn't know much	*/
	    /* about threads.						*/
	    for(;;) {}
    }
#   ifdef MSWIN32
	DebugBreak();
#   else
        (void) abort();
#   endif
}
#endif

#ifdef NEED_CALLINFO

void GC_print_callers (info)
struct callinfo info[NFRAMES];
{
    register int i;
    
#   if NFRAMES == 1
      GC_err_printf0("\tCaller at allocation:\n");
#   else
      GC_err_printf0("\tCall chain at allocation:\n");
#   endif
    for (i = 0; i < NFRAMES; i++) {
     	if (info[i].ci_pc == 0) break;
#	if NARGS > 0
	{
	  int j;

     	  GC_err_printf0("\t\targs: ");
     	  for (j = 0; j < NARGS; j++) {
     	    if (j != 0) GC_err_printf0(", ");
     	    GC_err_printf2("%d (0x%X)", ~(info[i].ci_arg[j]),
     	    				~(info[i].ci_arg[j]));
     	  }
	  GC_err_printf0("\n");
	}
# 	endif
     	GC_err_printf1("\t\t##PC##= 0x%X\n", info[i].ci_pc);
    }
}

#endif /* SAVE_CALL_CHAIN */

/* Needed by SRC_M3, gcj, and should perhaps be the official interface	*/
/* to GC_dont_gc.							*/
void GC_enable()
{
    GC_dont_gc--;
}

void GC_disable()
{
    GC_dont_gc++;
}

#if !defined(NO_DEBUGGING)

void GC_dump()
{
    GC_printf0("***Static roots:\n");
    GC_print_static_roots();
    GC_printf0("\n***Heap sections:\n");
    GC_print_heap_sects();
    GC_printf0("\n***Free blocks:\n");
    GC_print_hblkfreelist();
    GC_printf0("\n***Blocks in use:\n");
    GC_print_block_list();
}

#endif /* NO_DEBUGGING */<|MERGE_RESOLUTION|>--- conflicted
+++ resolved
@@ -45,11 +45,7 @@
 	  mutex_t GC_allocate_ml;	/* Implicitly initialized.	*/
 #	else
 #          ifdef WIN32_THREADS
-<<<<<<< HEAD
-#	      if defined(_DLL) || defined(GC_DLL)
-=======
 #	      if !defined(GC_NOT_DLL) && (defined(_DLL) || defined(GC_DLL))
->>>>>>> 9f27ae7a
 		 __declspec(dllexport) CRITICAL_SECTION GC_allocate_ml;
 #	      else
 		 CRITICAL_SECTION GC_allocate_ml;
@@ -305,11 +301,8 @@
     if (++random_no % 13 == 0) {
 	limit = sp;
 	MAKE_HOTTER(limit, BIG_CLEAR_SIZE*sizeof(word));
-<<<<<<< HEAD
-=======
         limit &= ~0xf;	/* Make it sufficiently aligned for assembly	*/
         		/* implementations of GC_clear_stack_inner.	*/
->>>>>>> 9f27ae7a
 	return GC_clear_stack_inner(arg, limit);
     } else {
 	BZERO(dummy, SMALL_CLEAR_SIZE*sizeof(word));
@@ -700,11 +693,7 @@
   }
 
   int GC_write(buf, len)
-<<<<<<< HEAD
-  char * buf;
-=======
   GC_CONST char * buf;
->>>>>>> 9f27ae7a
   size_t len;
   {
       BOOL tmp;
