/*
 * Copyright 1988, 1989 Hans-J. Boehm, Alan J. Demers
 * Copyright (c) 1991-1994 by Xerox Corporation.  All rights reserved.
 * Copyright (c) 1999-2001 by Hewlett-Packard Company. All rights reserved.
 *
 * THIS MATERIAL IS PROVIDED AS IS, WITH ABSOLUTELY NO WARRANTY EXPRESSED
 * OR IMPLIED.  ANY USE IS AT YOUR OWN RISK.
 *
 * Permission is hereby granted to use or copy this program
 * for any purpose,  provided the above notices are retained on all copies.
 * Permission to modify the code and to distribute modified code is granted,
 * provided the above notices are retained, and a notice that the code was
 * modified is included with the above copyright notice.
 */

#include "private/gc_pmark.h"

#include <stdio.h>
#include <limits.h>
#include <stdarg.h>

#ifndef MSWINCE
# include <signal.h>
#endif

#ifdef GC_SOLARIS_THREADS
# include <sys/syscall.h>
#endif
#if defined(MSWIN32) || defined(MSWINCE) \
    || (defined(CYGWIN32) && defined(GC_READ_ENV_FILE))
# ifndef WIN32_LEAN_AND_MEAN
#   define WIN32_LEAN_AND_MEAN 1
# endif
# define NOSERVICE
# include <windows.h>
#endif

<<<<<<< HEAD
#if defined(UNIX_LIKE) || defined(CYGWIN32)
=======
#if defined (UNIX_LIKE) || defined(SYMBIAN)
>>>>>>> 18d7a444
# include <fcntl.h>
# include <sys/types.h>
# include <sys/stat.h>
#endif

#ifdef NONSTOP
# include <floss.h>
#endif

#ifdef THREADS
# ifdef PCR
#   include "il/PCR_IL.h"
    GC_INNER PCR_Th_ML GC_allocate_ml;
# elif defined(SN_TARGET_PS3)
#   include <pthread.h>
    GC_INNER pthread_mutex_t GC_allocate_ml;
# endif
  /* For other platforms with threads, the lock and possibly            */
  /* GC_lock_holder variables are defined in the thread support code.   */
#endif /* THREADS */

#ifdef DYNAMIC_LOADING
  /* We need to register the main data segment.  Returns  TRUE unless   */
  /* this is done implicitly as part of dynamic library registration.   */
# define GC_REGISTER_MAIN_STATIC_DATA() GC_register_main_static_data()
#elif defined(GC_DONT_REGISTER_MAIN_STATIC_DATA)
# define GC_REGISTER_MAIN_STATIC_DATA() FALSE
#else
<<<<<<< HEAD
  /* Don't unnecessarily call GC_register_main_static_data() in case    */
  /* dyn_load.c isn't linked in.                                        */
=======
#ifdef SYMBIAN
# define GC_REGISTER_MAIN_STATIC_DATA() FALSE
#else
>>>>>>> 18d7a444
# define GC_REGISTER_MAIN_STATIC_DATA() TRUE
#endif //SYMBIAN
#endif

#ifdef NEED_CANCEL_DISABLE_COUNT
  __thread unsigned char GC_cancel_disable_count = 0;
#endif

GC_FAR struct _GC_arrays GC_arrays /* = { 0 } */;

GC_INNER GC_bool GC_debugging_started = FALSE;
        /* defined here so we don't have to load debug_malloc.o */

ptr_t GC_stackbottom = 0;

#ifdef IA64
  ptr_t GC_register_stackbottom = 0;
#endif

GC_bool GC_dont_gc = 0;

GC_bool GC_dont_precollect = 0;

GC_bool GC_quiet = 0; /* used also in pcr_interface.c */

#ifndef SMALL_CONFIG
  GC_bool GC_print_stats = 0;
#endif

#ifdef GC_PRINT_BACK_HEIGHT
  GC_INNER GC_bool GC_print_back_height = TRUE;
#else
  GC_INNER GC_bool GC_print_back_height = FALSE;
#endif

#ifndef NO_DEBUGGING
  GC_INNER GC_bool GC_dump_regularly = FALSE;
                                /* Generate regular debugging dumps. */
#endif

#ifdef KEEP_BACK_PTRS
  GC_INNER long GC_backtraces = 0;
                /* Number of random backtraces to generate for each GC. */
#endif

#ifdef FIND_LEAK
  int GC_find_leak = 1;
#else
  int GC_find_leak = 0;
#endif

#ifndef SHORT_DBG_HDRS
# ifdef GC_FINDLEAK_DELAY_FREE
    GC_INNER GC_bool GC_findleak_delay_free = TRUE;
# else
    GC_INNER GC_bool GC_findleak_delay_free = FALSE;
# endif
#endif /* !SHORT_DBG_HDRS */

#ifdef ALL_INTERIOR_POINTERS
  int GC_all_interior_pointers = 1;
#else
  int GC_all_interior_pointers = 0;
#endif

#ifdef FINALIZE_ON_DEMAND
  int GC_finalize_on_demand = 1;
#else
  int GC_finalize_on_demand = 0;
#endif

#ifdef JAVA_FINALIZATION
  int GC_java_finalization = 1;
#else
  int GC_java_finalization = 0;
#endif

/* All accesses to it should be synchronized to avoid data races.       */
GC_finalizer_notifier_proc GC_finalizer_notifier =
                                        (GC_finalizer_notifier_proc)0;

#ifdef GC_FORCE_UNMAP_ON_GCOLLECT
  /* Has no effect unless USE_MUNMAP.                           */
  /* Has no effect on implicitly-initiated garbage collections. */
  GC_INNER GC_bool GC_force_unmap_on_gcollect = TRUE;
#else
  GC_INNER GC_bool GC_force_unmap_on_gcollect = FALSE;
#endif

#ifndef GC_LARGE_ALLOC_WARN_INTERVAL
# define GC_LARGE_ALLOC_WARN_INTERVAL 5
#endif
GC_INNER long GC_large_alloc_warn_interval = GC_LARGE_ALLOC_WARN_INTERVAL;
                        /* Interval between unsuppressed warnings.      */

STATIC void * GC_CALLBACK GC_default_oom_fn(
                                        size_t bytes_requested GC_ATTR_UNUSED)
{
    return(0);
}

/* All accesses to it should be synchronized to avoid data races.       */
GC_oom_func GC_oom_fn = GC_default_oom_fn;

/* Set things up so that GC_size_map[i] >= granules(i),         */
/* but not too much bigger                                              */
/* and so that size_map contains relatively few distinct entries        */
/* This was originally stolen from Russ Atkinson's Cedar                */
/* quantization algorithm (but we precompute it).                       */
STATIC void GC_init_size_map(void)
{
    int i;

    /* Map size 0 to something bigger.                  */
    /* This avoids problems at lower levels.            */
      GC_size_map[0] = 1;
    for (i = 1; i <= GRANULES_TO_BYTES(TINY_FREELISTS-1) - EXTRA_BYTES; i++) {
        GC_size_map[i] = ROUNDED_UP_GRANULES(i);
#       ifndef _MSC_VER
          GC_ASSERT(GC_size_map[i] < TINY_FREELISTS);
          /* Seems to tickle bug in VC++ 2008 for AMD64 */
#       endif
    }
    /* We leave the rest of the array to be filled in on demand. */
}

/* Fill in additional entries in GC_size_map, including the ith one */
/* We assume the ith entry is currently 0.                              */
/* Note that a filled in section of the array ending at n always    */
/* has length at least n/4.                                             */
GC_INNER void GC_extend_size_map(size_t i)
{
    size_t orig_granule_sz = ROUNDED_UP_GRANULES(i);
    size_t granule_sz = orig_granule_sz;
    size_t byte_sz = GRANULES_TO_BYTES(granule_sz);
                        /* The size we try to preserve.         */
                        /* Close to i, unless this would        */
                        /* introduce too many distinct sizes.   */
    size_t smaller_than_i = byte_sz - (byte_sz >> 3);
    size_t much_smaller_than_i = byte_sz - (byte_sz >> 2);
    size_t low_limit;   /* The lowest indexed entry we  */
                        /* initialize.                  */
    size_t j;

    if (GC_size_map[smaller_than_i] == 0) {
        low_limit = much_smaller_than_i;
        while (GC_size_map[low_limit] != 0) low_limit++;
    } else {
        low_limit = smaller_than_i + 1;
        while (GC_size_map[low_limit] != 0) low_limit++;
        granule_sz = ROUNDED_UP_GRANULES(low_limit);
        granule_sz += granule_sz >> 3;
        if (granule_sz < orig_granule_sz) granule_sz = orig_granule_sz;
    }
    /* For these larger sizes, we use an even number of granules.       */
    /* This makes it easier to, for example, construct a 16byte-aligned */
    /* allocator even if GRANULE_BYTES is 8.                            */
        granule_sz += 1;
        granule_sz &= ~1;
    if (granule_sz > MAXOBJGRANULES) {
        granule_sz = MAXOBJGRANULES;
    }
    /* If we can fit the same number of larger objects in a block,      */
    /* do so.                                                   */
    {
        size_t number_of_objs = HBLK_GRANULES/granule_sz;
        granule_sz = HBLK_GRANULES/number_of_objs;
        granule_sz &= ~1;
    }
    byte_sz = GRANULES_TO_BYTES(granule_sz);
    /* We may need one extra byte;                      */
    /* don't always fill in GC_size_map[byte_sz]        */
    byte_sz -= EXTRA_BYTES;

    for (j = low_limit; j <= byte_sz; j++) GC_size_map[j] = granule_sz;
}


/*
 * The following is a gross hack to deal with a problem that can occur
 * on machines that are sloppy about stack frame sizes, notably SPARC.
 * Bogus pointers may be written to the stack and not cleared for
 * a LONG time, because they always fall into holes in stack frames
 * that are not written.  We partially address this by clearing
 * sections of the stack whenever we get control.
 */
# ifdef THREADS
#   define BIG_CLEAR_SIZE 2048  /* Clear this much now and then.        */
#   define SMALL_CLEAR_SIZE 256 /* Clear this much every time.          */
# else
  STATIC word GC_stack_last_cleared = 0; /* GC_no when we last did this */
  STATIC ptr_t GC_min_sp = NULL;
                        /* Coolest stack pointer value from which       */
                        /* we've already cleared the stack.             */
  STATIC ptr_t GC_high_water = NULL;
                        /* "hottest" stack pointer value we have seen   */
                        /* recently.  Degrades over time.               */
  STATIC word GC_bytes_allocd_at_reset = 0;
#   define DEGRADE_RATE 50
# endif

# define CLEAR_SIZE 213  /* Granularity for GC_clear_stack_inner */

#if defined(ASM_CLEAR_CODE)
  void *GC_clear_stack_inner(void *, ptr_t);
#else
  /* Clear the stack up to about limit.  Return arg.  This function is  */
  /* not static because it could also be errorneously defined in .S     */
  /* file, so this error would be caught by the linker.                 */
  void * GC_clear_stack_inner(void *arg, ptr_t limit)
  {
    word dummy[CLEAR_SIZE];

    BZERO(dummy, CLEAR_SIZE*sizeof(word));
    if ((word)(&dummy[0]) COOLER_THAN (word)limit) {
        (void) GC_clear_stack_inner(arg, limit);
    }
    /* Make sure the recursive call is not a tail call, and the bzero   */
    /* call is not recognized as dead code.                             */
    GC_noop1((word)dummy);
    return(arg);
  }
#endif

/* Clear some of the inaccessible part of the stack.  Returns its       */
/* argument, so it can be used in a tail call position, hence clearing  */
/* another frame.                                                       */
GC_INNER void * GC_clear_stack(void *arg)
{
    ptr_t sp = GC_approx_sp();  /* Hotter than actual sp */
#   ifdef THREADS
        word dummy[SMALL_CLEAR_SIZE];
        static unsigned random_no = 0;
                                 /* Should be more random than it is ... */
                                 /* Used to occasionally clear a bigger  */
                                 /* chunk.                               */
#   endif
    ptr_t limit;

#   define SLOP 400
        /* Extra bytes we clear every time.  This clears our own        */
        /* activation record, and should cause more frequent            */
        /* clearing near the cold end of the stack, a good thing.       */
#   define GC_SLOP 4000
        /* We make GC_high_water this much hotter than we really saw    */
        /* saw it, to cover for GC noise etc. above our current frame.  */
#   define CLEAR_THRESHOLD 100000
        /* We restart the clearing process after this many bytes of     */
        /* allocation.  Otherwise very heavily recursive programs       */
        /* with sparse stacks may result in heaps that grow almost      */
        /* without bounds.  As the heap gets larger, collection         */
        /* frequency decreases, thus clearing frequency would decrease, */
        /* thus more junk remains accessible, thus the heap gets        */
        /* larger ...                                                   */
# ifdef THREADS
    if (++random_no % 13 == 0) {
        limit = sp;
        MAKE_HOTTER(limit, BIG_CLEAR_SIZE*sizeof(word));
        limit = (ptr_t)((word)limit & ~0xf);
                        /* Make it sufficiently aligned for assembly    */
                        /* implementations of GC_clear_stack_inner.     */
        return GC_clear_stack_inner(arg, limit);
    } else {
        BZERO(dummy, SMALL_CLEAR_SIZE*sizeof(word));
        return arg;
    }
# else
    if (GC_gc_no > GC_stack_last_cleared) {
        /* Start things over, so we clear the entire stack again */
        if (GC_stack_last_cleared == 0) GC_high_water = (ptr_t)GC_stackbottom;
        GC_min_sp = GC_high_water;
        GC_stack_last_cleared = GC_gc_no;
        GC_bytes_allocd_at_reset = GC_bytes_allocd;
    }
    /* Adjust GC_high_water */
        MAKE_COOLER(GC_high_water, WORDS_TO_BYTES(DEGRADE_RATE) + GC_SLOP);
        if ((word)sp HOTTER_THAN (word)GC_high_water) {
            GC_high_water = sp;
        }
        MAKE_HOTTER(GC_high_water, GC_SLOP);
    limit = GC_min_sp;
    MAKE_HOTTER(limit, SLOP);
    if ((word)sp COOLER_THAN (word)limit) {
        limit = (ptr_t)((word)limit & ~0xf);
                        /* Make it sufficiently aligned for assembly    */
                        /* implementations of GC_clear_stack_inner.     */
        GC_min_sp = sp;
        return(GC_clear_stack_inner(arg, limit));
    } else if (GC_bytes_allocd - GC_bytes_allocd_at_reset > CLEAR_THRESHOLD) {
        /* Restart clearing process, but limit how much clearing we do. */
        GC_min_sp = sp;
        MAKE_HOTTER(GC_min_sp, CLEAR_THRESHOLD/4);
        if ((word)GC_min_sp HOTTER_THAN (word)GC_high_water)
          GC_min_sp = GC_high_water;
        GC_bytes_allocd_at_reset = GC_bytes_allocd;
    }
    return(arg);
# endif
}


/* Return a pointer to the base address of p, given a pointer to a      */
/* an address within an object.  Return 0 o.w.                          */
GC_API void * GC_CALL GC_base(void * p)
{
    ptr_t r;
    struct hblk *h;
    bottom_index *bi;
    hdr *candidate_hdr;
    ptr_t limit;

    r = p;
    if (!EXPECT(GC_is_initialized, TRUE)) return 0;
    h = HBLKPTR(r);
    GET_BI(r, bi);
    candidate_hdr = HDR_FROM_BI(bi, r);
    if (candidate_hdr == 0) return(0);
    /* If it's a pointer to the middle of a large object, move it       */
    /* to the beginning.                                                */
        while (IS_FORWARDING_ADDR_OR_NIL(candidate_hdr)) {
           h = FORWARDED_ADDR(h,candidate_hdr);
           r = (ptr_t)h;
           candidate_hdr = HDR(h);
        }
    if (HBLK_IS_FREE(candidate_hdr)) return(0);
    /* Make sure r points to the beginning of the object */
        r = (ptr_t)((word)r & ~(WORDS_TO_BYTES(1) - 1));
        {
            size_t offset = HBLKDISPL(r);
            word sz = candidate_hdr -> hb_sz;
            size_t obj_displ = offset % sz;

            r -= obj_displ;
            limit = r + sz;
            if ((word)limit > (word)(h + 1) && sz <= HBLKSIZE) {
                return(0);
            }
            if ((word)p >= (word)limit) return(0);
        }
    return((void *)r);
}

/* Return TRUE if and only if p points to somewhere in GC heap. */
GC_API int GC_CALL GC_is_heap_ptr(const void *p)
{
    bottom_index *bi;

    GC_ASSERT(GC_is_initialized);
    GET_BI(p, bi);
    return HDR_FROM_BI(bi, p) != 0;
}

/* Return the size of an object, given a pointer to its base.           */
/* (For small objects this also happens to work from interior pointers, */
/* but that shouldn't be relied upon.)                                  */
GC_API size_t GC_CALL GC_size(const void * p)
{
    hdr * hhdr = HDR(p);

    return hhdr -> hb_sz;
}


/* These getters remain unsynchronized for compatibility (since some    */
/* clients could call some of them from a GC callback holding the       */
/* allocator lock).                                                     */
GC_API size_t GC_CALL GC_get_heap_size(void)
{
    /* ignore the memory space returned to OS (i.e. count only the      */
    /* space owned by the garbage collector)                            */
    return (size_t)(GC_heapsize - GC_unmapped_bytes);
}

GC_API size_t GC_CALL GC_get_free_bytes(void)
{
    /* ignore the memory space returned to OS */
    return (size_t)(GC_large_free_bytes - GC_unmapped_bytes);
}

GC_API size_t GC_CALL GC_get_unmapped_bytes(void)
{
    return (size_t)GC_unmapped_bytes;
}

GC_API size_t GC_CALL GC_get_bytes_since_gc(void)
{
    return (size_t)GC_bytes_allocd;
}

GC_API size_t GC_CALL GC_get_total_bytes(void)
{
    return (size_t)(GC_bytes_allocd + GC_bytes_allocd_before_gc);
}

/* Return the heap usage information.  This is a thread-safe (atomic)   */
/* alternative for the five above getters.  NULL pointer is allowed for */
/* any argument.  Returned (filled in) values are of word type.         */
GC_API void GC_CALL GC_get_heap_usage_safe(GC_word *pheap_size,
                        GC_word *pfree_bytes, GC_word *punmapped_bytes,
                        GC_word *pbytes_since_gc, GC_word *ptotal_bytes)
{
  DCL_LOCK_STATE;

  LOCK();
  if (pheap_size != NULL)
    *pheap_size = GC_heapsize - GC_unmapped_bytes;
  if (pfree_bytes != NULL)
    *pfree_bytes = GC_large_free_bytes - GC_unmapped_bytes;
  if (punmapped_bytes != NULL)
    *punmapped_bytes = GC_unmapped_bytes;
  if (pbytes_since_gc != NULL)
    *pbytes_since_gc = GC_bytes_allocd;
  if (ptotal_bytes != NULL)
    *ptotal_bytes = GC_bytes_allocd + GC_bytes_allocd_before_gc;
  UNLOCK();
}


#ifdef THREADS
  GC_API int GC_CALL GC_get_suspend_signal(void)
  {
#   ifdef SIG_SUSPEND
      return SIG_SUSPEND;
#   else
      return -1;
#   endif
  }

# if defined(GC_DARWIN_THREADS) || defined(GC_WIN32_THREADS)
    GC_API int GC_CALL GC_get_thr_restart_signal(void)
    {
      return -1; /* GC does not use signals to restart threads. */
    }
# endif
#endif /* THREADS */

#if !defined(_MAX_PATH) && (defined(MSWIN32) || defined(MSWINCE) \
                            || defined(CYGWIN32))
# define _MAX_PATH MAX_PATH
#endif

#ifdef GC_READ_ENV_FILE
  /* This works for Win32/WinCE for now.  Really useful only for WinCE. */
  STATIC char *GC_envfile_content = NULL;
                        /* The content of the GC "env" file with CR and */
                        /* LF replaced to '\0'.  NULL if the file is    */
                        /* missing or empty.  Otherwise, always ends    */
                        /* with '\0'.                                   */
  STATIC unsigned GC_envfile_length = 0;
                        /* Length of GC_envfile_content (if non-NULL).  */

# ifndef GC_ENVFILE_MAXLEN
#   define GC_ENVFILE_MAXLEN 0x4000
# endif

  /* The routine initializes GC_envfile_content from the GC "env" file. */
  STATIC void GC_envfile_init(void)
  {
#   if defined(MSWIN32) || defined(MSWINCE) || defined(CYGWIN32)
      HANDLE hFile;
      char *content;
      unsigned ofs;
      unsigned len;
      DWORD nBytesRead;
      TCHAR path[_MAX_PATH + 0x10]; /* buffer for path + ext */
      len = (unsigned)GetModuleFileName(NULL /* hModule */, path,
                                        _MAX_PATH + 1);
      /* If GetModuleFileName() has failed then len is 0. */
      if (len > 4 && path[len - 4] == (TCHAR)'.') {
        len -= 4; /* strip executable file extension */
      }
      memcpy(&path[len], TEXT(".gc.env"), sizeof(TEXT(".gc.env")));
      hFile = CreateFile(path, GENERIC_READ,
                         FILE_SHARE_READ | FILE_SHARE_WRITE,
                         NULL /* lpSecurityAttributes */, OPEN_EXISTING,
                         FILE_ATTRIBUTE_NORMAL, NULL /* hTemplateFile */);
      if (hFile == INVALID_HANDLE_VALUE)
        return; /* the file is absent or the operation is failed */
      len = (unsigned)GetFileSize(hFile, NULL);
      if (len <= 1 || len >= GC_ENVFILE_MAXLEN) {
        CloseHandle(hFile);
        return; /* invalid file length - ignoring the file content */
      }
      /* At this execution point, GC_setpagesize() and GC_init_win32()  */
      /* must already be called (for GET_MEM() to work correctly).      */
      content = (char *)GET_MEM(len + 1);
      if (content == NULL) {
        CloseHandle(hFile);
        return; /* allocation failure */
      }
      ofs = 0;
      nBytesRead = (DWORD)-1L;
          /* Last ReadFile() call should clear nBytesRead on success. */
      while (ReadFile(hFile, content + ofs, len - ofs + 1, &nBytesRead,
                      NULL /* lpOverlapped */) && nBytesRead != 0) {
        if ((ofs += nBytesRead) > len)
          break;
      }
      CloseHandle(hFile);
      if (ofs != len || nBytesRead != 0)
        return; /* read operation is failed - ignoring the file content */
      content[ofs] = '\0';
      while (ofs-- > 0) {
       if (content[ofs] == '\r' || content[ofs] == '\n')
         content[ofs] = '\0';
      }
      GC_envfile_length = len + 1;
      GC_envfile_content = content;
#   endif
  }

  /* This routine scans GC_envfile_content for the specified            */
  /* environment variable (and returns its value if found).             */
  GC_INNER char * GC_envfile_getenv(const char *name)
  {
    char *p;
    char *end_of_content;
    unsigned namelen;
#   ifndef NO_GETENV
      p = getenv(name); /* try the standard getenv() first */
      if (p != NULL)
        return *p != '\0' ? p : NULL;
#   endif
    p = GC_envfile_content;
    if (p == NULL)
      return NULL; /* "env" file is absent (or empty) */
    namelen = strlen(name);
    if (namelen == 0) /* a sanity check */
      return NULL;
    for (end_of_content = p + GC_envfile_length;
         p != end_of_content; p += strlen(p) + 1) {
      if (strncmp(p, name, namelen) == 0 && *(p += namelen) == '=') {
        p++; /* the match is found; skip '=' */
        return *p != '\0' ? p : NULL;
      }
      /* If not matching then skip to the next line. */
    }
    return NULL; /* no match found */
  }
#endif /* GC_READ_ENV_FILE */

GC_INNER GC_bool GC_is_initialized = FALSE;

#if (defined(MSWIN32) || defined(MSWINCE)) && defined(THREADS)
    GC_INNER CRITICAL_SECTION GC_write_cs;
#endif

STATIC void GC_exit_check(void)
{
   GC_gcollect();
}

#ifdef UNIX_LIKE
  static void looping_handler(int sig)
  {
    GC_err_printf("Caught signal %d: looping in handler\n", sig);
    for (;;) {}
  }

  static GC_bool installed_looping_handler = FALSE;

  static void maybe_install_looping_handler(void)
  {
    /* Install looping handler before the write fault handler, so we    */
    /* handle write faults correctly.                                   */
    if (!installed_looping_handler && 0 != GETENV("GC_LOOP_ON_ABORT")) {
      GC_set_and_save_fault_handler(looping_handler);
      installed_looping_handler = TRUE;
    }
  }

#else /* !UNIX_LIKE */
# define maybe_install_looping_handler()
#endif

#if !defined(OS2) && !defined(MACOS) && !defined(MSWIN32) && !defined(MSWINCE)
  STATIC int GC_stdout = 1;
  STATIC int GC_stderr = 2;
  STATIC int GC_log = 2; /* stderr */
#endif

STATIC word GC_parse_mem_size_arg(const char *str)
{
  char *endptr;
  word result = 0; /* bad value */
  char ch;

  if (*str != '\0') {
    result = (word)STRTOULL(str, &endptr, 10);
    ch = *endptr;
    if (ch != '\0') {
      if (*(endptr + 1) != '\0')
        return 0;
      /* Allow k, M or G suffix. */
      switch (ch) {
      case 'K':
      case 'k':
        result <<= 10;
        break;
      case 'M':
      case 'm':
        result <<= 20;
        break;
      case 'G':
      case 'g':
        result <<= 30;
        break;
      default:
        result = 0;
      }
    }
  }
  return result;
}

#define GC_LOG_STD_NAME "gc.log"

GC_API void GC_CALL GC_init(void)
{
    /* LOCK(); -- no longer does anything this early. */
#   if !defined(THREADS) && defined(GC_ASSERTIONS)
        word dummy;
#   endif
    word initial_heap_sz;
    IF_CANCEL(int cancel_state;)

    if (EXPECT(GC_is_initialized, TRUE)) return;
#   ifdef REDIRECT_MALLOC
      {
        static GC_bool init_started = FALSE;
        if (init_started)
          ABORT("Redirected malloc() called during GC init");
        init_started = TRUE;
      }
#   endif

#   ifdef GC_INITIAL_HEAP_SIZE
      initial_heap_sz = divHBLKSZ(GC_INITIAL_HEAP_SIZE);
#   else
      initial_heap_sz = (word)MINHINCR;
#   endif
    DISABLE_CANCEL(cancel_state);
    /* Note that although we are nominally called with the */
    /* allocation lock held, the allocation lock is now    */
    /* only really acquired once a second thread is forked.*/
    /* And the initialization code needs to run before     */
    /* then.  Thus we really don't hold any locks, and can */
    /* in fact safely initialize them here.                */
#   ifdef THREADS
      GC_ASSERT(!GC_need_to_lock);
#     ifdef SN_TARGET_PS3
        {
          pthread_mutexattr_t mattr;
          pthread_mutexattr_init(&mattr);
          pthread_mutex_init(&GC_allocate_ml, &mattr);
          pthread_mutexattr_destroy(&mattr);
        }
#     endif
#   endif /* THREADS */
#   if defined(GC_WIN32_THREADS) && !defined(GC_PTHREADS)
     {
#     ifndef MSWINCE
        BOOL (WINAPI *pfn) (LPCRITICAL_SECTION, DWORD) = NULL;
        HMODULE hK32 = GetModuleHandle(TEXT("kernel32.dll"));
        if (hK32)
          pfn = (BOOL (WINAPI *) (LPCRITICAL_SECTION, DWORD))
                GetProcAddress (hK32,
                                "InitializeCriticalSectionAndSpinCount");
        if (pfn)
            pfn(&GC_allocate_ml, 4000);
        else
#     endif /* !MSWINCE */
        /* else */ InitializeCriticalSection (&GC_allocate_ml);
     }
#   endif /* GC_WIN32_THREADS */
#   if (defined(MSWIN32) || defined(MSWINCE)) && defined(THREADS)
      InitializeCriticalSection(&GC_write_cs);
#   endif
    GC_setpagesize();
#   ifdef MSWIN32
      GC_init_win32();
#   endif
#   ifdef GC_READ_ENV_FILE
      GC_envfile_init();
#   endif
#   ifndef SMALL_CONFIG
#     ifdef GC_PRINT_VERBOSE_STATS
        /* This is useful for debugging and profiling on platforms with */
        /* missing getenv() (like WinCE).                               */
        GC_print_stats = VERBOSE;
<<<<<<< HEAD
#     else
        if (0 != GETENV("GC_PRINT_VERBOSE_STATS")) {
          GC_print_stats = VERBOSE;
        } else if (0 != GETENV("GC_PRINT_STATS")) {
          GC_print_stats = 1;
        }
#     endif
#     if defined(UNIX_LIKE) || defined(CYGWIN32)
        {
          char * file_name = GETENV("GC_LOG_FILE");
#         ifdef GC_LOG_TO_FILE_ALWAYS
            if (NULL == file_name)
              file_name = GC_LOG_STD_NAME;
#         else
            if (0 != file_name)
#         endif
          {
            int log_d = open(file_name, O_CREAT|O_WRONLY|O_APPEND, 0666);
            if (log_d < 0) {
              GC_err_printf("Failed to open %s as log file\n", file_name);
            } else {
              char *str;
              GC_log = log_d;
              str = GETENV("GC_ONLY_LOG_TO_FILE");
#             ifdef GC_ONLY_LOG_TO_FILE
                /* The similar environment variable set to "0"  */
                /* overrides the effect of the macro defined.   */
                if (str != NULL && *str == '0' && *(str + 1) == '\0')
#             else
                /* Otherwise setting the environment variable   */
                /* to anything other than "0" will prevent from */
                /* redirecting stdout/err to the log file.      */
                if (str == NULL || (*str == '0' && *(str + 1) == '\0'))
#             endif
              {
                GC_stdout = log_d;
                GC_stderr = log_d;
              }
            }
          }
        }
=======
      } 
#if defined (UNIX_LIKE) || defined(SYMBIAN)
        {	  
	  #if defined(SYMBIAN)
	  char * file_name = "c:\\libgc.log";
	  #else
	  char * file_name = GETENV("GC_LOG_FILE");
	  #endif
          if (0 != file_name) {
	    int log_d = open(file_name, O_CREAT|O_WRONLY|O_APPEND, 0666);
	    if (log_d < 0) {
	      GC_log_printf("Failed to open %s as log file\n", file_name);
	    } else {
	      GC_log = log_d;
	    }
	  }
	}
>>>>>>> 18d7a444
#     endif
#   endif /* !SMALL_CONFIG */
#   ifndef NO_DEBUGGING
      if (0 != GETENV("GC_DUMP_REGULARLY")) {
        GC_dump_regularly = TRUE;
      }
#   endif
#   ifdef KEEP_BACK_PTRS
      {
        char * backtraces_string = GETENV("GC_BACKTRACES");
        if (0 != backtraces_string) {
          GC_backtraces = atol(backtraces_string);
          if (backtraces_string[0] == '\0') GC_backtraces = 1;
        }
      }
#   endif
    if (0 != GETENV("GC_FIND_LEAK")) {
      GC_find_leak = 1;
    }
#   ifndef SHORT_DBG_HDRS
      if (0 != GETENV("GC_FINDLEAK_DELAY_FREE")) {
        GC_findleak_delay_free = TRUE;
      }
#   endif
    if (0 != GETENV("GC_ALL_INTERIOR_POINTERS")) {
      GC_all_interior_pointers = 1;
    }
    if (0 != GETENV("GC_DONT_GC")) {
      GC_dont_gc = 1;
    }
    if (0 != GETENV("GC_PRINT_BACK_HEIGHT")) {
      GC_print_back_height = TRUE;
    }
    if (0 != GETENV("GC_NO_BLACKLIST_WARNING")) {
      GC_large_alloc_warn_interval = LONG_MAX;
    }
    {
      char * addr_string = GETENV("GC_TRACE");
      if (0 != addr_string) {
#       ifndef ENABLE_TRACE
          WARN("Tracing not enabled: Ignoring GC_TRACE value\n", 0);
#       else
          word addr = (word)STRTOULL(addr_string, NULL, 16);
          if (addr < 0x1000)
              WARN("Unlikely trace address: %p\n", addr);
          GC_trace_addr = (ptr_t)addr;
#       endif
      }
    }
#   ifndef GC_DISABLE_INCREMENTAL
      {
        char * time_limit_string = GETENV("GC_PAUSE_TIME_TARGET");
        if (0 != time_limit_string) {
          long time_limit = atol(time_limit_string);
          if (time_limit < 5) {
            WARN("GC_PAUSE_TIME_TARGET environment variable value too small "
                 "or bad syntax: Ignoring\n", 0);
          } else {
            GC_time_limit = time_limit;
          }
        }
      }
#   endif
#   ifndef SMALL_CONFIG
      {
        char * full_freq_string = GETENV("GC_FULL_FREQUENCY");
        if (full_freq_string != NULL) {
          int full_freq = atoi(full_freq_string);
          if (full_freq > 0)
            GC_full_freq = full_freq;
        }
      }
#   endif
    {
      char * interval_string = GETENV("GC_LARGE_ALLOC_WARN_INTERVAL");
      if (0 != interval_string) {
        long interval = atol(interval_string);
        if (interval <= 0) {
          WARN("GC_LARGE_ALLOC_WARN_INTERVAL environment variable has "
               "bad value: Ignoring\n", 0);
        } else {
          GC_large_alloc_warn_interval = interval;
        }
      }
    }
    {
        char * space_divisor_string = GETENV("GC_FREE_SPACE_DIVISOR");
        if (space_divisor_string != NULL) {
          int space_divisor = atoi(space_divisor_string);
          if (space_divisor > 0)
            GC_free_space_divisor = (GC_word)space_divisor;
        }
    }
#   ifdef USE_MUNMAP
      {
        char * string = GETENV("GC_UNMAP_THRESHOLD");
        if (string != NULL) {
          if (*string == '0' && *(string + 1) == '\0') {
            /* "0" is used to disable unmapping. */
            GC_unmap_threshold = 0;
          } else {
            int unmap_threshold = atoi(string);
            if (unmap_threshold > 0)
              GC_unmap_threshold = unmap_threshold;
          }
        }
      }
      {
        char * string = GETENV("GC_FORCE_UNMAP_ON_GCOLLECT");
        if (string != NULL) {
          if (*string == '0' && *(string + 1) == '\0') {
            /* "0" is used to turn off the mode. */
            GC_force_unmap_on_gcollect = FALSE;
          } else {
            GC_force_unmap_on_gcollect = TRUE;
          }
        }
      }
      {
        char * string = GETENV("GC_USE_ENTIRE_HEAP");
        if (string != NULL) {
          if (*string == '0' && *(string + 1) == '\0') {
            /* "0" is used to turn off the mode. */
            GC_use_entire_heap = FALSE;
          } else {
            GC_use_entire_heap = TRUE;
          }
        }
      }
#   endif
    maybe_install_looping_handler();
    /* Adjust normal object descriptor for extra allocation.    */
    if (ALIGNMENT > GC_DS_TAGS && EXTRA_BYTES != 0) {
      GC_obj_kinds[NORMAL].ok_descriptor = ((word)(-ALIGNMENT) | GC_DS_LENGTH);
    }
    GC_exclude_static_roots_inner(beginGC_arrays, endGC_arrays);
    GC_exclude_static_roots_inner(beginGC_obj_kinds, endGC_obj_kinds);
#   ifdef SEPARATE_GLOBALS
      GC_exclude_static_roots_inner(beginGC_objfreelist, endGC_objfreelist);
      GC_exclude_static_roots_inner(beginGC_aobjfreelist, endGC_aobjfreelist);
#   endif
#   if defined(USE_PROC_FOR_LIBRARIES) && defined(GC_LINUX_THREADS)
        WARN("USE_PROC_FOR_LIBRARIES + GC_LINUX_THREADS performs poorly.\n", 0);
        /* If thread stacks are cached, they tend to be scanned in      */
        /* entirety as part of the root set.  This wil grow them to     */
        /* maximum size, and is generally not desirable.                */
#   endif
#   if defined(SEARCH_FOR_DATA_START)
        GC_init_linux_data_start();
#   endif
#   if defined(NETBSD) && defined(__ELF__)
        GC_init_netbsd_elf();
#   endif
#   if !defined(THREADS) || defined(GC_PTHREADS) \
        || defined(GC_WIN32_THREADS) || defined(GC_SOLARIS_THREADS)
      if (GC_stackbottom == 0) {
        GC_stackbottom = GC_get_main_stack_base();
#       if (defined(LINUX) || defined(HPUX)) && defined(IA64)
          GC_register_stackbottom = GC_get_register_stack_base();
#       endif
      } else {
#       if (defined(LINUX) || defined(HPUX)) && defined(IA64)
          if (GC_register_stackbottom == 0) {
            WARN("GC_register_stackbottom should be set with GC_stackbottom\n", 0);
            /* The following may fail, since we may rely on             */
            /* alignment properties that may not hold with a user set   */
            /* GC_stackbottom.                                          */
            GC_register_stackbottom = GC_get_register_stack_base();
          }
#       endif
      }
#   endif
    GC_STATIC_ASSERT(sizeof (ptr_t) == sizeof(word));
    GC_STATIC_ASSERT(sizeof (signed_word) == sizeof(word));
    GC_STATIC_ASSERT(sizeof (struct hblk) == HBLKSIZE);
#   ifndef THREADS
      GC_ASSERT(!((word)GC_stackbottom HOTTER_THAN (word)(&dummy)));
#   endif
#   if !defined(_AUX_SOURCE) || defined(__GNUC__)
      GC_STATIC_ASSERT((word)(-1) > (word)0);
      /* word should be unsigned */
#   endif
    /* We no longer check for ((void*)(-1) > NULL) since all pointers   */
    /* are explicitly cast to word in every less-greater comparison.    */
    GC_STATIC_ASSERT((signed_word)(-1) < (signed_word)0);
#   ifndef GC_DISABLE_INCREMENTAL
      if (GC_incremental || 0 != GETENV("GC_ENABLE_INCREMENTAL")) {
        /* For GWW_VDB on Win32, this needs to happen before any        */
        /* heap memory is allocated.                                    */
        GC_dirty_init();
        GC_ASSERT(GC_bytes_allocd == 0);
        GC_incremental = TRUE;
      }
#   endif

    /* Add initial guess of root sets.  Do this first, since sbrk(0)    */
    /* might be used.                                                   */
      if (GC_REGISTER_MAIN_STATIC_DATA()) GC_register_data_segments();
    GC_init_headers();
    GC_bl_init();
    GC_mark_init();
    {
        char * sz_str = GETENV("GC_INITIAL_HEAP_SIZE");
        if (sz_str != NULL) {
          initial_heap_sz = GC_parse_mem_size_arg(sz_str);
          if (initial_heap_sz <= MINHINCR * HBLKSIZE) {
            WARN("Bad initial heap size %s - ignoring it.\n", sz_str);
          }
          initial_heap_sz = divHBLKSZ(initial_heap_sz);
        }
    }
    {
        char * sz_str = GETENV("GC_MAXIMUM_HEAP_SIZE");
        if (sz_str != NULL) {
          word max_heap_sz = GC_parse_mem_size_arg(sz_str);
          if (max_heap_sz < initial_heap_sz * HBLKSIZE) {
            WARN("Bad maximum heap size %s - ignoring it.\n", sz_str);
          }
          if (0 == GC_max_retries) GC_max_retries = 2;
          GC_set_max_heap_size(max_heap_sz);
        }
    }
    if (!GC_expand_hp_inner(initial_heap_sz)) {
        GC_err_printf("Can't start up: not enough memory\n");
        EXIT();
    } else {
        GC_requested_heapsize += initial_heap_sz;
    }
    if (GC_all_interior_pointers)
      GC_initialize_offsets();
    GC_register_displacement_inner(0L);
#   if defined(GC_LINUX_THREADS) && defined(REDIRECT_MALLOC)
      if (!GC_all_interior_pointers) {
        /* TLS ABI uses pointer-sized offsets for dtv. */
        GC_register_displacement_inner(sizeof(void *));
      }
#   endif
    GC_init_size_map();
#   ifdef PCR
      if (PCR_IL_Lock(PCR_Bool_false, PCR_allSigsBlocked, PCR_waitForever)
          != PCR_ERes_okay) {
          ABORT("Can't lock load state");
      } else if (PCR_IL_Unlock() != PCR_ERes_okay) {
          ABORT("Can't unlock load state");
      }
      PCR_IL_Unlock();
      GC_pcr_install();
#   endif
    GC_is_initialized = TRUE;
#   if defined(GC_PTHREADS) || defined(GC_WIN32_THREADS)
        GC_thr_init();
#   endif
    COND_DUMP;
    /* Get black list set up and/or incremental GC started */
      if (!GC_dont_precollect || GC_incremental) GC_gcollect_inner();
#   ifdef STUBBORN_ALLOC
        GC_stubborn_init();
#   endif
    /* Convince lint that some things are used */
#   ifdef LINT
      {
          extern char * const GC_copyright[];
          GC_noop(GC_copyright, GC_find_header, GC_push_one,
                  GC_call_with_alloc_lock, GC_dont_expand,
#                 ifndef NO_DEBUGGING
                    GC_dump,
#                 endif
                  GC_register_finalizer_no_order);
      }
#   endif

    if (GC_find_leak) {
      /* This is to give us at least one chance to detect leaks.        */
      /* This may report some very benign leaks, but ...                */
      atexit(GC_exit_check);
    }

    /* The rest of this again assumes we don't really hold      */
    /* the allocation lock.                                     */
#   if defined(PARALLEL_MARK) || defined(THREAD_LOCAL_ALLOC)
        /* Make sure marker threads are started and thread local */
        /* allocation is initialized, in case we didn't get      */
        /* called from GC_init_parallel.                         */
        GC_init_parallel();
#   endif /* PARALLEL_MARK || THREAD_LOCAL_ALLOC */

#   if defined(DYNAMIC_LOADING) && defined(DARWIN)
        /* This must be called WITHOUT the allocation lock held */
        /* and before any threads are created.                  */
        GC_init_dyld();
#   endif
    RESTORE_CANCEL(cancel_state);
}

GC_API void GC_CALL GC_enable_incremental(void)
{
# if !defined(GC_DISABLE_INCREMENTAL) && !defined(KEEP_BACK_PTRS)
    DCL_LOCK_STATE;
    /* If we are keeping back pointers, the GC itself dirties all */
    /* pages on which objects have been marked, making            */
    /* incremental GC pointless.                                  */
    if (!GC_find_leak && 0 == GETENV("GC_DISABLE_INCREMENTAL")) {
      LOCK();
      if (!GC_incremental) {
        GC_setpagesize();
        /* if (GC_no_win32_dlls) goto out; Should be win32S test? */
        maybe_install_looping_handler(); /* Before write fault handler! */
        GC_incremental = TRUE;
        if (!GC_is_initialized) {
          GC_init();
        } else {
          GC_dirty_init();
        }
        if (GC_dirty_maintained && !GC_dont_gc) {
                                /* Can't easily do it if GC_dont_gc.    */
          if (GC_bytes_allocd > 0) {
            /* There may be unmarked reachable objects. */
            GC_gcollect_inner();
          }
            /* else we're OK in assuming everything's   */
            /* clean since nothing can point to an      */
            /* unmarked object.                         */
          GC_read_dirty();
        }
      }
      UNLOCK();
      return;
    }
# endif
  GC_init();
}

#if defined(MSWIN32) || defined(MSWINCE)

# if defined(_MSC_VER) && defined(_DEBUG) && !defined(MSWINCE)
#   include <crtdbg.h>
# endif

  STATIC HANDLE GC_log = 0;

  void GC_deinit(void)
  {
#   ifdef THREADS
      if (GC_is_initialized) {
        DeleteCriticalSection(&GC_write_cs);
      }
#   endif
  }

# ifdef THREADS
#   ifdef PARALLEL_MARK
#     define IF_NEED_TO_LOCK(x) if (GC_parallel || GC_need_to_lock) x
#   else
#     define IF_NEED_TO_LOCK(x) if (GC_need_to_lock) x
#   endif
# else
#   define IF_NEED_TO_LOCK(x)
# endif /* !THREADS */

  STATIC HANDLE GC_CreateLogFile(void)
  {
    HANDLE hFile;
    TCHAR *logPath;
    BOOL appendToFile = FALSE;
#   if !defined(NO_GETENV_WIN32) || !defined(OLD_WIN32_LOG_FILE)
      TCHAR pathBuf[_MAX_PATH + 0x10]; /* buffer for path + ext */

      logPath = pathBuf;
#   endif

    /* Use GetEnvironmentVariable instead of GETENV() for unicode support. */
#   ifndef NO_GETENV_WIN32
      if (GetEnvironmentVariable(TEXT("GC_LOG_FILE"), pathBuf,
                                 _MAX_PATH + 1) - 1U < (DWORD)_MAX_PATH) {
        appendToFile = TRUE;
      } else
#   endif
    /* else */ {
      /* Env var not found or its value too long.       */
#     ifdef OLD_WIN32_LOG_FILE
        logPath = TEXT(GC_LOG_STD_NAME);
#     else
        int len = (int)GetModuleFileName(NULL /* hModule */, pathBuf,
                                         _MAX_PATH + 1);
        /* If GetModuleFileName() has failed then len is 0. */
        if (len > 4 && pathBuf[len - 4] == (TCHAR)'.') {
          len -= 4; /* strip executable file extension */
        }
        /* strcat/wcscat() are deprecated on WinCE, so use memcpy()     */
        memcpy(&pathBuf[len], TEXT("." GC_LOG_STD_NAME),
               sizeof(TEXT("." GC_LOG_STD_NAME)));
#     endif
    }

    hFile = CreateFile(logPath, GENERIC_WRITE, FILE_SHARE_READ,
                       NULL /* lpSecurityAttributes */,
                       appendToFile ? OPEN_ALWAYS : CREATE_ALWAYS,
                       GC_print_stats == VERBOSE ? FILE_ATTRIBUTE_NORMAL :
                            /* immediately flush writes unless very verbose */
                            FILE_ATTRIBUTE_NORMAL | FILE_FLAG_WRITE_THROUGH,
                       NULL /* hTemplateFile */);
#   ifndef NO_GETENV_WIN32
      if (appendToFile && hFile != INVALID_HANDLE_VALUE) {
        LONG posHigh = 0;
        (void)SetFilePointer(hFile, 0, &posHigh, FILE_END);
                                  /* Seek to file end (ignoring any error) */
      }
#   endif
    return hFile;
  }

  STATIC int GC_write(const char *buf, size_t len)
  {
      BOOL tmp;
      DWORD written;
      if (len == 0)
          return 0;
      IF_NEED_TO_LOCK(EnterCriticalSection(&GC_write_cs));
#     ifdef THREADS
        GC_ASSERT(!GC_write_disabled);
#     endif
      if (GC_log == INVALID_HANDLE_VALUE) {
          IF_NEED_TO_LOCK(LeaveCriticalSection(&GC_write_cs));
          return -1;
      } else if (GC_log == 0) {
        GC_log = GC_CreateLogFile();
        /* Ignore open log failure if the collector is built with       */
        /* print_stats always set on.                                   */
#       ifndef GC_PRINT_VERBOSE_STATS
          if (GC_log == INVALID_HANDLE_VALUE)
            ABORT("Open of log file failed");
#       endif
      }
      tmp = WriteFile(GC_log, buf, (DWORD)len, &written, NULL);
      if (!tmp)
          DebugBreak();
#     if defined(_MSC_VER) && defined(_DEBUG)
#         ifdef MSWINCE
              /* There is no CrtDbgReport() in WinCE */
              {
                  WCHAR wbuf[1024];
                  /* Always use Unicode variant of OutputDebugString() */
                  wbuf[MultiByteToWideChar(CP_ACP, 0 /* dwFlags */,
                                buf, len, wbuf,
                                sizeof(wbuf) / sizeof(wbuf[0]) - 1)] = 0;
                  OutputDebugStringW(wbuf);
              }
#         else
              _CrtDbgReport(_CRT_WARN, NULL, 0, NULL, "%.*s", len, buf);
#         endif
#     endif
      IF_NEED_TO_LOCK(LeaveCriticalSection(&GC_write_cs));
      return tmp ? (int)written : -1;
  }

  /* FIXME: This is pretty ugly ... */
# define WRITE(f, buf, len) GC_write(buf, len)

#elif defined(OS2) || defined(MACOS)
  STATIC FILE * GC_stdout = NULL;
  STATIC FILE * GC_stderr = NULL;
  STATIC FILE * GC_log = NULL;

  /* Initialize GC_log (and the friends) passed to GC_write().  */
  STATIC void GC_set_files(void)
  {
    if (GC_stdout == NULL) {
      GC_stdout = stdout;
    }
    if (GC_stderr == NULL) {
      GC_stderr = stderr;
    }
    if (GC_log == NULL) {
      GC_log = stderr;
    }
  }

  GC_INLINE int GC_write(FILE *f, const char *buf, size_t len)
  {
    int res = fwrite(buf, 1, len, f);
    fflush(f);
    return res;
  }

# define WRITE(f, buf, len) (GC_set_files(), GC_write(f, buf, len))

#else
# if !defined(AMIGA) && !defined(__CC_ARM)
#   include <unistd.h>
# endif

  STATIC int GC_write(int fd, const char *buf, size_t len)
  {
#   if defined(ECOS) || defined(NOSYS)
#     ifdef ECOS
        /* FIXME: This seems to be defined nowhere at present.  */
        /* _Jv_diag_write(buf, len); */
#     else
        /* No writing.  */
#     endif
      return len;
#   else
      int bytes_written = 0;
      int result;
      IF_CANCEL(int cancel_state;)

      DISABLE_CANCEL(cancel_state);
      while ((size_t)bytes_written < len) {
#        ifdef GC_SOLARIS_THREADS
             result = syscall(SYS_write, fd, buf + bytes_written,
                                             len - bytes_written);
#        else
             result = write(fd, buf + bytes_written, len - bytes_written);
#        endif
         if (-1 == result) {
             RESTORE_CANCEL(cancel_state);
             return(result);
         }
         bytes_written += result;
      }
      RESTORE_CANCEL(cancel_state);
      return(bytes_written);
#   endif
  }

# define WRITE(f, buf, len) GC_write(f, buf, len)
#endif /* !MSWIN32 && !OS2 && !MACOS */

#define BUFSZ 1024

#ifdef NO_VSNPRINTF
  /* In case this function is missing (eg., in DJGPP v2.0.3).   */
# define vsnprintf(buf, bufsz, format, args) vsprintf(buf, format, args)
#elif defined(_MSC_VER)
# ifdef MSWINCE
    /* _vsnprintf is deprecated in WinCE */
#   define vsnprintf StringCchVPrintfA
# else
#   define vsnprintf _vsnprintf
# endif
#endif
/* A version of printf that is unlikely to call malloc, and is thus safer */
/* to call from the collector in case malloc has been bound to GC_malloc. */
/* Floating point arguments and formats should be avoided, since fp       */
/* conversion is more likely to allocate.                                 */
/* Assumes that no more than BUFSZ-1 characters are written at once.      */
void GC_printf(const char *format, ...)
{
    va_list args;
    char buf[BUFSZ+1];

    if (GC_quiet) return;
    va_start(args, format);
    buf[BUFSZ] = 0x15;
    (void) vsnprintf(buf, BUFSZ, format, args);
    va_end(args);
    if (buf[BUFSZ] != 0x15) ABORT("GC_printf clobbered stack");
    if (WRITE(GC_stdout, buf, strlen(buf)) < 0)
      ABORT("write to stdout failed");
}

void GC_err_printf(const char *format, ...)
{
    va_list args;
    char buf[BUFSZ+1];

    va_start(args, format);
    buf[BUFSZ] = 0x15;
    (void) vsnprintf(buf, BUFSZ, format, args);
    va_end(args);
    if (buf[BUFSZ] != 0x15) ABORT("GC_printf clobbered stack");
    if (WRITE(GC_stderr, buf, strlen(buf)) < 0)
      ABORT("write to stderr failed");
}

void GC_log_printf(const char *format, ...)
{
    va_list args;
    char buf[BUFSZ+1];

    va_start(args, format);
    buf[BUFSZ] = 0x15;
    (void) vsnprintf(buf, BUFSZ, format, args);
    va_end(args);
    if (buf[BUFSZ] != 0x15) ABORT("GC_printf clobbered stack");
    if (WRITE(GC_log, buf, strlen(buf)) < 0)
      ABORT("write to log failed");
}

/* This is equivalent to GC_err_printf("%s",s). */
void GC_err_puts(const char *s)
{
    if (WRITE(GC_stderr, s, strlen(s)) < 0) ABORT("write to stderr failed");
}

STATIC void GC_CALLBACK GC_default_warn_proc(char *msg, GC_word arg)
{
    GC_err_printf(msg, arg);
}

GC_INNER GC_warn_proc GC_current_warn_proc = GC_default_warn_proc;

/* This is recommended for production code (release). */
GC_API void GC_CALLBACK GC_ignore_warn_proc(char *msg, GC_word arg)
{
    if (GC_print_stats) {
      /* Don't ignore warnings if stats printing is on. */
      GC_default_warn_proc(msg, arg);
    }
}

GC_API void GC_CALL GC_set_warn_proc(GC_warn_proc p)
{
    DCL_LOCK_STATE;
    GC_ASSERT(p != 0);
#   ifdef GC_WIN32_THREADS
#     ifdef CYGWIN32
        /* Need explicit GC_INIT call */
        GC_ASSERT(GC_is_initialized);
#     else
        if (!GC_is_initialized) GC_init();
#     endif
#   endif
    LOCK();
    GC_current_warn_proc = p;
    UNLOCK();
}

GC_API GC_warn_proc GC_CALL GC_get_warn_proc(void)
{
    GC_warn_proc result;
    DCL_LOCK_STATE;
    LOCK();
    result = GC_current_warn_proc;
    UNLOCK();
    return(result);
}

#if !defined(PCR) && !defined(SMALL_CONFIG)
  /* Print (or display) a message before abort. msg must not be NULL. */
  void GC_on_abort(const char *msg)
  {
#   if defined(MSWIN32)
#     ifndef DONT_USE_USER32_DLL
        /* Use static binding to "user32.dll".  */
        (void)MessageBoxA(NULL, msg, "Fatal error in GC", MB_ICONERROR|MB_OK);
#     else
        /* This simplifies linking - resolve "MessageBoxA" at run-time. */
        HINSTANCE hU32 = LoadLibrary(TEXT("user32.dll"));
        if (hU32) {
          FARPROC pfn = GetProcAddress(hU32, "MessageBoxA");
          if (pfn)
            (void)(*(int (WINAPI *)(HWND, LPCSTR, LPCSTR, UINT))pfn)(
                                NULL /* hWnd */, msg, "Fatal error in GC",
                                MB_ICONERROR | MB_OK);
          (void)FreeLibrary(hU32);
        }
#     endif
      /* Also duplicate msg to GC log file.     */
#   endif
      /* Avoid calling GC_err_printf() here, as GC_on_abort() could be  */
      /* called from it.  Note 1: this is not an atomic output.         */
      /* Note 2: possible write errors are ignored.                     */
      if (WRITE(GC_stderr, (void *)msg, strlen(msg)) >= 0)
        (void)WRITE(GC_stderr, (void *)("\n"), 1);

    if (GETENV("GC_LOOP_ON_ABORT") != NULL) {
            /* In many cases it's easier to debug a running process.    */
            /* It's arguably nicer to sleep, but that makes it harder   */
            /* to look at the thread if the debugger doesn't know much  */
            /* about threads.                                           */
            for(;;) {
              /* Empty */
            }
    }
  }
#endif /* !SMALL_CONFIG */

GC_API void GC_CALL GC_enable(void)
{
    DCL_LOCK_STATE;
    LOCK();
    GC_dont_gc--;
    UNLOCK();
}

GC_API void GC_CALL GC_disable(void)
{
    DCL_LOCK_STATE;
    LOCK();
    GC_dont_gc++;
    UNLOCK();
}

GC_API int GC_CALL GC_is_disabled(void)
{
    return GC_dont_gc != 0;
}

/* Helper procedures for new kind creation.     */
GC_API void ** GC_CALL GC_new_free_list_inner(void)
{
    void *result = GC_INTERNAL_MALLOC((MAXOBJGRANULES+1)*sizeof(ptr_t),
                                      PTRFREE);
    if (result == 0) ABORT("Failed to allocate freelist for new kind");
    BZERO(result, (MAXOBJGRANULES+1)*sizeof(ptr_t));
    return result;
}

GC_API void ** GC_CALL GC_new_free_list(void)
{
    void *result;
    DCL_LOCK_STATE;
    LOCK();
    result = GC_new_free_list_inner();
    UNLOCK();
    return result;
}

GC_API unsigned GC_CALL GC_new_kind_inner(void **fl, GC_word descr,
                                          int adjust, int clear)
{
    unsigned result = GC_n_kinds++;

    if (GC_n_kinds > MAXOBJKINDS) ABORT("Too many kinds");
    GC_obj_kinds[result].ok_freelist = fl;
    GC_obj_kinds[result].ok_reclaim_list = 0;
    GC_obj_kinds[result].ok_descriptor = descr;
    GC_obj_kinds[result].ok_relocate_descr = adjust;
    GC_obj_kinds[result].ok_init = clear;
#   ifdef ENABLE_DISCLAIM
        GC_obj_kinds[result].ok_mark_unconditionally = FALSE;
        GC_obj_kinds[result].ok_disclaim_proc = 0;
#   endif
    return result;
}

GC_API unsigned GC_CALL GC_new_kind(void **fl, GC_word descr, int adjust,
                                    int clear)
{
    unsigned result;
    DCL_LOCK_STATE;
    LOCK();
    result = GC_new_kind_inner(fl, descr, adjust, clear);
    UNLOCK();
    return result;
}

GC_API unsigned GC_CALL GC_new_proc_inner(GC_mark_proc proc)
{
    unsigned result = GC_n_mark_procs++;

    if (GC_n_mark_procs > MAX_MARK_PROCS) ABORT("Too many mark procedures");
    GC_mark_procs[result] = proc;
    return result;
}

GC_API unsigned GC_CALL GC_new_proc(GC_mark_proc proc)
{
    unsigned result;
    DCL_LOCK_STATE;
    LOCK();
    result = GC_new_proc_inner(proc);
    UNLOCK();
    return result;
}

GC_API void * GC_CALL GC_call_with_alloc_lock(GC_fn_type fn, void *client_data)
{
    void * result;
    DCL_LOCK_STATE;

#   ifdef THREADS
      LOCK();
      /* FIXME - This looks wrong!! */
      SET_LOCK_HOLDER();
#   endif
    result = (*fn)(client_data);
#   ifdef THREADS
#     ifndef GC_ASSERTIONS
        UNSET_LOCK_HOLDER();
#     endif /* o.w. UNLOCK() does it implicitly */
      UNLOCK();
#   endif
    return(result);
}

GC_API void * GC_CALL GC_call_with_stack_base(GC_stack_base_func fn, void *arg)
{
    int dummy;
    struct GC_stack_base base;

    base.mem_base = (void *)&dummy;
#   ifdef IA64
      base.reg_base = (void *)GC_save_regs_in_stack();
      /* Unnecessarily flushes register stack,          */
      /* but that probably doesn't hurt.                */
#   endif
    return fn(&base, arg);
}

#ifndef THREADS

GC_INNER ptr_t GC_blocked_sp = NULL;
        /* NULL value means we are not inside GC_do_blocking() call. */
# ifdef IA64
    STATIC ptr_t GC_blocked_register_sp = NULL;
# endif

GC_INNER struct GC_traced_stack_sect_s *GC_traced_stack_sect = NULL;

/* This is nearly the same as in win32_threads.c        */
GC_API void * GC_CALL GC_call_with_gc_active(GC_fn_type fn,
                                             void * client_data)
{
    struct GC_traced_stack_sect_s stacksect;
    GC_ASSERT(GC_is_initialized);

    /* Adjust our stack base value (this could happen if        */
    /* GC_get_main_stack_base() is unimplemented or broken for  */
    /* the platform).                                           */
    if ((word)GC_stackbottom HOTTER_THAN (word)(&stacksect))
      GC_stackbottom = (ptr_t)(&stacksect);

    if (GC_blocked_sp == NULL) {
      /* We are not inside GC_do_blocking() - do nothing more.  */
      return fn(client_data);
    }

    /* Setup new "stack section".       */
    stacksect.saved_stack_ptr = GC_blocked_sp;
#   ifdef IA64
      /* This is the same as in GC_call_with_stack_base().      */
      stacksect.backing_store_end = GC_save_regs_in_stack();
      /* Unnecessarily flushes register stack,          */
      /* but that probably doesn't hurt.                */
      stacksect.saved_backing_store_ptr = GC_blocked_register_sp;
#   endif
    stacksect.prev = GC_traced_stack_sect;
    GC_blocked_sp = NULL;
    GC_traced_stack_sect = &stacksect;

    client_data = fn(client_data);
    GC_ASSERT(GC_blocked_sp == NULL);
    GC_ASSERT(GC_traced_stack_sect == &stacksect);

    /* Restore original "stack section".        */
    GC_traced_stack_sect = stacksect.prev;
#   ifdef IA64
      GC_blocked_register_sp = stacksect.saved_backing_store_ptr;
#   endif
    GC_blocked_sp = stacksect.saved_stack_ptr;

    return client_data; /* result */
}

/* This is nearly the same as in win32_threads.c        */
STATIC void GC_do_blocking_inner(ptr_t data, void * context GC_ATTR_UNUSED)
{
    struct blocking_data * d = (struct blocking_data *) data;
    GC_ASSERT(GC_is_initialized);
    GC_ASSERT(GC_blocked_sp == NULL);
#   ifdef SPARC
        GC_blocked_sp = GC_save_regs_in_stack();
#   else
        GC_blocked_sp = (ptr_t) &d; /* save approx. sp */
#   endif
#   ifdef IA64
        GC_blocked_register_sp = GC_save_regs_in_stack();
#   endif

    d -> client_data = (d -> fn)(d -> client_data);

#   ifdef SPARC
        GC_ASSERT(GC_blocked_sp != NULL);
#   else
        GC_ASSERT(GC_blocked_sp == (ptr_t) &d);
#   endif
    GC_blocked_sp = NULL;
}

#endif /* !THREADS */

/* Wrapper for functions that are likely to block (or, at least, do not */
/* allocate garbage collected memory and/or manipulate pointers to the  */
/* garbage collected heap) for an appreciable length of time.           */
/* In the single threaded case, GC_do_blocking() (together              */
/* with GC_call_with_gc_active()) might be used to make stack scanning  */
/* more precise (i.e. scan only stack frames of functions that allocate */
/* garbage collected memory and/or manipulate pointers to the garbage   */
/* collected heap).                                                     */
GC_API void * GC_CALL GC_do_blocking(GC_fn_type fn, void * client_data)
{
    struct blocking_data my_data;

    my_data.fn = fn;
    my_data.client_data = client_data;
    GC_with_callee_saves_pushed(GC_do_blocking_inner, (ptr_t)(&my_data));
    return my_data.client_data; /* result */
}

#if !defined(NO_DEBUGGING)
  GC_API void GC_CALL GC_dump(void)
  {
    GC_printf("***Static roots:\n");
    GC_print_static_roots();
    GC_printf("\n***Heap sections:\n");
    GC_print_heap_sects();
    GC_printf("\n***Free blocks:\n");
    GC_print_hblkfreelist();
    GC_printf("\n***Blocks in use:\n");
    GC_print_block_list();
  }
#endif /* !NO_DEBUGGING */

/* Getter functions for the public Read-only variables.                 */

/* GC_get_gc_no() is unsynchronized and should be typically called      */
/* inside the context of GC_call_with_alloc_lock() to prevent data      */
/* races (on multiprocessors).                                          */
GC_API GC_word GC_CALL GC_get_gc_no(void)
{
    return GC_gc_no;
}

#ifdef THREADS
  GC_API int GC_CALL GC_get_parallel(void)
  {
    /* GC_parallel is initialized at start-up.  */
    return GC_parallel;
  }
#endif

/* Setter and getter functions for the public R/W function variables.   */
/* These functions are synchronized (like GC_set_warn_proc() and        */
/* GC_get_warn_proc()).                                                 */

GC_API void GC_CALL GC_set_oom_fn(GC_oom_func fn)
{
    GC_ASSERT(fn != 0);
    DCL_LOCK_STATE;
    LOCK();
    GC_oom_fn = fn;
    UNLOCK();
}

GC_API GC_oom_func GC_CALL GC_get_oom_fn(void)
{
    GC_oom_func fn;
    DCL_LOCK_STATE;
    LOCK();
    fn = GC_oom_fn;
    UNLOCK();
    return fn;
}

GC_API void GC_CALL GC_set_on_heap_resize(GC_on_heap_resize_proc fn)
{
    /* fn may be 0 (means no event notifier). */
    DCL_LOCK_STATE;
    LOCK();
    GC_on_heap_resize = fn;
    UNLOCK();
}

GC_API GC_on_heap_resize_proc GC_CALL GC_get_on_heap_resize(void)
{
    GC_on_heap_resize_proc fn;
    DCL_LOCK_STATE;
    LOCK();
    fn = GC_on_heap_resize;
    UNLOCK();
    return fn;
}

GC_API void GC_CALL GC_set_finalizer_notifier(GC_finalizer_notifier_proc fn)
{
    /* fn may be 0 (means no finalizer notifier). */
    DCL_LOCK_STATE;
    LOCK();
    GC_finalizer_notifier = fn;
    UNLOCK();
}

GC_API GC_finalizer_notifier_proc GC_CALL GC_get_finalizer_notifier(void)
{
    GC_finalizer_notifier_proc fn;
    DCL_LOCK_STATE;
    LOCK();
    fn = GC_finalizer_notifier;
    UNLOCK();
    return fn;
}

/* Setter and getter functions for the public numeric R/W variables.    */
/* It is safe to call these functions even before GC_INIT().            */
/* These functions are unsynchronized and should be typically called    */
/* inside the context of GC_call_with_alloc_lock() (if called after     */
/* GC_INIT()) to prevent data races (unless it is guaranteed the        */
/* collector is not multi-threaded at that execution point).            */

GC_API void GC_CALL GC_set_find_leak(int value)
{
    /* value is of boolean type. */
    GC_find_leak = value;
}

GC_API int GC_CALL GC_get_find_leak(void)
{
    return GC_find_leak;
}

GC_API void GC_CALL GC_set_all_interior_pointers(int value)
{
    DCL_LOCK_STATE;

    GC_all_interior_pointers = value ? 1 : 0;
    if (GC_is_initialized) {
      /* It is not recommended to change GC_all_interior_pointers value */
      /* after GC is initialized but it seems GC could work correctly   */
      /* even after switching the mode.                                 */
      LOCK();
      GC_initialize_offsets(); /* NOTE: this resets manual offsets as well */
      if (!GC_all_interior_pointers)
        GC_bl_init_no_interiors();
      UNLOCK();
    }
}

GC_API int GC_CALL GC_get_all_interior_pointers(void)
{
    return GC_all_interior_pointers;
}

GC_API void GC_CALL GC_set_finalize_on_demand(int value)
{
    GC_ASSERT(value != -1);
    /* value is of boolean type. */
    GC_finalize_on_demand = value;
}

GC_API int GC_CALL GC_get_finalize_on_demand(void)
{
    return GC_finalize_on_demand;
}

GC_API void GC_CALL GC_set_java_finalization(int value)
{
    GC_ASSERT(value != -1);
    /* value is of boolean type. */
    GC_java_finalization = value;
}

GC_API int GC_CALL GC_get_java_finalization(void)
{
    return GC_java_finalization;
}

GC_API void GC_CALL GC_set_dont_expand(int value)
{
    GC_ASSERT(value != -1);
    /* value is of boolean type. */
    GC_dont_expand = value;
}

GC_API int GC_CALL GC_get_dont_expand(void)
{
    return GC_dont_expand;
}

GC_API void GC_CALL GC_set_no_dls(int value)
{
    GC_ASSERT(value != -1);
    /* value is of boolean type. */
    GC_no_dls = value;
}

GC_API int GC_CALL GC_get_no_dls(void)
{
    return GC_no_dls;
}

GC_API void GC_CALL GC_set_non_gc_bytes(GC_word value)
{
    GC_non_gc_bytes = value;
}

GC_API GC_word GC_CALL GC_get_non_gc_bytes(void)
{
    return GC_non_gc_bytes;
}

GC_API void GC_CALL GC_set_free_space_divisor(GC_word value)
{
    GC_ASSERT(value > 0);
    GC_free_space_divisor = value;
}

GC_API GC_word GC_CALL GC_get_free_space_divisor(void)
{
    return GC_free_space_divisor;
}

GC_API void GC_CALL GC_set_max_retries(GC_word value)
{
    GC_ASSERT(value != ~(GC_word)0);
    GC_max_retries = value;
}

GC_API GC_word GC_CALL GC_get_max_retries(void)
{
    return GC_max_retries;
}

GC_API void GC_CALL GC_set_dont_precollect(int value)
{
    GC_ASSERT(value != -1);
    /* value is of boolean type. */
    GC_dont_precollect = value;
}

GC_API int GC_CALL GC_get_dont_precollect(void)
{
    return GC_dont_precollect;
}

GC_API void GC_CALL GC_set_full_freq(int value)
{
    GC_ASSERT(value >= 0);
    GC_full_freq = value;
}

GC_API int GC_CALL GC_get_full_freq(void)
{
    return GC_full_freq;
}

GC_API void GC_CALL GC_set_time_limit(unsigned long value)
{
    GC_ASSERT(value != (unsigned long)-1L);
    GC_time_limit = value;
}

GC_API unsigned long GC_CALL GC_get_time_limit(void)
{
    return GC_time_limit;
}

GC_API void GC_CALL GC_set_force_unmap_on_gcollect(int value)
{
    GC_force_unmap_on_gcollect = (GC_bool)value;
}

GC_API int GC_CALL GC_get_force_unmap_on_gcollect(void)
{
    return (int)GC_force_unmap_on_gcollect;
}<|MERGE_RESOLUTION|>--- conflicted
+++ resolved
@@ -35,11 +35,7 @@
 # include <windows.h>
 #endif
 
-<<<<<<< HEAD
-#if defined(UNIX_LIKE) || defined(CYGWIN32)
-=======
-#if defined (UNIX_LIKE) || defined(SYMBIAN)
->>>>>>> 18d7a444
+#if defined(UNIX_LIKE) || defined(CYGWIN32) || defined(SYMBIAN)
 # include <fcntl.h>
 # include <sys/types.h>
 # include <sys/stat.h>
@@ -67,17 +63,12 @@
 # define GC_REGISTER_MAIN_STATIC_DATA() GC_register_main_static_data()
 #elif defined(GC_DONT_REGISTER_MAIN_STATIC_DATA)
 # define GC_REGISTER_MAIN_STATIC_DATA() FALSE
+#elif defined(SYMBIAN)
+# define GC_REGISTER_MAIN_STATIC_DATA() FALSE
 #else
-<<<<<<< HEAD
   /* Don't unnecessarily call GC_register_main_static_data() in case    */
   /* dyn_load.c isn't linked in.                                        */
-=======
-#ifdef SYMBIAN
-# define GC_REGISTER_MAIN_STATIC_DATA() FALSE
-#else
->>>>>>> 18d7a444
 # define GC_REGISTER_MAIN_STATIC_DATA() TRUE
-#endif //SYMBIAN
 #endif
 
 #ifdef NEED_CANCEL_DISABLE_COUNT
@@ -766,7 +757,6 @@
         /* This is useful for debugging and profiling on platforms with */
         /* missing getenv() (like WinCE).                               */
         GC_print_stats = VERBOSE;
-<<<<<<< HEAD
 #     else
         if (0 != GETENV("GC_PRINT_VERBOSE_STATS")) {
           GC_print_stats = VERBOSE;
@@ -774,7 +764,7 @@
           GC_print_stats = 1;
         }
 #     endif
-#     if defined(UNIX_LIKE) || defined(CYGWIN32)
+#     if defined(UNIX_LIKE) || defined(CYGWIN32) || defined(SYMBIAN)
         {
           char * file_name = GETENV("GC_LOG_FILE");
 #         ifdef GC_LOG_TO_FILE_ALWAYS
@@ -808,25 +798,6 @@
             }
           }
         }
-=======
-      } 
-#if defined (UNIX_LIKE) || defined(SYMBIAN)
-        {	  
-	  #if defined(SYMBIAN)
-	  char * file_name = "c:\\libgc.log";
-	  #else
-	  char * file_name = GETENV("GC_LOG_FILE");
-	  #endif
-          if (0 != file_name) {
-	    int log_d = open(file_name, O_CREAT|O_WRONLY|O_APPEND, 0666);
-	    if (log_d < 0) {
-	      GC_log_printf("Failed to open %s as log file\n", file_name);
-	    } else {
-	      GC_log = log_d;
-	    }
-	  }
-	}
->>>>>>> 18d7a444
 #     endif
 #   endif /* !SMALL_CONFIG */
 #   ifndef NO_DEBUGGING
