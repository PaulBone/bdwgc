--- conflicted
+++ resolved
@@ -552,11 +552,7 @@
 
 static GC_bool installed_looping_handler = FALSE;
 
-<<<<<<< HEAD
-void maybe_install_looping_handler()
-=======
 static void maybe_install_looping_handler()
->>>>>>> cab07051
 {
     /* Install looping handler before the write fault handler, so we	*/
     /* handle write faults correctly.					*/
@@ -594,8 +590,6 @@
         GC_dump_regularly = 1;
       }
 #   endif
-<<<<<<< HEAD
-=======
 #   ifdef KEEP_BACK_PTRS
       {
         char * backtraces_string = GETENV("GC_BACKTRACES");
@@ -605,7 +599,6 @@
         }
       }
 #   endif
->>>>>>> cab07051
     if (0 != GETENV("GC_FIND_LEAK")) {
       GC_find_leak = 1;
 #     ifdef __STDC__
@@ -685,17 +678,10 @@
 	  GC_register_stackbottom = GC_get_register_stack_base();
 #       endif
       } else {
-<<<<<<< HEAD
-#       if defined(LINUX) && defined(IA64)
-	  if (GC_register_stackbottom == 0) {
-	    WARN("GC_register_stackbottom should be set with GC_stackbottom", 0);
-	    /* The following is likely to fail, since we rely on 	*/
-=======
 #       if (defined(LINUX) || defined(HPUX)) && defined(IA64)
 	  if (GC_register_stackbottom == 0) {
 	    WARN("GC_register_stackbottom should be set with GC_stackbottom", 0);
 	    /* The following may fail, since we may rely on	 	*/
->>>>>>> cab07051
 	    /* alignment properties that may not hold with a user set	*/
 	    /* GC_stackbottom.						*/
 	    GC_register_stackbottom = GC_get_register_stack_base();
@@ -1099,8 +1085,6 @@
     LOCK();
     GC_dont_gc++;
     UNLOCK();
-<<<<<<< HEAD
-=======
 }
 
 /* Helper procedures for new kind creation.	*/
@@ -1136,7 +1120,6 @@
     GC_obj_kinds[result].ok_relocate_descr = adjust;
     GC_obj_kinds[result].ok_init = clear;
     return result;
->>>>>>> cab07051
 }
 
 int GC_new_kind(fl, descr, adjust, clear)
