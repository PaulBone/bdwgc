/* 
 * Copyright 1988, 1989 Hans-J. Boehm, Alan J. Demers
 * Copyright (c) 1991-1994 by Xerox Corporation.  All rights reserved.
 *
 * THIS MATERIAL IS PROVIDED AS IS, WITH ABSOLUTELY NO WARRANTY EXPRESSED
 * OR IMPLIED.  ANY USE IS AT YOUR OWN RISK.
 *
 * Permission is hereby granted to use or copy this program
 * for any purpose,  provided the above notices are retained on all copies.
 * Permission to modify the code and to distribute modified code is granted,
 * provided the above notices are retained, and a notice that the code was
 * modified is included with the above copyright notice.
 */
/* Boehm, July 31, 1995 5:02 pm PDT */


#include <stdio.h>
#include <signal.h>

#define I_HIDE_POINTERS	/* To make GC_call_with_alloc_lock visible */
#include "gc_priv.h"

#ifdef SOLARIS_THREADS
# include <sys/syscall.h>
#endif
#ifdef MSWIN32
# include <windows.h>
#endif

# ifdef THREADS
#   ifdef PCR
#     include "il/PCR_IL.h"
      PCR_Th_ML GC_allocate_ml;
#   else
#     ifdef SRC_M3
	/* Critical section counter is defined in the M3 runtime 	*/
	/* That's all we use.						*/
#     else
#	ifdef SOLARIS_THREADS
	  mutex_t GC_allocate_ml;	/* Implicitly initialized.	*/
#	else
#          ifdef WIN32_THREADS
	      GC_API CRITICAL_SECTION GC_allocate_ml;
#          else
<<<<<<< HEAD
#             if defined(IRIX_THREADS) || defined(LINUX_THREADS) \
		 || defined(IRIX_JDK_THREADS)
	        pthread_t GC_lock_holder = NO_THREAD;
#	      else
#	        if defined(HPUX_THREADS)
=======
#             if defined(IRIX_THREADS) || defined(IRIX_JDK_THREADS) \
		 || (defined(LINUX_THREADS) && defined(USE_SPIN_LOCK))
	        pthread_t GC_lock_holder = NO_THREAD;
#	      else
#	        if defined(HPUX_THREADS) \
		   || defined(LINUX_THREADS) && !defined(USE_SPIN_LOCK)
>>>>>>> 29be14a4
		  pthread_mutex_t GC_allocate_ml = PTHREAD_MUTEX_INITIALIZER;
#		else 
	          --> declare allocator lock here
#		endif
#	      endif
#	   endif
#	endif
#     endif
#   endif
# endif

GC_FAR struct _GC_arrays GC_arrays /* = { 0 } */;


GC_bool GC_debugging_started = FALSE;
	/* defined here so we don't have to load debug_malloc.o */

void (*GC_check_heap)() = (void (*)())0;

void (*GC_start_call_back)() = (void (*)())0;

ptr_t GC_stackbottom = 0;

GC_bool GC_dont_gc = 0;

GC_bool GC_quiet = 0;

#ifdef FIND_LEAK
  int GC_find_leak = 1;
#else
  int GC_find_leak = 0;
#endif

/*ARGSUSED*/
GC_PTR GC_default_oom_fn GC_PROTO((size_t bytes_requested))
{
    return(0);
}

GC_PTR (*GC_oom_fn) GC_PROTO((size_t bytes_requested)) = GC_default_oom_fn;

extern signed_word GC_mem_found;

# ifdef MERGE_SIZES
    /* Set things up so that GC_size_map[i] >= words(i),		*/
    /* but not too much bigger						*/
    /* and so that size_map contains relatively few distinct entries 	*/
    /* This is stolen from Russ Atkinson's Cedar quantization		*/
    /* alogrithm (but we precompute it).				*/


    void GC_init_size_map()
    {
	register unsigned i;

	/* Map size 0 to 1.  This avoids problems at lower levels. */
	  GC_size_map[0] = 1;
	/* One word objects don't have to be 2 word aligned.	   */
	  for (i = 1; i < sizeof(word); i++) {
	      GC_size_map[i] = 1;
	  }
	  GC_size_map[sizeof(word)] = ROUNDED_UP_WORDS(sizeof(word));
	for (i = sizeof(word) + 1; i <= 8 * sizeof(word); i++) {
#           ifdef ALIGN_DOUBLE
	      GC_size_map[i] = (ROUNDED_UP_WORDS(i) + 1) & (~1);
#           else
	      GC_size_map[i] = ROUNDED_UP_WORDS(i);
#           endif
	}
	for (i = 8*sizeof(word) + 1; i <= 16 * sizeof(word); i++) {
	      GC_size_map[i] = (ROUNDED_UP_WORDS(i) + 1) & (~1);
	}
#	ifdef GC_GCJ_SUPPORT
	   /* Make all sizes up to 32 words predictable, so that a 	*/
	   /* compiler can statically perform the same computation,	*/
	   /* or at least a computation that results in similar size	*/
	   /* classes.							*/
	   for (i = 16*sizeof(word) + 1; i <= 32 * sizeof(word); i++) {
	      GC_size_map[i] = (ROUNDED_UP_WORDS(i) + 3) & (~3);
	   }
#	endif
	/* We leave the rest of the array to be filled in on demand. */
    }
    
    /* Fill in additional entries in GC_size_map, including the ith one */
    /* We assume the ith entry is currently 0.				*/
    /* Note that a filled in section of the array ending at n always    */
    /* has length at least n/4.						*/
    void GC_extend_size_map(i)
    word i;
    {
        word orig_word_sz = ROUNDED_UP_WORDS(i);
        word word_sz = orig_word_sz;
    	register word byte_sz = WORDS_TO_BYTES(word_sz);
    				/* The size we try to preserve.		*/
    				/* Close to to i, unless this would	*/
    				/* introduce too many distinct sizes.	*/
    	word smaller_than_i = byte_sz - (byte_sz >> 3);
    	word much_smaller_than_i = byte_sz - (byte_sz >> 2);
    	register word low_limit;	/* The lowest indexed entry we 	*/
    					/* initialize.			*/
    	register word j;
    	
    	if (GC_size_map[smaller_than_i] == 0) {
    	    low_limit = much_smaller_than_i;
    	    while (GC_size_map[low_limit] != 0) low_limit++;
    	} else {
    	    low_limit = smaller_than_i + 1;
    	    while (GC_size_map[low_limit] != 0) low_limit++;
    	    word_sz = ROUNDED_UP_WORDS(low_limit);
    	    word_sz += word_sz >> 3;
    	    if (word_sz < orig_word_sz) word_sz = orig_word_sz;
    	}
#	ifdef ALIGN_DOUBLE
	    word_sz += 1;
	    word_sz &= ~1;
#	endif
	if (word_sz > MAXOBJSZ) {
	    word_sz = MAXOBJSZ;
	}
	/* If we can fit the same number of larger objects in a block,	*/
	/* do so.							*/ 
	{
	    size_t number_of_objs = BODY_SZ/word_sz;
	    word_sz = BODY_SZ/number_of_objs;
#	    ifdef ALIGN_DOUBLE
		word_sz &= ~1;
#	    endif
	}
    	byte_sz = WORDS_TO_BYTES(word_sz);
#	ifdef ADD_BYTE_AT_END
	    /* We need one extra byte; don't fill in GC_size_map[byte_sz] */
	    byte_sz--;
#	endif

    	for (j = low_limit; j <= byte_sz; j++) GC_size_map[j] = word_sz;  
    }
# endif


/*
 * The following is a gross hack to deal with a problem that can occur
 * on machines that are sloppy about stack frame sizes, notably SPARC.
 * Bogus pointers may be written to the stack and not cleared for
 * a LONG time, because they always fall into holes in stack frames
 * that are not written.  We partially address this by clearing
 * sections of the stack whenever we get control.
 */
word GC_stack_last_cleared = 0;	/* GC_no when we last did this */
# ifdef THREADS
#   define CLEAR_SIZE 2048
# else
#   define CLEAR_SIZE 213
# endif
# define DEGRADE_RATE 50

word GC_min_sp;		/* Coolest stack pointer value from which we've */
			/* already cleared the stack.			*/
			
# ifdef STACK_GROWS_DOWN
#   define COOLER_THAN >
#   define HOTTER_THAN <
#   define MAKE_COOLER(x,y) if ((word)(x)+(y) > (word)(x)) {(x) += (y);} \
			    else {(x) = (word)ONES;}
#   define MAKE_HOTTER(x,y) (x) -= (y)
# else
#   define COOLER_THAN <
#   define HOTTER_THAN >
#   define MAKE_COOLER(x,y) if ((word)(x)-(y) < (word)(x)) {(x) -= (y);} else {(x) = 0;}
#   define MAKE_HOTTER(x,y) (x) += (y)
# endif

word GC_high_water;
			/* "hottest" stack pointer value we have seen	*/
			/* recently.  Degrades over time.		*/

word GC_words_allocd_at_reset;

#if defined(ASM_CLEAR_CODE) && !defined(THREADS)
  extern ptr_t GC_clear_stack_inner();
#endif  

#if !defined(ASM_CLEAR_CODE) && !defined(THREADS)
/* Clear the stack up to about limit.  Return arg. */
/*ARGSUSED*/
ptr_t GC_clear_stack_inner(arg, limit)
ptr_t arg;
word limit;
{
    word dummy[CLEAR_SIZE];
    
    BZERO(dummy, CLEAR_SIZE*sizeof(word));
    if ((word)(dummy) COOLER_THAN limit) {
        (void) GC_clear_stack_inner(arg, limit);
    }
    /* Make sure the recursive call is not a tail call, and the bzero	*/
    /* call is not recognized as dead code.				*/
    GC_noop1((word)dummy);
    return(arg);
}
#endif

/* Clear some of the inaccessible part of the stack.  Returns its	*/
/* argument, so it can be used in a tail call position, hence clearing  */
/* another frame.							*/
ptr_t GC_clear_stack(arg)
ptr_t arg;
{
    register word sp = (word)GC_approx_sp();  /* Hotter than actual sp */
#   ifdef THREADS
        word dummy[CLEAR_SIZE];
#   else
    	register word limit;
#   endif
    
#   define SLOP 400
	/* Extra bytes we clear every time.  This clears our own	*/
	/* activation record, and should cause more frequent		*/
	/* clearing near the cold end of the stack, a good thing.	*/
#   define GC_SLOP 4000
	/* We make GC_high_water this much hotter than we really saw   	*/
	/* saw it, to cover for GC noise etc. above our current frame.	*/
#   define CLEAR_THRESHOLD 100000
	/* We restart the clearing process after this many bytes of	*/
	/* allocation.  Otherwise very heavily recursive programs	*/
	/* with sparse stacks may result in heaps that grow almost	*/
	/* without bounds.  As the heap gets larger, collection 	*/
	/* frequency decreases, thus clearing frequency would decrease, */
	/* thus more junk remains accessible, thus the heap gets	*/
	/* larger ...							*/
# ifdef THREADS
    BZERO(dummy, CLEAR_SIZE*sizeof(word));
# else
    if (GC_gc_no > GC_stack_last_cleared) {
        /* Start things over, so we clear the entire stack again */
        if (GC_stack_last_cleared == 0) GC_high_water = (word) GC_stackbottom;
        GC_min_sp = GC_high_water;
        GC_stack_last_cleared = GC_gc_no;
        GC_words_allocd_at_reset = GC_words_allocd;
    }
    /* Adjust GC_high_water */
        MAKE_COOLER(GC_high_water, WORDS_TO_BYTES(DEGRADE_RATE) + GC_SLOP);
        if (sp HOTTER_THAN GC_high_water) {
            GC_high_water = sp;
        }
        MAKE_HOTTER(GC_high_water, GC_SLOP);
    limit = GC_min_sp;
    MAKE_HOTTER(limit, SLOP);
    if (sp COOLER_THAN limit) {
        limit &= ~0xf;	/* Make it sufficiently aligned for assembly	*/
        		/* implementations of GC_clear_stack_inner.	*/
        GC_min_sp = sp;
        return(GC_clear_stack_inner(arg, limit));
    } else if (WORDS_TO_BYTES(GC_words_allocd - GC_words_allocd_at_reset)
    	       > CLEAR_THRESHOLD) {
    	/* Restart clearing process, but limit how much clearing we do. */
    	GC_min_sp = sp;
    	MAKE_HOTTER(GC_min_sp, CLEAR_THRESHOLD/4);
    	if (GC_min_sp HOTTER_THAN GC_high_water) GC_min_sp = GC_high_water;
    	GC_words_allocd_at_reset = GC_words_allocd;
    }  
# endif
  return(arg);
}


/* Return a pointer to the base address of p, given a pointer to a	*/
/* an address within an object.  Return 0 o.w.				*/
# ifdef __STDC__
    GC_PTR GC_base(GC_PTR p)
# else
    GC_PTR GC_base(p)
    GC_PTR p;
# endif
{
    register word r;
    register struct hblk *h;
    register bottom_index *bi;
    register hdr *candidate_hdr;
    register word limit;
    
    r = (word)p;
    if (!GC_is_initialized) return 0;
    h = HBLKPTR(r);
    GET_BI(r, bi);
    candidate_hdr = HDR_FROM_BI(bi, r);
    if (candidate_hdr == 0) return(0);
    /* If it's a pointer to the middle of a large object, move it	*/
    /* to the beginning.						*/
	while (IS_FORWARDING_ADDR_OR_NIL(candidate_hdr)) {
	   h = FORWARDED_ADDR(h,candidate_hdr);
	   r = (word)h + HDR_BYTES;
	   candidate_hdr = HDR(h);
	}
    if (candidate_hdr -> hb_map == GC_invalid_map) return(0);
    /* Make sure r points to the beginning of the object */
	r &= ~(WORDS_TO_BYTES(1) - 1);
        {
	    register int offset = (char *)r - (char *)(HBLKPTR(r));
	    register signed_word sz = candidate_hdr -> hb_sz;
	    
#	    ifdef ALL_INTERIOR_POINTERS
	      register map_entry_type map_entry;
	      
	      map_entry = MAP_ENTRY((candidate_hdr -> hb_map), offset);
	      if (map_entry == OBJ_INVALID) {
            	return(0);
              }
              r -= WORDS_TO_BYTES(map_entry);
              limit = r + WORDS_TO_BYTES(sz);
#	    else
	      register int correction;
	      
	      offset = BYTES_TO_WORDS(offset - HDR_BYTES);
	      correction = offset % sz;
	      r -= (WORDS_TO_BYTES(correction));
	      limit = r + WORDS_TO_BYTES(sz);
	      if (limit > (word)(h + 1)
	        && sz <= BYTES_TO_WORDS(HBLKSIZE) - HDR_WORDS) {
	        return(0);
	      }
#	    endif
	    if ((word)p >= limit) return(0);
	}
    return((GC_PTR)r);
}


/* Return the size of an object, given a pointer to its base.		*/
/* (For small obects this also happens to work from interior pointers,	*/
/* but that shouldn't be relied upon.)					*/
# ifdef __STDC__
    size_t GC_size(GC_PTR p)
# else
    size_t GC_size(p)
    GC_PTR p;
# endif
{
    register int sz;
    register hdr * hhdr = HDR(p);
    
    sz = WORDS_TO_BYTES(hhdr -> hb_sz);
    if (sz < 0) {
        return(-sz);
    } else {
        return(sz);
    }
}

size_t GC_get_heap_size GC_PROTO(())
{
    return ((size_t) GC_heapsize);
}

size_t GC_get_free_bytes GC_PROTO(())
{
    return ((size_t) GC_large_free_bytes);
}

size_t GC_get_bytes_since_gc GC_PROTO(())
{
    return ((size_t) WORDS_TO_BYTES(GC_words_allocd));
}

GC_bool GC_is_initialized = FALSE;

void GC_init()
{
    DCL_LOCK_STATE;
    
    DISABLE_SIGNALS();
    LOCK();
    GC_init_inner();
    UNLOCK();
    ENABLE_SIGNALS();

}

#ifdef MSWIN32
    extern void GC_init_win32();
#endif

extern void GC_setpagesize();

void GC_init_inner()
{
#   ifndef THREADS
        word dummy;
#   endif
    
    if (GC_is_initialized) return;
    GC_setpagesize();
    GC_exclude_static_roots(beginGC_arrays, end_gc_area);
#   ifdef PRINTSTATS
	if ((ptr_t)endGC_arrays != (ptr_t)(&GC_obj_kinds)) {
	    GC_printf0("Reordering linker, didn't exclude obj_kinds\n");
	}
#   endif
#   ifdef MSWIN32
 	GC_init_win32();
#   endif
<<<<<<< HEAD
#   if defined(LINUX) && \
	(defined(POWERPC) || defined(ALPHA) || defined(SPARC) || defined(IA64))
=======
#   if defined(SEARCH_FOR_DATA_START)
	/* This doesn't really work if the collector is in a shared library. */
>>>>>>> 29be14a4
	GC_init_linux_data_start();
#   endif
#   ifdef SOLARIS_THREADS
	GC_thr_init();
	/* We need dirty bits in order to find live stack sections.	*/
        GC_dirty_init();
#   endif
#   if defined(IRIX_THREADS) || defined(LINUX_THREADS) \
       || defined(IRIX_JDK_THREADS) || defined(HPUX_THREADS)
        GC_thr_init();
#   endif
#   if !defined(THREADS) || defined(SOLARIS_THREADS) || defined(WIN32_THREADS) \
       || defined(IRIX_THREADS) || defined(LINUX_THREADS) \
       || defined(HPUX_THREADS)
      if (GC_stackbottom == 0) {
	GC_stackbottom = GC_get_stack_base();
      }
#   endif
    if  (sizeof (ptr_t) != sizeof(word)) {
        ABORT("sizeof (ptr_t) != sizeof(word)\n");
    }
    if  (sizeof (signed_word) != sizeof(word)) {
        ABORT("sizeof (signed_word) != sizeof(word)\n");
    }
    if  (sizeof (struct hblk) != HBLKSIZE) {
        ABORT("sizeof (struct hblk) != HBLKSIZE\n");
    }
#   ifndef THREADS
#     if defined(STACK_GROWS_UP) && defined(STACK_GROWS_DOWN)
  	ABORT(
  	  "Only one of STACK_GROWS_UP and STACK_GROWS_DOWN should be defd\n");
#     endif
#     if !defined(STACK_GROWS_UP) && !defined(STACK_GROWS_DOWN)
  	ABORT(
  	  "One of STACK_GROWS_UP and STACK_GROWS_DOWN should be defd\n");
#     endif
#     ifdef STACK_GROWS_DOWN
        if ((word)(&dummy) > (word)GC_stackbottom) {
          GC_err_printf0(
          	"STACK_GROWS_DOWN is defd, but stack appears to grow up\n");
#	  ifndef UTS4  /* Compiler bug workaround */
            GC_err_printf2("sp = 0x%lx, GC_stackbottom = 0x%lx\n",
          	   	   (unsigned long) (&dummy),
          	   	   (unsigned long) GC_stackbottom);
#	  endif
          ABORT("stack direction 3\n");
        }
#     else
        if ((word)(&dummy) < (word)GC_stackbottom) {
          GC_err_printf0(
          	"STACK_GROWS_UP is defd, but stack appears to grow down\n");
          GC_err_printf2("sp = 0x%lx, GC_stackbottom = 0x%lx\n",
          	       	 (unsigned long) (&dummy),
          	     	 (unsigned long) GC_stackbottom);
          ABORT("stack direction 4");
        }
#     endif
#   endif
#   if !defined(_AUX_SOURCE) || defined(__GNUC__)
      if ((word)(-1) < (word)0) {
    	GC_err_printf0("The type word should be an unsigned integer type\n");
    	GC_err_printf0("It appears to be signed\n");
    	ABORT("word");
      }
#   endif
    if ((signed_word)(-1) >= (signed_word)0) {
    	GC_err_printf0(
    		"The type signed_word should be a signed integer type\n");
    	GC_err_printf0("It appears to be unsigned\n");
    	ABORT("signed_word");
    }
    
    /* Add initial guess of root sets.  Do this first, since sbrk(0)	*/
    /* might be used.							*/
      GC_register_data_segments();
    GC_init_headers();
    GC_bl_init();
    GC_mark_init();
    if (!GC_expand_hp_inner((word)MINHINCR)) {
        GC_err_printf0("Can't start up: not enough memory\n");
        EXIT();
    }
    /* Preallocate large object map.  It's otherwise inconvenient to 	*/
    /* deal with failure.						*/
      if (!GC_add_map_entry((word)0)) {
        GC_err_printf0("Can't start up: not enough memory\n");
        EXIT();
      }
    GC_register_displacement_inner(0L);
#   ifdef MERGE_SIZES
      GC_init_size_map();
#   endif
#   ifdef PCR
      if (PCR_IL_Lock(PCR_Bool_false, PCR_allSigsBlocked, PCR_waitForever)
          != PCR_ERes_okay) {
          ABORT("Can't lock load state\n");
      } else if (PCR_IL_Unlock() != PCR_ERes_okay) {
          ABORT("Can't unlock load state\n");
      }
      PCR_IL_Unlock();
      GC_pcr_install();
#   endif
    /* Get black list set up */
      GC_gcollect_inner();
#   ifdef STUBBORN_ALLOC
    	GC_stubborn_init();
#   endif
    GC_is_initialized = TRUE;
    /* Convince lint that some things are used */
#   ifdef LINT
      {
          extern char * GC_copyright[];
          extern int GC_read();
          extern void GC_register_finalizer_no_order();
          
          GC_noop(GC_copyright, GC_find_header,
                  GC_push_one, GC_call_with_alloc_lock, GC_read,
                  GC_dont_expand,
#		  ifndef NO_DEBUGGING
		    GC_dump,
#		  endif
                  GC_register_finalizer_no_order);
      }
#   endif
}

void GC_enable_incremental GC_PROTO(())
{
# if !defined(SMALL_CONFIG)
  if (!GC_find_leak) {
    DCL_LOCK_STATE;
    
    DISABLE_SIGNALS();
    LOCK();
    if (GC_incremental) goto out;
    GC_setpagesize();
#   ifdef MSWIN32
      {
        extern GC_bool GC_is_win32s();

	/* VirtualProtect is not functional under win32s.	*/
	if (GC_is_win32s()) goto out;
      }
#   endif /* MSWIN32 */
#   ifndef SOLARIS_THREADS
        GC_dirty_init();
#   endif
    if (!GC_is_initialized) {
        GC_init_inner();
    }
    if (GC_dont_gc) {
        /* Can't easily do it. */
        UNLOCK();
    	ENABLE_SIGNALS();
    	return;
    }
    if (GC_words_allocd > 0) {
    	/* There may be unmarked reachable objects	*/
    	GC_gcollect_inner();
    }   /* else we're OK in assuming everything's	*/
    	/* clean since nothing can point to an	  	*/
    	/* unmarked object.			  	*/
    GC_read_dirty();
    GC_incremental = TRUE;
out:
    UNLOCK();
    ENABLE_SIGNALS();
  }
# endif
}


#ifdef MSWIN32
# define LOG_FILE "gc.log"

  HANDLE GC_stdout = 0, GC_stderr;
  int GC_tmp;
  DWORD GC_junk;

  void GC_set_files()
  {
    if (!GC_stdout) {
        GC_stdout = CreateFile(LOG_FILE, GENERIC_WRITE,
        		       FILE_SHARE_READ | FILE_SHARE_WRITE,
        		       NULL, CREATE_ALWAYS, FILE_FLAG_WRITE_THROUGH,
        		       NULL); 
    	if (INVALID_HANDLE_VALUE == GC_stdout) ABORT("Open of log file failed");
    }
    if (GC_stderr == 0) {
	GC_stderr = GC_stdout;
    }
  }

#endif

#if defined(OS2) || defined(MACOS)
FILE * GC_stdout = NULL;
FILE * GC_stderr = NULL;
int GC_tmp;  /* Should really be local ... */

  void GC_set_files()
  {
      if (GC_stdout == NULL) {
	GC_stdout = stdout;
    }
    if (GC_stderr == NULL) {
	GC_stderr = stderr;
    }
  }
#endif

#if !defined(OS2) && !defined(MACOS) && !defined(MSWIN32)
  int GC_stdout = 1;
  int GC_stderr = 2;
# if !defined(AMIGA)
#   include <unistd.h>
# endif
#endif

#if !defined(MSWIN32)  && !defined(OS2) && !defined(MACOS)
int GC_write(fd, buf, len)
int fd;
char *buf;
size_t len;
{
     register int bytes_written = 0;
     register int result;
     
     while (bytes_written < len) {
#	ifdef SOLARIS_THREADS
	    result = syscall(SYS_write, fd, buf + bytes_written,
	    			  	    len - bytes_written);
#	else
     	    result = write(fd, buf + bytes_written, len - bytes_written);
#	endif
	if (-1 == result) return(result);
	bytes_written += result;
    }
    return(bytes_written);
}
#endif /* UN*X */

#ifdef MSWIN32
#   define WRITE(f, buf, len) (GC_set_files(), \
			       GC_tmp = WriteFile((f), (buf), \
			       			  (len), &GC_junk, NULL),\
			       (GC_tmp? 1 : -1))
#else
#   if defined(OS2) || defined(MACOS)
#   define WRITE(f, buf, len) (GC_set_files(), \
			       GC_tmp = fwrite((buf), 1, (len), (f)), \
			       fflush(f), GC_tmp)
#   else
#     define WRITE(f, buf, len) GC_write((f), (buf), (len))
#   endif
#endif

/* A version of printf that is unlikely to call malloc, and is thus safer */
/* to call from the collector in case malloc has been bound to GC_malloc. */
/* Assumes that no more than 1023 characters are written at once.	  */
/* Assumes that all arguments have been converted to something of the	  */
/* same size as long, and that the format conversions expect something	  */
/* of that size.							  */
void GC_printf(format, a, b, c, d, e, f)
char * format;
long a, b, c, d, e, f;
{
    char buf[1025];
    
    if (GC_quiet) return;
    buf[1024] = 0x15;
    (void) sprintf(buf, format, a, b, c, d, e, f);
    if (buf[1024] != 0x15) ABORT("GC_printf clobbered stack");
    if (WRITE(GC_stdout, buf, strlen(buf)) < 0) ABORT("write to stdout failed");
}

void GC_err_printf(format, a, b, c, d, e, f)
char * format;
long a, b, c, d, e, f;
{
    char buf[1025];
    
    buf[1024] = 0x15;
    (void) sprintf(buf, format, a, b, c, d, e, f);
    if (buf[1024] != 0x15) ABORT("GC_err_printf clobbered stack");
    if (WRITE(GC_stderr, buf, strlen(buf)) < 0) ABORT("write to stderr failed");
}

void GC_err_puts(s)
char *s;
{
    if (WRITE(GC_stderr, s, strlen(s)) < 0) ABORT("write to stderr failed");
}

# if defined(__STDC__) || defined(__cplusplus)
    void GC_default_warn_proc(char *msg, GC_word arg)
# else
    void GC_default_warn_proc(msg, arg)
    char *msg;
    GC_word arg;
# endif
{
    GC_err_printf1(msg, (unsigned long)arg);
}

GC_warn_proc GC_current_warn_proc = GC_default_warn_proc;

# if defined(__STDC__) || defined(__cplusplus)
    GC_warn_proc GC_set_warn_proc(GC_warn_proc p)
# else
    GC_warn_proc GC_set_warn_proc(p)
    GC_warn_proc p;
# endif
{
    GC_warn_proc result;

    LOCK();
    result = GC_current_warn_proc;
    GC_current_warn_proc = p;
    UNLOCK();
    return(result);
}


#ifndef PCR
void GC_abort(msg)
char * msg;
{
    GC_err_printf1("%s\n", msg);
    (void) abort();
}
#endif

#ifdef NEED_CALLINFO

void GC_print_callers (info)
struct callinfo info[NFRAMES];
{
    register int i;
    
#   if NFRAMES == 1
      GC_err_printf0("\tCaller at allocation:\n");
#   else
      GC_err_printf0("\tCall chain at allocation:\n");
#   endif
    for (i = 0; i < NFRAMES; i++) {
     	if (info[i].ci_pc == 0) break;
#	if NARGS > 0
	{
	  int j;

     	  GC_err_printf0("\t\targs: ");
     	  for (j = 0; j < NARGS; j++) {
     	    if (j != 0) GC_err_printf0(", ");
     	    GC_err_printf2("%d (0x%X)", ~(info[i].ci_arg[j]),
     	    				~(info[i].ci_arg[j]));
     	  }
	  GC_err_printf0("\n");
	}
# 	endif
     	GC_err_printf1("\t\t##PC##= 0x%X\n", info[i].ci_pc);
    }
}

#endif /* SAVE_CALL_CHAIN */

/* Needed by SRC_M3, gcj, and should perhaps be the official interface	*/
/* to GC_dont_gc.							*/
void GC_enable()
{
    GC_dont_gc--;
}

void GC_disable()
{
    GC_dont_gc++;
}

#if !defined(NO_DEBUGGING)

void GC_dump()
{
    GC_printf0("***Static roots:\n");
    GC_print_static_roots();
    GC_printf0("\n***Heap sections:\n");
    GC_print_heap_sects();
    GC_printf0("\n***Free blocks:\n");
    GC_print_hblkfreelist();
    GC_printf0("\n***Blocks in use:\n");
    GC_print_block_list();
}

# endif /* NO_DEBUGGING */<|MERGE_RESOLUTION|>--- conflicted
+++ resolved
@@ -42,20 +42,12 @@
 #          ifdef WIN32_THREADS
 	      GC_API CRITICAL_SECTION GC_allocate_ml;
 #          else
-<<<<<<< HEAD
-#             if defined(IRIX_THREADS) || defined(LINUX_THREADS) \
-		 || defined(IRIX_JDK_THREADS)
-	        pthread_t GC_lock_holder = NO_THREAD;
-#	      else
-#	        if defined(HPUX_THREADS)
-=======
 #             if defined(IRIX_THREADS) || defined(IRIX_JDK_THREADS) \
 		 || (defined(LINUX_THREADS) && defined(USE_SPIN_LOCK))
 	        pthread_t GC_lock_holder = NO_THREAD;
 #	      else
 #	        if defined(HPUX_THREADS) \
 		   || defined(LINUX_THREADS) && !defined(USE_SPIN_LOCK)
->>>>>>> 29be14a4
 		  pthread_mutex_t GC_allocate_ml = PTHREAD_MUTEX_INITIALIZER;
 #		else 
 	          --> declare allocator lock here
@@ -457,13 +449,8 @@
 #   ifdef MSWIN32
  	GC_init_win32();
 #   endif
-<<<<<<< HEAD
-#   if defined(LINUX) && \
-	(defined(POWERPC) || defined(ALPHA) || defined(SPARC) || defined(IA64))
-=======
 #   if defined(SEARCH_FOR_DATA_START)
 	/* This doesn't really work if the collector is in a shared library. */
->>>>>>> 29be14a4
 	GC_init_linux_data_start();
 #   endif
 #   ifdef SOLARIS_THREADS
