Copyright 1988, 1989 Hans-J. Boehm, Alan J. Demers
Copyright (c) 1991-1996 by Xerox Corporation.  All rights reserved.
Copyright (c) 1996-1999 by Silicon Graphics.  All rights reserved.
Copyright (c) 1999 by Hewlett-Packard Company. All rights reserved.

THIS MATERIAL IS PROVIDED AS IS, WITH ABSOLUTELY NO WARRANTY EXPRESSED
OR IMPLIED.  ANY USE IS AT YOUR OWN RISK.

Permission is hereby granted to use or copy this program
for any purpose,  provided the above notices are retained on all copies.
Permission to modify the code and to distribute modified code is granted,
provided the above notices are retained, and a notice that the code was
modified is included with the above copyright notice.

<<<<<<< HEAD
This is version 5.0alpha4 of a conservative garbage collector for C and C++.
=======
This is version 5.3 of a conservative garbage collector for C and C++.
>>>>>>> 29be14a4

You might find a more recent version of this at

http://www.hpl.hp.com/personal/Hans_Boehm/gc

HISTORY -

  Early versions of this collector were developed as a part of research
projects supported in part by the National Science Foundation
and the Defense Advance Research Projects Agency.
Much of the code was rewritten by Hans-J. Boehm (boehm@acm.org) at Xerox PARC,
SGI, and HP Labs.

Some other contributors:  

More recent contributors are mentioned in the modification history at the
end of this file.  My apologies for any omissions.

The SPARC specific code was contributed by Mark Weiser
(weiser@parc.xerox.com).  The Encore Multimax modifications were supplied by
Kevin Kenny (kenny@m.cs.uiuc.edu).  The adaptation to the RT is largely due
to Vernon Lee (scorpion@rice.edu), on machines made available by IBM.
Much of the HP specific code and a number of good suggestions for improving the
generic code are due to Walter Underwood (wunder@hp-ses.sde.hp.com).
Robert Brazile (brazile@diamond.bbn.com) originally supplied the ULTRIX code.
Al Dosser (dosser@src.dec.com) and Regis Cridlig (Regis.Cridlig@cl.cam.ac.uk)
subsequently provided updates and information on variation between ULTRIX
systems.  Parag Patel (parag@netcom.com) supplied the A/UX code.
Jesper Peterson(jep@mtiame.mtia.oz.au), Michel Schinz, and
Martin Tauchmann (martintauchmann@bigfoot.com) supplied the Amiga port.
Thomas Funke (thf@zelator.in-berlin.de(?)) and
Brian D.Carlstrom (bdc@clark.lcs.mit.edu) supplied the NeXT ports.
Douglas Steel (doug@wg.icl.co.uk) provided ICL DRS6000 code.
Bill Janssen (janssen@parc.xerox.com) supplied the SunOS dynamic loader
specific code. Manuel Serrano (serrano@cornas.inria.fr) supplied linux and
Sony News specific code.  Al Dosser provided Alpha/OSF/1 code.  He and
Dave Detlefs(detlefs@src.dec.com) also provided several generic bug fixes.
Alistair G. Crooks(agc@uts.amdahl.com) supplied the NetBSD and 386BSD ports.
Jeffrey Hsu (hsu@soda.berkeley.edu) provided the FreeBSD port.
Brent Benson (brent@jade.ssd.csd.harris.com) ported the collector to
a Motorola 88K processor running CX/UX (Harris NightHawk).
Ari Huttunen (Ari.Huttunen@hut.fi) generalized the OS/2 port to
nonIBM development environments (a nontrivial task).
Patrick Beard (beard@cs.ucdavis.edu) provided the initial MacOS port.
David Chase, then at Olivetti Research, suggested several improvements.
Scott Schwartz (schwartz@groucho.cse.psu.edu) supplied some of the
code to save and print call stacks for leak detection on a SPARC.
Jesse Hull and John Ellis supplied the C++ interface code.
Zhong Shao performed much of the experimentation that led to the
current typed allocation facility.  (His dynamic type inference code hasn't
made it into the released version of the collector, yet.)
(Blame for misinstallation of these modifications goes to the first author,
however.)

OVERVIEW

    This is intended to be a general purpose, garbage collecting storage
allocator.  The algorithms used are described in:

Boehm, H., and M. Weiser, "Garbage Collection in an Uncooperative Environment",
Software Practice & Experience, September 1988, pp. 807-820.

Boehm, H., A. Demers, and S. Shenker, "Mostly Parallel Garbage Collection",
Proceedings of the ACM SIGPLAN '91 Conference on Programming Language Design
and Implementation, SIGPLAN Notices 26, 6 (June 1991), pp. 157-164.

Boehm, H., "Space Efficient Conservative Garbage Collection", Proceedings
of the ACM SIGPLAN '91 Conference on Programming Language Design and
Implementation, SIGPLAN Notices 28, 6 (June 1993), pp. 197-206.

  Possible interactions between the collector and optimizing compilers are
discussed in

Boehm, H., and D. Chase, "A Proposal for GC-safe C Compilation",
The Journal of C Language Translation 4, 2 (December 1992).

and

Boehm H., "Simple GC-safe Compilation", Proceedings
of the ACM SIGPLAN '96 Conference on Programming Language Design and
Implementation.

(Both are also available from
http://reality.sgi.com/boehm/papers/, among other places.)

  Unlike the collector described in the second reference, this collector
operates either with the mutator stopped during the entire collection
(default) or incrementally during allocations.  (The latter is supported
on only a few machines.)  It does not rely on threads, but is intended
to be thread-safe.

  Some of the ideas underlying the collector have previously been explored
by others.  (Doug McIlroy wrote a vaguely similar collector that is part of
version 8 UNIX (tm).)  However none of this work appears to have been widely
disseminated.

  Rudimentary tools for use of the collector as a leak detector are included, as
is a fairly sophisticated string package "cord" that makes use of the collector.
(See cord/README.)


GENERAL DESCRIPTION

  This is a garbage collecting storage allocator that is intended to be
used as a plug-in replacement for C's malloc.

  Since the collector does not require pointers to be tagged, it does not
attempt to ensure that all inaccessible storage is reclaimed.  However,
in our experience, it is typically more successful at reclaiming unused
memory than most C programs using explicit deallocation.  Unlike manually
introduced leaks, the amount of unreclaimed memory typically stays
bounded.

  In the following, an "object" is defined to be a region of memory allocated
by the routines described below.  

  Any objects not intended to be collected must be pointed to either
from other such accessible objects, or from the registers,
stack, data, or statically allocated bss segments.  Pointers from
the stack or registers may point to anywhere inside an object.
The same is true for heap pointers if the collector is compiled with
 ALL_INTERIOR_POINTERS defined, as is now the default.

Compiling without ALL_INTERIOR_POINTERS may reduce accidental retention
of garbage objects, by requiring pointers from the heap to to the beginning
of an object.  But this no longer appears to be a significant
issue for most programs.

There are a number of routines which modify the pointer recognition
algorithm.  GC_register_displacement allows certain interior pointers
to be recognized even if ALL_INTERIOR_POINTERS is nor defined.
GC_malloc_ignore_off_page allows some pointers into the middle of large objects
to be disregarded, greatly reducing the probablility of accidental
retention of large objects.  For most purposes it seems best to compile
with ALL_INTERIOR_POINTERS and to use GC_malloc_ignore_off_page if
you get collector warnings from allocations of very large objects.
See README.debugging for details.

  Note that pointers inside memory allocated by the standard "malloc" are not
seen by the garbage collector.  Thus objects pointed to only from such a
region may be prematurely deallocated.  It is thus suggested that the
standard "malloc" be used only for memory regions, such as I/O buffers, that
are guaranteed not to contain pointers to garbage collectable memory.
Pointers in C language automatic, static, or register variables,
are correctly recognized.  (Note that GC_malloc_uncollectable has semantics
similar to standard malloc, but allocates objects that are traced by the
collector.)

  The collector does not always know how to find pointers in data
areas that are associated with dynamic libraries.  This is easy to
remedy IF you know how to find those data areas on your operating
system (see GC_add_roots).  Code for doing this under SunOS, IRIX 5.X and 6.X,
HP/UX, Alpha OSF/1, Linux, and win32 is included and used by default.  (See
README.win32 for win32 details.)  On other systems pointers from dynamic
library data areas may not be considered by the collector.

  Note that the garbage collector does not need to be informed of shared
read-only data.  However if the shared library mechanism can introduce
discontiguous data areas that may contain pointers, then the collector does
need to be informed.

  Signal processing for most signals may be deferred during collection,
and during uninterruptible parts of the allocation process.  Unlike
standard ANSI C mallocs, it can be safe to invoke malloc
from a signal handler while another malloc is in progress, provided
the original malloc is not restarted.  (Empirically, many UNIX
applications already assume this.)  To obtain this level  of signal
safety, remove the definition of -DNO_SIGNALS in Makefile.  This incurs
a minor performance penalty, and hence is no longer the default.

  The allocator/collector can also be configured for thread-safe operation.
(Full signal safety can also be achieved, but only at the cost of two system
calls per malloc, which is usually unacceptable.)

INSTALLATION AND PORTABILITY

  As distributed, the macro SILENT is defined in Makefile.
In the event of problems, this can be removed to obtain a moderate
amount of descriptive output for each collection.
(The given statistics exhibit a few peculiarities.
Things don't appear to add up for a variety of reasons, most notably
fragmentation losses.  These are probably much more significant for the
contrived program "test.c" than for your application.)

  Note that typing "make test" will automatically build the collector
and then run setjmp_test and gctest. Setjmp_test will give you information
about configuring the collector, which is useful primarily if you have
a machine that's not already supported.  Gctest is a somewhat superficial
test of collector functionality.  Failure is indicated by a core dump or
a message to the effect that the collector is broken.  Gctest takes about 
35 seconds to run on a SPARCstation 2. On a slower machine,
expect it to take a while.  It may use up to 8 MB of memory.  (The
multi-threaded version will use more.)  "Make test" will also, as
its last step, attempt to build and test the "cord" string library.
This will fail without an ANSI C compiler.

  The Makefile will generate a library gc.a which you should link against.
Typing "make cords" will add the cord library to gc.a.
Note that this requires an ANSI C compiler.

  It is suggested that if you need to replace a piece of the collector
(e.g. GC_mark_rts.c) you simply list your version ahead of gc.a on the
		work.)
ld command line, rather than replacing the one in gc.a.  (This will
generate numerous warnings under some versions of AIX, but it still
works.)

  All include files that need to be used by clients will be put in the
include subdirectory.  (Normally this is just gc.h.  "Make cords" adds
"cord.h" and "ec.h".)

  The collector currently is designed to run essentially unmodified on
machines that use a flat 32-bit or 64-bit address space.
That includes the vast majority of Workstations and X86 (X >= 3) PCs.
(The list here was deleted because it was getting too long and constantly
out of date.)
  It does NOT run under plain 16-bit DOS or Windows 3.X.  There are however
various packages (e.g. win32s, djgpp) that allow flat 32-bit address
applications to run under those systemsif the have at least an 80386 processor,
and several of those are compatible with the collector.

  In a few cases (Amiga, OS/2, Win32, MacOS) a separate makefile
or equivalent is supplied.  Many of these have separate README.system
files.

  Dynamic libraries are completely supported only under SunOS
(and even that support is not functional on the last Sun 3 release),
IRIX 5&6, HP-PA, Win32 (not Win32S) and OSF/1 on DEC AXP machines.
On other machines we recommend that you do one of the following:

  1) Add dynamic library support (and send us the code).
  2) Use static versions of the libraries.
  3) Arrange for dynamic libraries to use the standard malloc.
     This is still dangerous if the library stores a pointer to a
     garbage collected object.  But nearly all standard interfaces
     prohibit this, because they deal correctly with pointers
     to stack allocated objects.  (Strtok is an exception.  Don't
     use it.)

  In all cases we assume that pointer alignment is consistent with that
enforced by the standard C compilers.  If you use a nonstandard compiler
you may have to adjust the alignment parameters defined in gc_priv.h.

  A port to a machine that is not byte addressed, or does not use 32 bit
or 64 bit addresses will require a major effort.  A port to plain MSDOS
or win16 is hard.

  For machines not already mentioned, or for nonstandard compilers, the
following are likely to require change:

1.  The parameters in gcconfig.h.
      The parameters that will usually require adjustment are
   STACKBOTTOM,  ALIGNMENT and DATASTART.  Setjmp_test
   prints its guesses of the first two.
      DATASTART should be an expression for computing the
   address of the beginning of the data segment.  This can often be
   &etext.  But some memory management units require that there be
   some unmapped space between the text and the data segment.  Thus
   it may be more complicated.   On UNIX systems, this is rarely
   documented.  But the adb "$m" command may be helpful.  (Note
   that DATASTART will usually be a function of &etext.  Thus a
   single experiment is usually insufficient.)
     STACKBOTTOM is used to initialize GC_stackbottom, which
   should be a sufficient approximation to the coldest stack address.
   On some machines, it is difficult to obtain such a value that is
   valid across a variety of MMUs, OS releases, etc.  A number of
   alternatives exist for using the collector in spite of this.  See the
   discussion in gcconfig.h immediately preceding the various
   definitions of STACKBOTTOM.
   
2.  mach_dep.c.
      The most important routine here is one to mark from registers.
    The distributed file includes a generic hack (based on setjmp) that
    happens to work on many machines, and may work on yours.  Try
    compiling and running setjmp_t.c to see whether it has a chance of
    working.  (This is not correct C, so don't blame your compiler if it
    doesn't work.  Based on limited experience, register window machines
    are likely to cause trouble.  If your version of setjmp claims that
    all accessible variables, including registers, have the value they
    had at the time of the longjmp, it also will not work.  Vanilla 4.2 BSD
    on Vaxen makes such a claim.  SunOS does not.)
      If your compiler does not allow in-line assembly code, or if you prefer
    not to use such a facility, mach_dep.c may be replaced by a .s file
    (as we did for the MIPS machine and the PC/RT).
      At this point enough architectures are supported by mach_dep.c
    that you will rarely need to do more than adjust for assembler
    syntax.

3.  os_dep.c (and gc_priv.h).
  	  Several kinds of operating system dependent routines reside here.
  	Many are optional.  Several are invoked only through corresponding
  	macros in gc_priv.h, which may also be redefined as appropriate.
      The routine GC_register_data_segments is crucial.  It registers static
    data areas that must be traversed by the collector. (User calls to
    GC_add_roots may sometimes be used for similar effect.)
      Routines to obtain memory from the OS also reside here.
    Alternatively this can be done entirely by the macro GET_MEM
    defined in gc_priv.h.  Routines to disable and reenable signals
    also reside here if they are need by the macros DISABLE_SIGNALS
    and ENABLE_SIGNALS defined in gc_priv.h.
      In a multithreaded environment, the macros LOCK and UNLOCK
    in gc_priv.h will need to be suitably redefined.
      The incremental collector requires page dirty information, which
    is acquired through routines defined in os_dep.c.  Unless directed
    otherwise by gcconfig.h, these are implemented as stubs that simply
    treat all pages as dirty.  (This of course makes the incremental
    collector much less useful.)

4.  dyn_load.c
	This provides a routine that allows the collector to scan data
	segments associated with dynamic libraries.  Often it is not
	necessary to provide this routine unless user-written dynamic
	libraries are used.

  For a different version of UN*X or different machines using the
Motorola 68000, Vax, SPARC, 80386, NS 32000, PC/RT, or MIPS architecture,
it should frequently suffice to change definitions in gcconfig.h.


THE C INTERFACE TO THE ALLOCATOR

  The following routines are intended to be directly called by the user.
Note that usually only GC_malloc is necessary.  GC_clear_roots and GC_add_roots
calls may be required if the collector has to trace from nonstandard places
(e.g. from dynamic library data areas on a machine on which the 
collector doesn't already understand them.)  On some machines, it may
be desirable to set GC_stacktop to a good approximation of the stack base. 
(This enhances code portability on HP PA machines, since there is no
good way for the collector to compute this value.)  Client code may include
"gc.h", which defines all of the following, plus many others.

1)  GC_malloc(nbytes)
    - allocate an object of size nbytes.  Unlike malloc, the object is
      cleared before being returned to the user.  Gc_malloc will
      invoke the garbage collector when it determines this to be appropriate.
      GC_malloc may return 0 if it is unable to acquire sufficient
      space from the operating system.  This is the most probable
      consequence of running out of space.  Other possible consequences
      are that a function call will fail due to lack of stack space,
      or that the collector will fail in other ways because it cannot
      maintain its internal data structures, or that a crucial system
      process will fail and take down the machine.  Most of these
      possibilities are independent of the malloc implementation.

2)  GC_malloc_atomic(nbytes)
    - allocate an object of size nbytes that is guaranteed not to contain any
      pointers.  The returned object is not guaranteed to be cleared.
      (Can always be replaced by GC_malloc, but results in faster collection
      times.  The collector will probably run faster if large character
      arrays, etc. are allocated with GC_malloc_atomic than if they are
      statically allocated.)

3)  GC_realloc(object, new_size)
    - change the size of object to be new_size.  Returns a pointer to the
      new object, which may, or may not, be the same as the pointer to
      the old object.  The new object is taken to be atomic iff the old one
      was.  If the new object is composite and larger than the original object,
      then the newly added bytes are cleared (we hope).  This is very likely
      to allocate a new object, unless MERGE_SIZES is defined in gc_priv.h.
      Even then, it is likely to recycle the old object only if the object
      is grown in small additive increments (which, we claim, is generally bad
      coding practice.)

4)  GC_free(object)
    - explicitly deallocate an object returned by GC_malloc or
      GC_malloc_atomic.  Not necessary, but can be used to minimize
      collections if performance is critical.  Probably a performance
      loss for very small objects (<= 8 bytes).

5)  GC_expand_hp(bytes)
    - Explicitly increase the heap size.  (This is normally done automatically
      if a garbage collection failed to GC_reclaim enough memory.  Explicit
      calls to GC_expand_hp may prevent unnecessarily frequent collections at
      program startup.)

6)  GC_malloc_ignore_off_page(bytes)
	- identical to GC_malloc, but the client promises to keep a pointer to
	  the somewhere within the first 256 bytes of the object while it is
	  live.  (This pointer should nortmally be declared volatile to prevent
	  interference from compiler optimizations.)  This is the recommended
	  way to allocate anything that is likely to be larger than 100Kbytes
	  or so.  (GC_malloc may result in failure to reclaim such objects.)

7)  GC_set_warn_proc(proc)
	- Can be used to redirect warnings from the collector.  Such warnings
	  should be rare, and should not be ignored during code development.
      
8) GC_enable_incremental()
    - Enables generational and incremental collection.  Useful for large
      heaps on machines that provide access to page dirty information.
      Some dirty bit implementations may interfere with debugging
      (by catching address faults) and place restrictions on heap arguments
      to system calls (since write faults inside a system call may not be
      handled well).

9) Several routines to allow for registration of finalization code.
   User supplied finalization code may be invoked when an object becomes
   unreachable.  To call (*f)(obj, x) when obj becomes inaccessible, use
	GC_register_finalizer(obj, f, x, 0, 0);
   For more sophisticated uses, and for finalization ordering issues,
   see gc.h.

  The global variable GC_free_space_divisor may be adjusted up from its
default value of 4 to use less space and more collection time, or down for
the opposite effect.  Setting it to 1 or 0 will effectively disable collections
and cause all allocations to simply grow the heap.

  The variable GC_non_gc_bytes, which is normally 0, may be changed to reflect
the amount of memory allocated by the above routines that should not be
considered as a candidate for collection.  Careless use may, of course, result
in excessive memory consumption.

  Some additional tuning is possible through the parameters defined
near the top of gc_priv.h.
  
  If only GC_malloc is intended to be used, it might be appropriate to define:

#define malloc(n) GC_malloc(n)
#define calloc(m,n) GC_malloc((m)*(n))

  For small pieces of VERY allocation intensive code, gc_inl.h
includes some allocation macros that may be used in place of GC_malloc
and friends.

  All externally visible names in the garbage collector start with "GC_".
To avoid name conflicts, client code should avoid this prefix, except when
accessing garbage collector routines or variables.

  There are provisions for allocation with explicit type information.
This is rarely necessary.  Details can be found in gc_typed.h.

THE C++ INTERFACE TO THE ALLOCATOR:

  The Ellis-Hull C++ interface to the collector is included in
the collector distribution.  If you intend to use this, type
"make c++" after the initial build of the collector is complete.
See gc_cpp.h for the definition of the interface.  This interface
tries to approximate the Ellis-Detlefs C++ garbage collection
proposal without compiler changes.

Cautions:
1. Arrays allocated without new placement syntax are
allocated as uncollectable objects.  They are traced by the
collector, but will not be reclaimed.

2. Failure to use "make c++" in combination with (1) will
result in arrays allocated using the default new operator.
This is likely to result in disaster without linker warnings.

3. If your compiler supports an overloaded new[] operator,
then gc_cpp.cc and gc_cpp.h should be suitably modified.

4. Many current C++ compilers have deficiencies that
break some of the functionality.  See the comments in gc_cpp.h
for suggested workarounds.

USE AS LEAK DETECTOR:

  The collector may be used to track down leaks in C programs that are
intended to run with malloc/free (e.g. code with extreme real-time or
portability constraints).  To do so define FIND_LEAK in Makefile
This will cause the collector to invoke the report_leak
routine defined near the top of reclaim.c whenever an inaccessible
object is found that has not been explicitly freed.  Such objects will
also be automatically reclaimed.
  Productive use of this facility normally involves redefining report_leak
to do something more intelligent.  This typically requires annotating
objects with additional information (e.g. creation time stack trace) that
identifies their origin.  Such code is typically not very portable, and is
not included here, except on SPARC machines.
  If all objects are allocated with GC_DEBUG_MALLOC (see next section),
then the default version of report_leak will report the source file
and line number at which the leaked object was allocated.  This may
sometimes be sufficient.  (On SPARC/SUNOS4 machines, it will also report
a cryptic stack trace.  This can often be turned into a sympolic stack
trace by invoking program "foo" with "callprocs foo".  Callprocs is
a short shell script that invokes adb to expand program counter values
to symbolic addresses.  It was largely supplied by Scott Schwartz.)
  Note that the debugging facilities described in the next section can
sometimes be slightly LESS effective in leak finding mode, since in
leak finding mode, GC_debug_free actually results in reuse of the object.
(Otherwise the object is simply marked invalid.)  Also note that the test
program is not designed to run meaningfully in FIND_LEAK mode.
Use "make gc.a" to build the collector.

DEBUGGING FACILITIES:

  The routines GC_debug_malloc, GC_debug_malloc_atomic, GC_debug_realloc,
and GC_debug_free provide an alternate interface to the collector, which
provides some help with memory overwrite errors, and the like.
Objects allocated in this way are annotated with additional
information.  Some of this information is checked during garbage
collections, and detected inconsistencies are reported to stderr.

  Simple cases of writing past the end of an allocated object should
be caught if the object is explicitly deallocated, or if the
collector is invoked while the object is live.  The first deallocation
of an object will clear the debugging info associated with an
object, so accidentally repeated calls to GC_debug_free will report the
deallocation of an object without debugging information.  Out of
memory errors will be reported to stderr, in addition to returning
NIL.

  GC_debug_malloc checking  during garbage collection is enabled
with the first call to GC_debug_malloc.  This will result in some
slowdown during collections.  If frequent heap checks are desired,
this can be achieved by explicitly invoking GC_gcollect, e.g. from
the debugger.

  GC_debug_malloc allocated objects should not be passed to GC_realloc
or GC_free, and conversely.  It is however acceptable to allocate only
some objects with GC_debug_malloc, and to use GC_malloc for other objects,
provided the two pools are kept distinct.  In this case, there is a very
low probablility that GC_malloc allocated objects may be misidentified as
having been overwritten.  This should happen with probability at most
one in 2**32.  This probability is zero if GC_debug_malloc is never called.

  GC_debug_malloc, GC_malloc_atomic, and GC_debug_realloc take two
additional trailing arguments, a string and an integer.  These are not
interpreted by the allocator.  They are stored in the object (the string is
not copied).  If an error involving the object is detected, they are printed.

  The macros GC_MALLOC, GC_MALLOC_ATOMIC, GC_REALLOC, GC_FREE, and
GC_REGISTER_FINALIZER are also provided.  These require the same arguments
as the corresponding (nondebugging) routines.  If gc.h is included
with GC_DEBUG defined, they call the debugging versions of these
functions, passing the current file name and line number as the two
extra arguments, where appropriate.  If gc.h is included without GC_DEBUG
defined, then all these macros will instead be defined to their nondebugging
equivalents.  (GC_REGISTER_FINALIZER is necessary, since pointers to
objects with debugging information are really pointers to a displacement
of 16 bytes form the object beginning, and some translation is necessary
when finalization routines are invoked.  For details, about what's stored
in the header, see the definition of the type oh in debug_malloc.c)

INCREMENTAL/GENERATIONAL COLLECTION:

The collector normally interrupts client code for the duration of 
a garbage collection mark phase.  This may be unacceptable if interactive
response is needed for programs with large heaps.  The collector
can also run in a "generational" mode, in which it usually attempts to
collect only objects allocated since the last garbage collection.
Furthermore, in this mode, garbage collections run mostly incrementally,
with a small amount of work performed in response to each of a large number of
GC_malloc requests.

This mode is enabled by a call to GC_enable_incremental().

Incremental and generational collection is effective in reducing
pause times only if the collector has some way to tell which objects
or pages have been recently modified.  The collector uses two sources
of information:

1. Information provided by the VM system.  This may be provided in
one of several forms.  Under Solaris 2.X (and potentially under other
similar systems) information on dirty pages can be read from the
/proc file system.  Under other systems (currently SunOS4.X) it is
possible to write-protect the heap, and catch the resulting faults.
On these systems we require that system calls writing to the heap
(other than read) be handled specially by client code.
See os_dep.c for details.

2. Information supplied by the programmer.  We define "stubborn"
objects to be objects that are rarely changed.  Such an object
can be allocated (and enabled for writing) with GC_malloc_stubborn.
Once it has been initialized, the collector should be informed with
a call to GC_end_stubborn_change.  Subsequent writes that store
pointers into the object must be preceded by a call to
GC_change_stubborn.

This mechanism performs best for objects that are written only for
initialization, and such that only one stubborn object is writable
at once.  It is typically not worth using for short-lived
objects.  Stubborn objects are treated less efficiently than pointerfree
(atomic) objects.

A rough rule of thumb is that, in the absence of VM information, garbage
collection pauses are proportional to the amount of pointerful storage
plus the amount of modified "stubborn" storage that is reachable during
the collection.  

Initial allocation of stubborn objects takes longer than allocation
of other objects, since other data structures need to be maintained.

We recommend against random use of stubborn objects in client
code, since bugs caused by inappropriate writes to stubborn objects
are likely to be very infrequently observed and hard to trace.  
However, their use may be appropriate in a few carefully written
library routines that do not make the objects themselves available
for writing by client code.


BUGS:

  Any memory that does not have a recognizable pointer to it will be
reclaimed.  Exclusive-or'ing forward and backward links in a list
doesn't cut it.
  Some C optimizers may lose the last undisguised pointer to a memory
object as a consequence of clever optimizations.  This has almost
never been observed in practice.  Send mail to boehm@acm.org
for suggestions on how to fix your compiler.
  This is not a real-time collector.  In the standard configuration,
percentage of time required for collection should be constant across
heap sizes.  But collection pauses will increase for larger heaps.
(On SPARCstation 2s collection times will be on the order of 300 msecs
per MB of accessible memory that needs to be scanned.  Your mileage
may vary.)  The incremental/generational collection facility helps,
but is portable only if "stubborn" allocation is used.
  Please address bug reports to boehm@acm.org.  If you are
contemplating a major addition, you might also send mail to ask whether
it's already been done (or whether we tried and discarded it).

RECENT VERSIONS:

  Version 1.3 and immediately preceding versions contained spurious
assembly language assignments to TMP_SP.  Only the assignment in the PC/RT
code is necessary.  On other machines, with certain compiler options,
the assignments can lead to an unsaved register being overwritten.
Known to cause problems under SunOS 3.5 WITHOUT the -O option.  (With
-O the compiler recognizes it as dead code.  It probably shouldn't,
but that's another story.)

  Version 1.4 and earlier versions used compile time determined values
for the stack base.  This no longer works on Sun 3s, since Sun 3/80s use
a different stack base.  We now use a straightforward heuristic on all
machines on which it is known to work (incl. Sun 3s) and compile-time
determined values for the rest.  There should really be library calls
to determine such values.

  Version 1.5 and earlier did not ensure 8 byte alignment for objects
allocated on a sparc based machine.

  Version 1.8 added ULTRIX support in gc_private.h.
  
  Version 1.9 fixed a major bug in gc_realloc.
  
  Version 2.0 introduced a consistent naming convention for collector
routines and added support for registering dynamic library data segments
in the standard mark_roots.c.  Most of the data structures were revamped.
The treatment of interior pointers was completely changed.  Finalization
was added.  Support for locking was added.  Object kinds were added.
We added a black listing facility to avoid allocating at addresses known
to occur as integers somewhere in the address space.  Much of this
was accomplished by adapting ideas and code from the PCR collector.
The test program was changed and expanded.

  Version 2.1 was the first stable version since 1.9, and added support
for PPCR.

  Version 2.2 added debugging allocation, and fixed various bugs.  Among them:
- GC_realloc could fail to extend the size of the object for certain large object sizes.
- A blatant subscript range error in GC_printf, which unfortunately
  wasn't exercised on machines with sufficient stack alignment constraints.
- GC_register_displacement did the wrong thing if it was called after
  any allocation had taken place.
- The leak finding code would eventually break after 2048 byte
  byte objects leaked.
- interface.c didn't compile.
- The heap size remained much too small for large stacks.
- The stack clearing code behaved badly for large stacks, and perhaps
  on HP/PA machines.

  Version 2.3 added ALL_INTERIOR_POINTERS and fixed the following bugs:
- Missing declaration of etext in the A/UX version.
- Some PCR root-finding problems.
- Blacklisting was not 100% effective, because the plausible future
  heap bounds were being miscalculated.
- GC_realloc didn't handle out-of-memory correctly.
- GC_base could return a nonzero value for addresses inside free blocks.
- test.c wasn't really thread safe, and could erroneously report failure
  in a multithreaded environment.  (The locking primitives need to be
  replaced for other threads packages.)
- GC_CONS was thoroughly broken.
- On a SPARC with dynamic linking, signals stayed diabled while the
  client code was running.
  (Thanks to Manuel Serrano at INRIA for reporting the last two.)
  
  Version 2.4 added GC_free_space_divisor as a tuning knob, added
  support for OS/2 and linux, and fixed the following bugs:
- On machines with unaligned pointers (e.g. Sun 3), every 128th word could
  fail to be considered for marking.
- Dynamic_load.c erroneously added 4 bytes to the length of the data and
  bss sections of the dynamic library.  This could result in a bad memory
  reference if the actual length was a multiple of a page.  (Observed on
  Sun 3.  Can probably also happen on a Sun 4.)
  (Thanks to Robert Brazile for pointing out that the Sun 3 version
  was broken.  Dynamic library handling is still broken on Sun 3s
  under 4.1.1U1, but apparently not 4.1.1.  If you have such a machine,
  use -Bstatic.)
  
  Version 2.5 fixed the following bugs:
- Removed an explicit call to exit(1)
- Fixed calls to GC_printf and GC_err_printf, so the correct number of
  arguments are always supplied.  The OS/2 C compiler gets confused if
  the number of actuals and the number of formals differ.  (ANSI C
  doesn't require this to work.  The ANSI sanctioned way of doing things
  causes too many compatibility problems.)
  
  Version 3.0  added generational/incremental collection and stubborn
  objects.

  Version 3.1 added the following features:
- A workaround for a SunOS 4.X SPARC C compiler
  misfeature that caused problems when the collector was turned into
  a dynamic library.  
- A fix for a bug in GC_base that could result in a memory fault.
- A fix for a performance bug (and several other misfeatures) pointed
  out by Dave Detlefs and Al Dosser.
- Use of dirty bit information for static data under Solaris 2.X.
- DEC Alpha/OSF1 support (thanks to Al Dosser).
- Incremental collection on more platforms.
- A more refined heap expansion policy.  Less space usage by default.
- Various minor enhancements to reduce space usage, and to reduce
  the amount of memory scanned by the collector.
- Uncollectable allocation without per object overhead.
- More conscientious handling of out-of-memory conditions.
- Fixed a bug in debugging stubborn allocation.
- Fixed a bug that resulted in occasional erroneous reporting of smashed
  objects with debugging allocation.
- Fixed bogus leak reports of size 4096 blocks with FIND_LEAK.

  Version 3.2 fixed a serious and not entirely repeatable bug in
  the incremental collector.  It appeared only when dirty bit info
  on the roots was available, which is normally only under Solaris.
  It also added GC_general_register_disappearing_link, and some
  testing code.  Interface.c disappeared.

  Version 3.3 fixes several bugs and adds new ports:
- PCR-specific bugs.
- Missing locking in GC_free, redundant FASTUNLOCK
  in GC_malloc_stubborn, and 2 bugs in
  GC_unregister_disappearing_link.
  All of the above were pointed out by Neil Sharman
  (neil@cs.mu.oz.au).
- Common symbols allocated by the SunOS4.X dynamic loader
  were not included in the root set.
- Bug in GC_finalize (reported by Brian Beuning and Al Dosser)
- Merged Amiga port from Jesper Peterson (untested)
- Merged NeXT port from Thomas Funke (significantly
  modified and untested)

  Version 3.4:
- Fixed a performance bug in GC_realloc.
- Updated the amiga port.
- Added NetBSD and 386BSD ports.
- Added cord library.
- Added trivial performance enhancement for
  ALL_INTERIOR_POINTERS.  (Don't scan last word.)
  
  Version 3.5
- Minor collections now mark from roots only once, if that
  doesn't cause an excessive pause.
- The stack clearing heuristic was refined to prevent anomalies
  with very heavily recursive programs and sparse stacks.
- Fixed a bug that prevented mark stack growth in some cases.
  GC_objects_are_marked should be set to TRUE after a call
  to GC_push_roots and as part of GC_push_marked, since
  both can now set mark bits.  I think this is only a performance
  bug, but I wouldn't bet on it.  It's certainly very hard to argue
  that the old version was correct.
- Fixed an incremental collection bug that prevented it from
  working at all when HBLKSIZE != getpagesize()
- Changed dynamic_loading.c to include gc_priv.h before testing
  DYNAMIC_LOADING.  SunOS dynamic library scanning
  must have been broken in 3.4.
- Object size rounding now adapts to program behavior.
- Added a workaround (provided by Manuel Serrano and
  colleagues) to a long-standing SunOS 4.X (and 3.X?) ld bug
  that I had incorrectly assumed to have been squished.
  The collector was broken if the text segment size was within
  32 bytes of a multiple of 8K bytes, and if the beginning of
  the data segment contained interesting roots.  The workaround
  assumes a demand-loadable executable.  The original may have
  have "worked" in some other cases.
- Added dynamic library support under IRIX5.
- Added support for EMX under OS/2 (thanks to Ari Huttunen).
  
Version 3.6:
- fixed a bug in the mark stack growth code that was introduced
  in 3.4.
- fixed Makefile to work around DEC AXP compiler tail recursion
  bug.

Version 3.7:
- Added a workaround for an HP/UX compiler bug.
- Fixed another stack clearing performance bug.  Reworked
  that code once more.
  
Version 4.0:
- Added support for Solaris threads (which was possible
  only by reimplementing some fraction of Solaris threads,
  since Sun doesn't currently make the thread debugging
  interface available).
- Added non-threads win32 and win32S support.
- (Grudgingly, with suitable muttering of obscenities) renamed
  files so that the collector distribution could live on a FAT
  file system.  Files that are guaranteed to be useless on
  a PC still have long names.  Gc_inline.h and gc_private.h
  still exist, but now just include  gc_inl.h and gc_priv.h.
- Fixed a really obscure bug in finalization that could cause
  undetected mark stack overflows.  (I would be surprised if
  any real code ever tickled this one.)
- Changed finalization code to dynamically resize the hash
  tables it maintains.  (This probably does not matter for well-
  -written code.  It no doubt does for C++ code that overuses
  destructors.)
- Added typed allocation primitives.  Rewrote the marker to
  accommodate them with more reasonable efficiency.  This
  change should also speed up marking for GC_malloc allocated
  objects a little.  See gc_typed.h for new primitives.
- Improved debugging facilities slightly.  Allocation time
  stack traces are now kept by default on SPARC/SUNOS4.
  (Thanks to Scott Schwartz.)
- Added better support for small heap applications.
- Significantly extended cord package.  Fixed a bug in the
  implementation of lazily read files.  Printf and friends now
  have cord variants.  Cord traversals are a bit faster.
- Made ALL_INTERIOR_POINTERS recognition the default.
- Fixed de so that it can run in constant space, independent
  of file size.  Added simple string searching to cords and de.
- Added the Hull-Ellis C++ interface.
- Added dynamic library support for OSF/1.
  (Thanks to Al Dosser and Tim Bingham at DEC.)
- Changed argument to GC_expand_hp to be expressed
  in units of bytes instead of heap blocks.  (Necessary
  since the heap block size now varies depending on
  configuration.  The old version was never very clean.)
- Added GC_get_heap_size().  The previous "equivalent"
  was broken.
- Restructured the Makefile a bit.  

Since version 4.0:
- Changed finalization implementation to guarantee that
  finalization procedures are called outside of the allocation
  lock, making direct use of the interface a little less dangerous.
  MAY BREAK EXISTING CLIENTS that assume finalizers
  are protected by a lock.  Since there seem to be few multithreaded
  clients that use finalization, this is hopefully not much of
  a problem.
- Fixed a gross bug in CORD_prev.
- Fixed a bug in blacklst.c that could result in unbounded
  heap growth during startup on machines that do not clear
  memory obtained from the OS (e.g. win32S).
- Ported de editor to win32/win32S.  (This is now the only
  version with a mouse-sensitive UI.)
- Added GC_malloc_ignore_off_page to allocate large arrays
  in the presence of ALL_INTERIOR_POINTERS.
- Changed GC_call_with_alloc_lock to not disable signals in
  the single-threaded case.
- Reduced retry count in GC_collect_or_expand for garbage
  collecting when out of memory.
- Made uncollectable allocations bypass black-listing, as they
  should.
- Fixed a bug in typed_test in test.c that could cause (legitimate)
  GC crashes.
- Fixed some potential synchronization problems in finalize.c
- Fixed a real locking problem in typd_mlc.c.
- Worked around an AIX 3.2 compiler feature that results in
  out of bounds memory references.
- Partially worked around an IRIX5.2 beta problem (which may
  or may not persist to the final release).
- Fixed a bug in the heap integrity checking code that could
  result in explicitly deallocated objects being identified as
  smashed.  Fixed a bug in the dbg_mlc stack saving code
  that caused old argument pointers to be considered live.
- Fixed a bug in CORD_ncmp (and hence CORD_str).
- Repaired the OS2 port, which had suffered from bit rot
  in 4.0.  Worked around what appears to be CSet/2 V1.0
  optimizer bug.
- Fixed a Makefile bug for target "c++".

Since version 4.1:
- Multiple bug fixes/workarounds in the Solaris threads version.
  (It occasionally failed to locate some register contents for
  marking.  It also turns out that thr_suspend and friends are
  unreliable in Solaris 2.3.  Dirty bit reads appear
  to be unreliable under some weird 
  circumstances.  My stack marking code
  contained a serious performance bug.  The new code is
  extremely defensive, and has not failed in several cpu
  hours of testing.  But  no guarantees ...)
- Added MacOS support (thanks to Patrick Beard.)
- Fixed several syntactic bugs in gc_c++.h and friends.  (These
  didn't bother g++, but did bother most other compilers.)
  Fixed gc_c++.h finalization interface.  (It didn't.)
- 64 bit alignment for allocated objects was not guaranteed in a
  few cases in which it should have been.
- Added GC_malloc_atomic_ignore_off_page.
- Added GC_collect_a_little.
- Added some prototypes to gc.h.
- Some other minor bug fixes (notably in Makefile).
- Fixed OS/2 / EMX port (thanks to Ari Huttunen).
- Fixed AmigaDOS port. (thanks to Michel Schinz).
- Fixed the DATASTART definition under Solaris.  There
  was a 1 in 16K chance of the collector missing the first
  64K of static data (and thus crashing).
- Fixed some blatant anachronisms in the README file.
- Fixed PCR-Makefile for upcoming PPCR release.

Since version 4.2:
- Fixed SPARC alignment problem with GC_DEBUG.
- Fixed Solaris threads /proc workaround.  The real
  problem was an interaction with mprotect.
- Incorporated fix from Patrick Beard for gc_c++.h (now gc_cpp.h).
- Slightly improved allocator space utilization by
  fixing the GC_size_map mechanism.
- Integrated some Sony News and MIPS RISCos 4.51
  patches.  (Thanks to Nobuyuki Hikichi of
  Software Research Associates, Inc. Japan)
- Fixed HP_PA alignment problem.  (Thanks to
  xjam@cork.cs.berkeley.edu.)
- Added GC_same_obj and friends.  Changed GC_base
  to return 0 for pointers past the end of large objects.
  Improved GC_base performance with ALL_INTERIOR_POINTERS
  on machines with a slow integer mod operation.
  Added GC_PTR_ADD, GC_PTR_STORE, etc. to prepare
  for preprocessor.
- changed the default on most UNIX machines to be that
  signals are not disabled during critical GC operations.
  This is still ANSI-conforming, though somewhat dangerous
  in the presence of signal handlers. But the performance
  cost of the alternative is sometimes problematic.
  Can be changed back with a minor Makefile edit.
- renamed IS_STRING in gc.h, to CORD_IS_STRING, thus
  following my own naming convention.  Added the function
  CORD_to_const_char_star.
- Fixed a gross bug in GC_finalize.  Symptom: occasional
  address faults in that function.  (Thanks to Anselm
  Baird-Smith (Anselm.BairdSmith@inria.fr)
- Added port to ICL DRS6000 running DRS/NX.  Restructured
  things a bit to factor out common code, and remove obsolete
  code.  Collector should now run under SUNOS5 with either
  mprotect or /proc dirty bits.  (Thanks to Douglas Steel
  (doug@wg.icl.co.uk)).
- More bug fixes and workarounds for Solaris 2.X.  (These were
  mostly related to putting the collector in a dynamic library,
  which didn't really work before.  Also SOLARIS_THREADS
  didn't interact well with dl_open.)  Thanks to btlewis@eng.sun.com.
- Fixed a serious performance bug on the DEC Alpha.  The text
  segment was getting registered as part of the root set.
  (Amazingly, the result was still fast enough that the bug
  was not conspicuous.) The fix works on OSF/1, version 1.3.
  Hopefully it also works on other versions of OSF/1 ...
- Fixed a bug in GC_clear_roots.
- Fixed a bug in GC_generic_malloc_words_small that broke
  gc_inl.h.  (Reported by Antoine de Maricourt.  I broke it
  in trying to tweak the Mac port.) 
- Fixed some problems with cord/de under Linux.
- Fixed some cord problems, notably with CORD_riter4.
- Added DG/UX port.
  Thanks to Ben A. Mesander (ben@piglet.cr.usgs.gov)
- Added finalization registration routines with weaker ordering
  constraints.  (This is necessary for C++ finalization with
  multiple inheritance, since the compiler often adds self-cycles.)
- Filled the holes in the SCO port. (Thanks to Michael Arnoldus
  <chime@proinf.dk>.)
- John Ellis' additions to the C++ support:  From John:

* I completely rewrote the documentation in the interface gc_c++.h
(later renamed gc_cpp.h).  I've tried to make it both clearer and more
precise.

* The definition of accessibility now ignores pointers from an
finalizable object (an object with a clean-up function) to itself.
This allows objects with virtual base classes to be finalizable by the
collector.  Compilers typically implement virtual base classes using
pointers from an object to itself, which under the old definition of
accessibility prevented objects with virtual base classes from ever
being collected or finalized.

* gc_cleanup now includes gc as a virtual base.  This was enabled by
the change in the definition of accessibility.

* I added support for operator new[].  Since most (all?) compilers
don't yet support operator new[], it is conditionalized on
-DOPERATOR_NEW_ARRAY.  The code is untested, but its trivial and looks
correct.

* The test program test_gc_c++ (later renamed test_cpp.cc)
tries to test for the C++-specific functionality not tested by the
other programs.
- Added <unistd.h> include to misc.c.  (Needed for ppcr.)
- Added PowerMac port. (Thanks to Patrick Beard again.)
- Fixed "srcdir"-related Makefile problems.  Changed things so
  that all externally visible include files always appear in the
  include subdirectory of the source.  Made gc.h directly
  includable from C++ code.  (These were at Per
  Bothner's suggestion.)
- Changed Intel code to also mark from ebp (Kevin Warne's
  suggestion).
- Renamed C++ related files so they could live in a FAT
  file system. (Charles Fiterman's suggestion.)
- Changed Windows NT Makefile to include C++ support in
  gc.lib.  Added C++ test as Makefile target.
  
Since version 4.3:
 - ASM_CLEAR_CODE was erroneously defined for HP
   PA machines, resulting in a compile error.
 - Fixed OS/2 Makefile to create a library.  (Thanks to
   Mark Boulter (mboulter@vnet.ibm.com)).
 - Gc_cleanup objects didn't work if they were created on
   the stack.  Fixed.
 - One copy of Gc_cpp.h in the distribution was out of 
   synch, and failed to document some known compiler
   problems with explicit destructor invocation.  Partially
   fixed.  There are probably other compilers on which
   gc_cleanup is miscompiled.
 - Fixed Makefile to pass C compiler flags to C++ compiler.
 - Added Mac fixes.
 - Fixed os_dep.c to work around what appears to be
   a new and different VirtualQuery bug under newer
   versions of win32S.
 - GC_non_gc_bytes was not correctly maintained by
   GC_free.  Fixed.  Thanks to James Clark (jjc@jclark.com).
 - Added GC_set_max_heap_size.
 - Changed allocation code to ignore blacklisting if it is preventing
   use of a very large block of memory.  This has the advantage
   that naive code allocating very large objects is much more
   likely to work.  The downside is you might no
   longer find out that such code should really use
   GC_malloc_ignore_off_page.
 - Changed GC_printf under win32 to close and reopen the file
   between calls.  FAT file systems otherwise make the log file
   useless for debugging.
 - Added GC_try_to_collect and GC_get_bytes_since_gc.  These
   allow starting an abortable collection during idle times. 
   This facility does not require special OS support.  (Thanks to
   Michael Spertus of Geodesic Systems for suggesting this.  It was
   actually an easy addition.  Kumar Srikantan previously added a similar
   facility to a now ancient version of the collector.  At the time
   this was much harder, and the result was less convincing.)
 - Added some support for the Borland development environment.  (Thanks
   to John Ellis and Michael Spertus.)
 - Removed a misfeature from checksums.c that caused unexpected 
   heap growth.  (Thanks to Scott Schwartz.)
 - Changed finalize.c to call WARN if it encounters a finalization cycle.
   WARN is defined in gc_priv.h to write a message, usually to stdout.
   In many environments, this may be inappropriate.
 - Renamed NO_PARAMS in gc.h to GC_NO_PARAMS, thus adhering to my own
   naming convention.
 - Added GC_set_warn_proc to intercept warnings.
 - Fixed Amiga port. (Thanks to Michel Schinz (schinz@alphanet.ch).)
 - Fixed a bug in mark.c that could result in an access to unmapped
   memory from GC_mark_from_mark_stack on machines with unaligned
   pointers.
 - Fixed a win32 specific performance bug that could result in scanning of
   objects allocated with the system malloc.
 - Added REDIRECT_MALLOC.

Since version 4.4:
 - Fixed many minor and one major README bugs. (Thanks to Franklin Chen
   (chen@adi.com) for pointing out many of them.)
 - Fixed ALPHA/OSF/1 dynamic library support. (Thanks to Jonathan Bachrach
   (jonathan@harlequin.com)).
 - Added incremental GC support (MPROTECT_VDB) for Linux (with some
   help from Bruno Haible).
 - Altered SPARC recognition tests in gc.h and config.h (mostly as
   suggested by Fergus Henderson).
 - Added basic incremental GC support for win32, as implemented by
   Windows NT and Windows 95.  GC_enable_incremental is a noop
   under win32s, which doesn't implement enough of the VM interface.
 - Added -DLARGE_CONFIG.
 - Fixed GC_..._ignore_off_page to also function without
   -DALL_INTERIOR_POINTERS.
 - (Hopefully) fixed RS/6000 port.  (Only the test was broken.)
 - Fixed a performance bug in the nonincremental collector running
   on machines supporting incremental collection with MPROTECT_VDB
   (e.g. SunOS 4, DEC AXP).  This turned into a correctness bug under
   win32s with win32 incremental collection.  (Not all memory protection
   was disabled.)
 - Fixed some ppcr related bit rot.
 - Caused dynamic libraries to be unregistered before reregistering.
   The old way turned out to be a performance bug on some machines.
 - GC_root_size was not properly maintained under MSWIN32.
 - Added -DNO_DEBUGGING and GC_dump.
 - Fixed a couple of bugs arising with SOLARIS_THREADS +
   REDIRECT_MALLOC.
 - Added NetBSD/M68K port.  (Thanks to Peter Seebach
   <seebs@taniemarie.solon.com>.)
 - Fixed a serious realloc bug.  For certain object sizes, the collector
   wouldn't scan the expanded part of the object.  (Thanks to Clay Spence
   (cds@peanut.sarnoff.com) for noticing the problem, and helping me to
   track it down.)
   
Since version 4.5:
 - Added Linux ELF support.  (Thanks to Arrigo Triulzi <arrigo@ic.ac.uk>.)
 - GC_base crashed if it was called before any other GC_ routines.
   This could happen if a gc_cleanup object was allocated outside the heap
   before any heap allocation.
 - The heap expansion heuristic was not stable if all objects had finalization
   enabled.  Fixed finalize.c to count memory in finalization queue and
   avoid explicit deallocation.  Changed alloc.c to also consider this count.
   (This is still not recommended.  It's expensive if nothing else.)  Thanks
   to John Ellis for pointing this out.
 - GC_malloc_uncollectable(0) was broken.  Thanks to Phong Vo for pointing
   this out.
 - The collector didn't compile under Linux 1.3.X.  (Thanks to Fred Gilham for
   pointing this out.)  The current workaround is ugly, but expected to be
   temporary.
 - Fixed a formatting problem for SPARC stack traces.
 - Fixed some '=='s in os_dep.c that should have been assignments.
   Fortunately these were in code that should never be executed anyway.
   (Thanks to Fergus Henderson.)
 - Fixed the heap block allocator to only drop blacklisted blocks in small
   chunks.  Made BL_LIMIT self adjusting.  (Both of these were in response
   to heap growth observed by Paul Graham.)
 - Fixed the Metrowerks/68K Mac code to also mark from a6.  (Thanks
   to Patrick Beard.)
 - Significantly updated README.debugging.
 - Fixed some problems with longjmps out of signal handlers, especially under
   Solaris.  Added a workaround for the fact that siglongjmp doesn't appear to
   do the right thing with -lthread under Solaris.
 - Added MSDOS/djgpp port.  (Thanks to Mitch Harris  (maharri@uiuc.edu).)
 - Added "make reserved_namespace" and "make user_namespace".  The
   first renames ALL "GC_xxx" identifiers as "_GC_xxx".  The second is the
   inverse transformation.  Note that doing this is guaranteed to break all
   clients written for the other names.
 - descriptor field for kind NORMAL in GC_obj_kinds with ADD_BYTE_AT_END
   defined should be -ALIGNMENT not WORDS_TO_BYTES(-1).  This is
   a serious bug on machines with pointer alignment of less than a word.
 - GC_ignore_self_finalize_mark_proc didn't handle pointers to very near the
   end of the object correctly.  Caused failures of the C++ test on a DEC Alpha
   with g++.
 - gc_inl.h still had problems.  Partially fixed.  Added warnings at the
   beginning to hopefully specify the remaining dangers.
 - Added DATAEND definition to config.h.
 - Fixed some of the .h file organization.  Fixed "make floppy".
 
Since version 4.6:
 - Fixed some compilation problems with -DCHECKSUMS (thanks to Ian Searle)
 - Updated some Mac specific files to synchronize with Patrick Beard.
 - Fixed a serious bug for machines with non-word-aligned pointers.
   (Thanks to Patrick Beard for pointing out the problem.  The collector
   should fail almost any conceivable test immediately on such machines.)

Since version 4.7:
 - Changed a "comment" in a MacOS specific part of mach-dep.c that caused
   gcc to fail on other platforms.

Since version 4.8
 - More README.debugging fixes.
 - Objects ready for finalization, but not finalized in the same GC
   cycle, could be prematurely collected.  This occasionally happened
   in test_cpp.
 - Too little memory was obtained from the system for very large
   objects.  That could cause a heap explosion if these objects were
   not contiguous (e.g. under PCR), and too much of them was blacklisted.
 - Due to an improper initialization, the collector was too hesitant to
   allocate blacklisted objects immediately after system startup.
 - Moved GC_arrays from the data into the bss segment by not explicitly
   initializing it to zero.  This significantly
   reduces the size of executables, and probably avoids some disk accesses
   on program startup.  It's conceivable that it might break a port that I
   didn't test.
 - Fixed EMX_MAKEFILE to reflect the gc_c++.h to gc_cpp.h renaming which
   occurred a while ago.

Since 4.9:
 - Fixed a typo around a call to GC_collect_or_expand in alloc.c.  It broke
   handling of out of memory.  (Thanks to Patrick Beard for noticing.)

Since 4.10:
 - Rationalized (hopefully) GC_try_to_collect in an incremental collection
   environment.  It appeared to not handle a call while a collection was in
   progress, and was otherwise too conservative.
 - Merged GC_reclaim_or_delete_all into GC_reclaim_all to get rid of some
   code.
 - Added Patrick Beard's Mac fixes, with substantial completely untested
   modifications.
 - Fixed the MPROTECT_VDB code to deal with large pages and imprecise
   fault addresses (as on an UltraSPARC running Solaris 2.5).  Note that this
   was not a problem in the default configuration, which uses PROC_VDB.
 - The DEC Alpha assembly code needed to restore $gp between calls.
   Thanks to Fergus Henderson for tracking this down and supplying a
   patch.
 - The write command for "de" was completely broken for large files.
   I used the easiest portable fix, which involved changing the semantics
   so that f.new is written instead of overwriting f.  That's safer anyway.
 - Added README.solaris2 with a discussion of the possible problems of
   mixing the collector's sbrk allocation with malloc/realloc.
 - Changed the data segment starting address for SGI machines.  The
   old code failed under IRIX6.
 - Required double word alignment for MIPS.
 - Various minor fixes to remove warnings.
 - Attempted to fix some Solaris threads problems reported by Zhiying Chen.
   In particular, the collector could try to fork a thread with the
   world stopped as part of GC_thr_init.  It also failed to deal with
   the case in which the original thread terminated before the whole
   process did.
 - Added -DNO_EXECUTE_PERMISSION.  This has a major performance impact
   on the incremental collector under Irix, and perhaps under other
   operating systems.
 - Added some code to support allocating the heap with mmap.  This may
   be preferable under some circumstances.
 - Integrated dynamic library support for HP.
   (Thanks to Knut Tvedten <knuttv@ifi.uio.no>.)
 - Integrated James Clark's win32 threads support, and made a number
   of changes to it, many of which were suggested by Pontus Rydin.
   This is still not 100% solid.
 - Integrated Alistair Crooks' support for UTS4 running on an Amdahl
   370-class machine.
 - Fixed a serious bug in explicitly typed allocation.  Objects requiring
   large descriptors where handled in a way that usually resulted in
   a segmentation fault in the marker.  (Thanks to Jeremy Fitzhardinge
   for helping to track this down.)
 - Added partial support for GNU win32 development.  (Thanks to Fergus
   Henderson.)
 - Added optional support for Java-style finalization semantics.  (Thanks
   to Patrick Bridges.)  This is recommended only for Java implementations.
 - GC_malloc_uncollectable faulted instead of returning 0 when out of
   memory.  (Thanks to dan@math.uiuc.edu for noticing.)
 - Calls to GC_base before the collector was initialized failed on a
   DEC Alpha.  (Thanks to Matthew Flatt.)
 - Added base pointer checking to GC_REGISTER_FINALIZER in debugging
   mode, at the suggestion of Jeremy Fitzhardinge.
 - GC_debug_realloc failed for uncollectable objects.  (Thanks to
   Jeremy Fitzhardinge.)
 - Explicitly typed allocation could crash if it ran out of memory.
   (Thanks to Jeremy Fitzhardinge.)
 - Added minimal support for a DEC Alpha running Linux.
 - Fixed a problem with allocation of objects whose size overflowed
   ptrdiff_t.  (This now fails unconditionally, as it should.)
 - Added the beginning of Irix pthread support.
 - Integrated Xiaokun Zhu's fixes for djgpp 2.01.
 - Added SGI-style STL allocator support (gc_alloc.h).
 - Fixed a serious bug in README.solaris2.  Multithreaded programs must include
   gc.h with SOLARIS_THREADS defined.
 - Changed GC_free so it actually deallocates uncollectable objects.
   (Thanks to Peter Chubb for pointing out the problem.)
 - Added Linux ELF support for dynamic libararies.  (Thanks again to
   Patrick Bridges.)
 - Changed the Borland cc configuration so that the assembler is not
   required.
 - Fixed a bug in the C++ test that caused it to fail in 64-bit
   environments.

Since 4.11:
 - Fixed ElfW definition in dyn_load.c. (Thanks to Fergus Henderson.)
   This prevented the dynamic library support from compiling on some
   older ELF Linux systems.
 - Fixed UTS4 port (which I apparently mangled during the integration)
   (Thanks to again to Alistair Crooks.)
 - "Make C++" failed on Suns with SC4.0, due to a problem with "bool".
   Fixed in gc_priv.h.
 - Added more pieces for GNU win32.  (Thanks to Timothy N. Newsham.)
   The current state of things should suffice for at least some
   applications.
 - Changed the out of memory retry count handling as suggested by
   Kenjiro Taura.  (This matters only if GC_max_retries > 0, which
   is no longer the default.)
 - If a /proc read failed repeatedly, GC_written_pages was not updated
   correctly.  (Thanks to Peter Chubb for diagnosing this.)
 - Under unlikely circumstances, the allocator could infinite loop in
   an out of memory situation.  (Thanks again to Kenjiro Taura for
   identifying the problem and supplying a fix.)
 - Fixed a syntactic error in the DJGPP code.  (Thanks to Fergus
   Henderson for finding this by inspection.)  Also fixed a test program
   problem with DJGPP (Thanks to Peter Monks.)
 - Atomic uncollectable objects were not treated correctly by the
   incremental collector.  This resulted in weird log statistics and
   occasional performance problems.  (Thanks to Peter Chubb for pointing
   this out.)
 - Fixed some problems resulting from compilers that dont define
   __STDC__.  In this case void * and char * were used inconsistently
   in some cases.  (Void * should not have been used at all.  If
   you have an ANSI superset compiler that does not define __STDC__,
   please compile with -D__STDC__=0. Thanks to Manuel Serrano and others
   for pointing out the problem.)
 - Fixed a compilation problem on Irix with -n32 and -DIRIX_THREADS.
   Also fixed some other IRIX_THREADS problems which may or may not have
   had observable symptoms.
 - Fixed an HP PA compilation problem in dyn_load.c.  (Thanks to
   Philippe Queinnec.)
 - SEGV fault handlers sometimes did not get reset correctly.  (Thanks
   to David Pickens.)
 - Added a fix for SOLARIS_THREADS on Intel.  (Thanks again to David
   Pickens.)  This probably needs more work to become functional.
 - Fixed struct sigcontext_struct in os_dep.c for compilation under
   Linux 2.1.X.	(Thanks to Fergus Henderson.)
 - Changed the DJGPP STACKBOTTOM and DATASTART values to those suggested
   by Kristian Kristensen.  These may still not be right, but it is
   it is likely to work more often than what was there before.  They may
   even be exactly right.
 - Added a #include <string.h> to test_cpp.cc.  This appears to help
   with HP/UX and gcc.  (Thanks to assar@sics.se.)
 - Version 4.11 failed to run in incremental mode on recent 64-bit Irix
   kernels.  This was a problem related to page unaligned heap segments.
   Changed the code to page align heap sections on all platforms.
   (I had mistakenly identified this as a kernel problem earlier.
   It was not.)
 - Version 4.11 did not make allocated storage executable, except on
   one or two platforms, due to a bug in a #if test.  (Thanks to Dave
   Grove for pointing this out.)
 - Added sparc_sunos4_mach_dep.s to support Sun's compilers under SunOS4.
 - Added GC_exclude_static_roots.
 - Fixed the object size mapping algorithm.  This shouldn't matter,
   but the old code was ugly.
 - Heap checking code could die if one of the allocated objects was
   larger than its base address.  (Unsigned underflow problem.  Thanks
   to Clay Spence for isolating the problem.)
 - Added RS6000 (AIX) dynamic library support and fixed STACK_BOTTOM.
   (Thanks to Fred Stearns.)
 - Added Fergus Henderson's patches for improved robustness with large
   heaps and lots of blacklisting.
 - Added Peter Chubb's changes to support Solaris Pthreads, to support
   MMAP allocation in Solaris, to allow Solaris to find dynamic libraries
   through /proc, to add malloc_typed_ignore_off_page, and a few other
   minor features and bug fixes.
 - The Solaris 2 port should not use sbrk.  I received confirmation from
   Sun that the use of sbrk and malloc in the same program is not
   supported.  The collector now defines USE_MMAP by default on Solaris.
 - Replaced the djgpp makefile with Gary Leavens' version.
 - Fixed MSWIN32 detection test.
 - Added Fergus Henderson's patches to allow putting the collector into
   a DLL under GNU win32.
 - Added Ivan V. Demakov's port to Watcom C on X86.
 - Added Ian Piumarta's Linux/PowerPC port.
 - On Brian Burton's suggestion added PointerFreeGC to the placement
   options in gc_cpp.h.  This is of course unsafe, and may be controversial.
   On the other hand, it seems to be needed often enough that it's worth
   adding as a standard facility.

Since 4.12:
 - Fixed a crucial bug in the Watcom port.  There was a redundant decl
   of GC_push_one in gc_priv.h.
 - Added FINALIZE_ON_DEMAND.
 - Fixed some pre-ANSI cc problems in test.c.
 - Removed getpagesize() use for Solaris.  It seems to be missing in one
   or two versions.
 - Fixed bool handling for SPARCCompiler version 4.2.
 - Fixed some files in include that had gotten unlinked from the main
   copy.
 - Some RS/6000 fixes (missing casts).  Thanks to Toralf Foerster.
 - Fixed several problems in GC_debug_realloc, affecting mostly the
   FIND_LEAK case.
 - GC_exclude_static_roots contained a buggy unsigned comparison to
   terminate a loop.  (Thanks to Wilson Ho.)
 - CORD_str failed if the substring occurred at the last possible position.
   (Only affects cord users.)
 - Fixed Linux code to deal with RedHat 5.0 and integrated Peter Bigot's
   os_dep.c code for dealing with various Linux versions.
 - Added workaround for Irix pthreads sigaction bug and possible signal
   misdirection problems.
Since alpha1:
 - Changed RS6000 STACKBOTTOM.
 - Integrated Patrick Beard's Mac changes.
 - Alpha1 didn't compile on Irix m.n, m < 6.
 - Replaced Makefile.dj with a new one from Gary Leavens.
 - Added Andrew Stitcher's changes to support SCO OpenServer.
 - Added PRINT_BLACK_LIST, to allow debugging of high densities of false
   pointers.
 - Added code to debug allocator to keep track of return address
   in GC_malloc caller, thus giving a bit more context.
 - Changed default behavior of large block allocator to more
   aggressively avoid fragmentation.  This is likely to slow down the
   collector when it succeeds at reducing space cost.
 - Integrated Fergus Henderson's CYGWIN32 changes.  They are untested,
   but needed for newer versions.
 - USE_MMAP had some serious bugs.  This caused the collector to fail
   consistently on Solaris with -DSMALL_CONFIG.
 - Added Linux threads support, thanks largely to Fergus Henderson.
Since alpha2:
 - Fixed more Linux threads problems.
 - Changed default GC_free_space_divisor to 3 with new large block allocation.
   (Thanks to Matthew Flatt for some measurements that suggest the old
   value sometimes favors space too much over time.)
 - More CYGWIN32 fixes.
 - Integrated Tyson-Dowd's Linux-M68K port.
 - Minor HP PA and DEC UNIX fixes from Fergus Henderson.
 - Integrated Christoffe Raffali's Linux-SPARC changes.
 - Allowed for one more GC fixup iteration after a full GC in incremental
   mode.  Some quick measurements suggested that this significantly
   reduces pause times even with smaller GC_RATE values.
 - Moved some more GC data structures into GC_arrays.  This decreases
   pause times and GC overhead, but makes debugging slightly less convenient.
 - Fixed namespace pollution problem ("excl_table").
 - Made GC_incremental a constant for -DSMALL_CONFIG, hopefully shrinking
   that slightly.
 - Added some win32 threads fixes.
 - Integrated Ivan Demakov and David Stes' Watcom fixes.
 - Various other minor fixes contributed by many people.
 - Renamed config.h to gcconfig.h, since config.h tends to be used for
   many other things.
 - Integrated Matthew Flatt's support for 68K MacOS "far globals".
 - Fixed up some of the dynamic library Makefile targets for consistency
   across platforms.
 - Fixed a USE_MMAP typo that caused out-of-memory handling to fail
   on Solaris.
 - Added code to test.c to test thread creation a bit more.
 - Integrated GC_win32_free_heap, as suggested by Ivan Demakov.
 - Fixed Solaris 2.7 stack base finding problem.  (This may actually
   have been done in an earlier alpha release.)
Since alpha3:
 - Fixed MSWIN32 recognition test, which interfered with cygwin.
 - Removed unnecessary gc_watcom.asm from distribution.  Removed
   some obsolete README.win32 text.
 - Added Alpha Linux incremental GC support.  (Thanks to Philipp Tomsich
   for code for retrieving the fault address in a signal handler.)
   Changed Linux signal handler context argument to be a pointer.
 - Took care of some new warnings generated by the 7.3 SGI compiler.
 - Integrated Phillip Musumeci's FreeBSD/ELF fixes.
 - -DIRIX_THREADS was broken with the -o32 ABI (typo in gc_priv.h>

Since 4.13:
 - Fixed GC_print_source_ptr to not use a prototype.
 - generalized CYGWIN test.
 - gc::new did the wrong thing with PointerFreeGC placement.
   (Thanks to Rauli Ruohonen.)
 - In the ALL_INTERIOR_POINTERS (default) case, some callee-save register
   values could fail to be scanned if the register was saved and
   reused in a GC frame.  This showed up in verbose mode with gctest
   compiled with an unreleased SGI compiler.  I vaguely recall an old
   bug report that may have been related.  The bug was probably quite old.
   (The problem was that the stack scanning could be deferred until
   after the relevant frame was overwritten, and the new save location
   might be outside the scanned area.  Fixed by more eager stack scanning.)
 - PRINT_BLACK_LIST had some problems.  A few source addresses were garbage.
 - Replaced Makefile.dj and added -I flags to cord make targets.
   (Thanks to Gary Leavens.)
 - GC_try_to_collect was broken with the nonincremental collector.
 - gc_cleanup destructors could pass the wrong address to
   GC_register_finalizer_ignore_self in the presence of multiple
   inheritance.  (Thanks to Darrell Schiebel.)
 - Changed PowerPC Linux stack finding code.

Since 4.14alpha1
 - -DSMALL_CONFIG did not work reliably with large (> 4K) pages.
   Recycling the mark stack during expansion could result in a size
   zero heap segment, which confused things.  (This was probably also an
   issue with the normal config and huge pages.)
 - Did more work to make sure that callee-save registers were scanned
   completely, even with the setjmp-based code.  Added USE_GENERIC_PUSH_REGS
   macro to facilitate testing on machines I have access to.
 - Added code to explicitly push register contents for win32 threads.
   This seems to be necessary.  (Thanks to Pierre de Rop.)

Since 4.14alpha2
 - changed STACKBOTTOM for DJGPP (Thanks to Salvador Eduardo Tropea).
 
Since 4.14
 - Reworked large block allocator.  Now uses multiple doubly linked free
   lists to approximate best fit.
 - Changed heap expansion heuristic.  Entirely free blocks are no longer
   counted towards the heap size.  This seems to have a major impact on
   heap size stability; the old version could expand the heap way too
   much in the presence of large block fragmentation.
 - added -DGC_ASSERTIONS and some simple assertions inside the collector.
   This is mainlyt for collector debugging.
 - added -DUSE_MUNMAP to allow the heap to shrink.  Suupported on only
   a few UNIX-like platforms for now.
 - added GC_dump_regions() for debugging of fragmentation issues.
 - Changed PowerPC pointer alignment under Linux to 4.  (This needs
   checking by someone who has one.  The suggestions came to me via a
   rather circuitous path.)
 - Changed the Linux/Alpha port to walk the data segment backwards until
   it encounters a SIGSEGV.  The old way to find the start of the data
   segment broke with a recent release.
 - cordxtra.c needed to call GC_REGISTER_FINALIZER instead of
   GC_register_finalizer, so that it would continue to work with GC_DEBUG.
 - allochblk sometimes cleared the wrong block for debugging purposes
   when it dropped blacklisted blocks.  This could result in spurious
   error reports with GC_DEBUG.
 - added MACOS X Server support.  (Thanks to Andrew Stone.)
 - Changed the Solaris threads code to ignore stack limits > 8 MB with
   a warning.  Empirically, it is not safe to access arbitrary pages
   in such large stacks.  And the dirty bit implementation does not
   guarantee that none of them will be accessed.
 - Integrated Martin Tauchmann's Amiga changes.
 - Integrated James Dominy's OpenBSD/SPARC port.

Since 5.0alpha1
 - Fixed bugs introduced in alpha1 (OpenBSD & large block initialization).
 - Added -DKEEP_BACK_PTRS and backptr.h interface.  (The implementation
   idea came from Al Demers.)

Since 5.0alpha2
 - Added some highly incomplete code to support a copied young generation.
   Comments on nursery.h are appreciated.
 - Changed -DFIND_LEAK, -DJAVA_FINALIZATION, and -DFINALIZE_ON_DEMAND,
   so the same effect could be obtained with a runtime switch.   This is
   a step towards standardizing on a single dynamic GC library.
 - Significantly changed the way leak detection is handled, as a consequence
   of the above.

Since 5.0 alpha3
 - Added protection fault handling patch for Linux/M68K from Fergus
   Henderson and Roman Hodek.
 - Removed the tests for SGI_SOURCE in new_gc_alloc.h.  This was causing that
   interface to fail on nonSGI platforms.
<<<<<<< HEAD
 - Changed the Linux stack finding code to use /proc, after chnging it
   to use HEURISTIC1.  (Thanks to David Mossberger for pointing out the
   /proc hook.)
 - Added HP/UX incremental GC support and HP/UX 11 thread support.
=======
 - Changed the Linux stack finding code to use /proc, after changing it
   to use HEURISTIC1.  (Thanks to David Mossberger for pointing out the
   /proc hook.)
 - Added HP/UX incremental GC support and HP/UX 11 thread support.
   Thread support is currently still flakey.
>>>>>>> 29be14a4
 - Added basic Linux/IA64 support.
 - Integrated Anthony Green's PicoJava support.
 - Integrated Scott Ananian's StrongARM/NetBSD support.
 - Fixed some fairly serious performance bugs in the incremental
   collector.  These have probably been there essentially forever.
   (Mark bits were sometimes set before scanning dirty pages.
   The reclaim phase unnecessarily dirtied full small object pages.)
 - Changed the reclaim phase to ignore nearly full pages to avoid
   touching them.
 - Limited GC_black_list_spacing to roughly the heap growth increment.
 - Changed full collection triggering heuristic to decrease full GC
   frequency by default, but to explicitly trigger full GCs during
   heap growth.  This doesn't always improve things, but on average it's
   probably a win.
 - GC_debug_free(0, ...) failed.  Thanks to Fergus Henderson for the
   bug report and fix.

<<<<<<< HEAD
=======
Since 5.0 alpha4
 - GC_malloc_explicitly_typed and friends sometimes failed to
   initialize first word.
 - Added allocation routines and support in the marker for mark descriptors
   in a type structure referenced by the first word of an object.  This was
   introduced to support gcj, but hopefully in a way that makes it
   generically useful.
 - Added GC_requested_heapsize, and inhibited collections in nonincremental
   mode if the actual used heap size is less than what was explicitly
   requested.
 - The Solaris pthreads version of GC_pthread_create didn't handle a NULL
   attribute pointer.  Solaris thread support used the wrong default thread
   stack size.  (Thanks to Melissa O'Neill for the patch.)
 - Changed PUSH_CONTENTS macro to no longer modify first parameter.
   This usually doesn't matter, but it was certainly an accident waiting
   to happen ...
 - Added GC_register_finalizer_no_order and friends to gc.h.  They're
   needed by Java implementations.
 - Integrated a fix for a win32 deadlock resulting from clock() calling
   malloc.  (Thanks to Chris Dodd.)
 - Integrated Hiroshi Kawashima's port to Linux/MIPS.  This was designed
   for a handheld platform, and may or may not be sufficient for other
   machines.
 - Fixed a va_arg problem with the %c specifier in cordprnt.c.  It appears
   that this was always broken, but recent versions of gcc are the first to
   report the (statically detectable) bug.
 - Added an attempt at a more general solution to dlopen races/deadlocks.
   GC_dlopen now temporarily disables collection.  Still not ideal, but ...
 - Added -DUSE_I686_PREFETCH, -DUSE_3DNOW_PREFETCH, and support for IA64
   prefetch instructions.  May improve performance measurably, but I'm not
   sure the code will run correctly on processors that don't support the
   instruction.  Won't build except with very recent gcc.
 - Added caching for header lookups in the marker.  This seems to result
   in a barely measurable performance gain.  Added support for interleaved
   lookups of two pointers, but unconfigured that since the performance
   gain is currently near zero, and it adds to code size.
 - Changed Linux DATA_START definition to check both data_start and
   __data_start, since nothing else seems to be portable.
 - Added -DUSE_LD_WRAP to optionally take advantage of the GNU ld function
   wrapping mechanism.  Probably currently useful only on Linux.
 - Moved some variables for the scratch allocator into GC_arrays, on
   Martin Hirzel's suggestion.
 - Fixed a win32 threads bug that caused the collector to not look for
   interior pointers from one of the thread stacks without
   ALL_INTERIOR_POINTERS.  (Thanks to Jeff Sturm.)
 - Added Mingw32 support.  (Thanks again to Jeff Sturm for the patch.)
 - Changed the alpha port to use the generic register scanning code instead
   of alpha_mach_dep.s.  Alpha_mach_dep.s doesn't look for pointers in fp
   registers, but gcc sometimes spills pointers there.  (Thanks to Manuel
   Serrano for helping me debug this by email.)  Changed the IA64 code to
   do something similar for similar reasons.

Since 5.0alpha6:
 - -DREDIRECT_MALLOC was broken in alpha6. Fixed.
 - Cleaned up gc_ccp.h slightly, thus also causing the HP C++ compiler to
   accept it.
 - Removed accidental reference to dbg_mlc.c, which caused dbg_mlc.o to be
   linked into every executable.
 - Added PREFETCH to bitmap marker.  Changed it to use the header cache.
 - GC_push_marked sometimes pushed one object too many, resulting in a
   segmentation fault in GC_mark_from_mark_stack.  This was probably an old
   bug.  It finally showed up in gctest on win32.
 - Gc_priv.h erroneously #defined GC_incremental to be TRUE instead of FALSE
   when SMALL_CONFIG was defined.  This was no doubt a major performance bug for
   the default win32 configuration.
 - Removed -DSMALL_CONFIG from NT_MAKEFILE.  It seemed like an anchronism now
   that the average PC has 64MB or so.
 - Integrated Bryce McKinley's patches for linux threads and dynamic loading
   from the libgcj tree.  Turned on dynamic loading support for Linux/PPC.
 - Changed the stack finding code to use environ on HP/UX.  (Thanks
   to Gustavo Rodriguez-Rivera for the suggestion.)  This should probably
   be done on other platforms, too.  Since I can't test those, that'll
   wait until after 5.0.

Since 5.0alpha7:
 - Fixed threadlibs.c for linux threads.  -DUSE_LD_WRAP was broken and
   -ldl was omitted.  Fixed Linux stack finding code to handle
   -DUSE_LD_WRAP correctly.
 - Added MSWIN32 exception handler around marker, so that the collector
   can recover from root segments that are unmapped during the collection.
   This caused occasional failures under Windows 98, and may also be
   an issue under Windows NT/2000.

Since 5.0
 - Fixed a gc.h header bug which showed up under Irix.  (Thanks to
   Dan Sullivan.)
 - Fixed a typo in GC_double_descr in typd_mlc.c not getting traced correctly.
   This probably could result in objects described by array descriptors not
   getting traced correctly.  (Thanks to Ben Hutchings for pointing this out.)
 - The block nearly full tests in reclaim.c were not correct for 64 bit
   environments.  This could result in unnecessary heap growth under unlikely
   conditions.
 - Removed use of CLEAR_DOUBLE from generic reclaim code, since odd sizes
   could occur.

Since 5.1
 - dyn_load.c declared GC_scratch_last_end_ptr as an extern even if it
   was defined as a macro.  This prevented the collector from building on
   Irix.
 - We quietly assumed that indirect mark descriptors were never 0.
   Our own typed allocation interface violated that.  This could result
   in segmentation faults in the marker with typed allocation.
 - Fixed a _DUSE_MUNMAP bug in the heap block allocation code.
   (Thanks to Ben Hutchings for the patch.)
 - Taught the collector about VC++ handling array operator new.
   (Thanks again to Ben Hutchings for the patch.)
 - The two copies of gc_hdrs.h had diverged.  Made one a link to the other
   again.

Since 5.2
 - Fixed _end declaration for OSF1.
 - There were lots of spurious leak reports in leak detection mode, caused
   by the fact that some pages were not being swept, and hence unmarked
   objects weren't making it onto free lists.  (This bug dated back to 5.0.)
 - Fixed a typo in the liblinuxgc.so Makefile rule.
 - Added the GetExitCodeThread to Win32 GC_stop_world to (mostly) work
   around a Windows 95 GetOpenFileName problem.  (Thanks to Jacob Navia.)

>>>>>>> 29be14a4
To do:
 - Integrate Linux/SPARC fixes.
 - Very large root set sizes (> 16 MB or so) could cause the collector
   to abort with an unexpected mark stack overflow.  (Thanks again to
   Peter Chubb.)  NOT YET FIXED.  Workaround is to increase the initial
   size.
 - The SGI version of the collector marks from mmapped pages, even
   if they are not part of dynamic library static data areas.  This
   causes performance problems with some SGI libraries that use mmap
   as a bitmap allocator.  NOT YET FIXED.  It may be possible to turn
   off DYNAMIC_LOADING in the collector as a workaround.  It may also
   be possible to conditionally intercept mmap and use GC_exclude_static_roots.
   The real fix is to walk rld data structures, which looks possible.
 - Integrate MIT and DEC pthreads ports.
 - Incremental collector should handle large objects better.  Currently,
   it looks like the whole object is treated as dirty if any part of it
<<<<<<< HEAD
   is.
=======
   is.
 - Cord/cordprnt.c doesn't build on a few platforms (notably PowerPC), since
   we make some unwarranted assumptions about how varargs are handled.  This
   currently makes the cord-aware versions of printf unusable on some platforms.
   Fixing this is unfortunately not trivial.
>>>>>>> 29be14a4
<|MERGE_RESOLUTION|>--- conflicted
+++ resolved
@@ -12,11 +12,7 @@
 provided the above notices are retained, and a notice that the code was
 modified is included with the above copyright notice.
 
-<<<<<<< HEAD
-This is version 5.0alpha4 of a conservative garbage collector for C and C++.
-=======
 This is version 5.3 of a conservative garbage collector for C and C++.
->>>>>>> 29be14a4
 
 You might find a more recent version of this at
 
@@ -1506,18 +1502,11 @@
    Henderson and Roman Hodek.
  - Removed the tests for SGI_SOURCE in new_gc_alloc.h.  This was causing that
    interface to fail on nonSGI platforms.
-<<<<<<< HEAD
- - Changed the Linux stack finding code to use /proc, after chnging it
-   to use HEURISTIC1.  (Thanks to David Mossberger for pointing out the
-   /proc hook.)
- - Added HP/UX incremental GC support and HP/UX 11 thread support.
-=======
  - Changed the Linux stack finding code to use /proc, after changing it
    to use HEURISTIC1.  (Thanks to David Mossberger for pointing out the
    /proc hook.)
  - Added HP/UX incremental GC support and HP/UX 11 thread support.
    Thread support is currently still flakey.
->>>>>>> 29be14a4
  - Added basic Linux/IA64 support.
  - Integrated Anthony Green's PicoJava support.
  - Integrated Scott Ananian's StrongARM/NetBSD support.
@@ -1535,8 +1524,6 @@
  - GC_debug_free(0, ...) failed.  Thanks to Fergus Henderson for the
    bug report and fix.
 
-<<<<<<< HEAD
-=======
 Since 5.0 alpha4
  - GC_malloc_explicitly_typed and friends sometimes failed to
    initialize first word.
@@ -1655,7 +1642,6 @@
  - Added the GetExitCodeThread to Win32 GC_stop_world to (mostly) work
    around a Windows 95 GetOpenFileName problem.  (Thanks to Jacob Navia.)
 
->>>>>>> 29be14a4
 To do:
  - Integrate Linux/SPARC fixes.
  - Very large root set sizes (> 16 MB or so) could cause the collector
@@ -1672,12 +1658,8 @@
  - Integrate MIT and DEC pthreads ports.
  - Incremental collector should handle large objects better.  Currently,
    it looks like the whole object is treated as dirty if any part of it
-<<<<<<< HEAD
-   is.
-=======
    is.
  - Cord/cordprnt.c doesn't build on a few platforms (notably PowerPC), since
    we make some unwarranted assumptions about how varargs are handled.  This
    currently makes the cord-aware versions of printf unusable on some platforms.
-   Fixing this is unfortunately not trivial.
->>>>>>> 29be14a4
+   Fixing this is unfortunately not trivial.