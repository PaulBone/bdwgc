Copyright 1988, 1989 Hans-J. Boehm, Alan J. Demers
Copyright (c) 1991-1996 by Xerox Corporation.  All rights reserved.
Copyright (c) 1996-1998 by Silicon Graphics.  All rights reserved.

THIS MATERIAL IS PROVIDED AS IS, WITH ABSOLUTELY NO WARRANTY EXPRESSED
OR IMPLIED.  ANY USE IS AT YOUR OWN RISK.

Permission is hereby granted to use or copy this program
for any purpose,  provided the above notices are retained on all copies.
Permission to modify the code and to distribute modified code is granted,
provided the above notices are retained, and a notice that the code was
modified is included with the above copyright notice.

<<<<<<< HEAD
This is version 4.13alpha3 of a conservative garbage collector for C and C++.
=======
This is version 4.14alpha1 of a conservative garbage collector for C and C++.
>>>>>>> e9faf697

You might find a more recent version of this at

http://reality.sgi.com/boehm/gc.html

HISTORY -

  Early versions of this collector were developed as a part of research
projects supported in part by the National Science Foundation
and the Defense Advance Research Projects Agency.
Much of the code was rewritten by Hans-J. Boehm at Xerox PARC.
The SPARC specific code was contributed by Mark Weiser
(weiser@parc.xerox.com).  The Encore Multimax modifications were supplied by
Kevin Kenny (kenny@m.cs.uiuc.edu).  The adaptation to the RT is largely due
to Vernon Lee (scorpion@rice.edu), on machines made available by IBM.
Much of the HP specific code and a number of good suggestions for improving the
generic code are due to Walter Underwood (wunder@hp-ses.sde.hp.com).
Robert Brazile (brazile@diamond.bbn.com) originally supplied the ULTRIX code.
Al Dosser (dosser@src.dec.com) and Regis Cridlig (Regis.Cridlig@cl.cam.ac.uk)
subsequently provided updates and information on variation between ULTRIX
systems.  Parag Patel (parag@netcom.com) supplied the A/UX code.
Jesper Peterson(jep@mtiame.mtia.oz.au) and
Michel Schinz supplied the Amiga port.
Thomas Funke (thf@zelator.in-berlin.de(?)) and
Brian D.Carlstrom (bdc@clark.lcs.mit.edu) supplied the NeXT ports.
Douglas Steel (doug@wg.icl.co.uk) provided ICL DRS6000 code.
Bill Janssen (janssen@parc.xerox.com) supplied the SunOS dynamic loader
specific code. Manuel Serrano (serrano@cornas.inria.fr) supplied linux and
Sony News specific code.  Al Dosser provided Alpha/OSF/1 code.  He and
Dave Detlefs(detlefs@src.dec.com) also provided several generic bug fixes.
Alistair G. Crooks(agc@uts.amdahl.com) supplied the NetBSD and 386BSD ports.
Jeffrey Hsu (hsu@soda.berkeley.edu) provided the FreeBSD port.
Brent Benson (brent@jade.ssd.csd.harris.com) ported the collector to
a Motorola 88K processor running CX/UX (Harris NightHawk).
Ari Huttunen (Ari.Huttunen@hut.fi) generalized the OS/2 port to
nonIBM development environments (a nontrivial task).
Patrick Beard (beard@cs.ucdavis.edu) provided the initial MacOS port.
David Chase, then at Olivetti Research, suggested several improvements.
Scott Schwartz (schwartz@groucho.cse.psu.edu) supplied some of the
code to save and print call stacks for leak detection on a SPARC.
Jesse Hull and John Ellis supplied the C++ interface code.
Zhong Shao performed much of the experimentation that led to the
current typed allocation facility.  (His dynamic type inference code hasn't
made it into the released version of the collector, yet.)
(Blame for misinstallation of these modifications goes to the first author,
however.)

Credits for some more recent modifications are given in the modification
history at the end of this file.

    This is intended to be a general purpose, garbage collecting storage
allocator.  The algorithms used are described in:

Boehm, H., and M. Weiser, "Garbage Collection in an Uncooperative Environment",
Software Practice & Experience, September 1988, pp. 807-820.

Boehm, H., A. Demers, and S. Shenker, "Mostly Parallel Garbage Collection",
Proceedings of the ACM SIGPLAN '91 Conference on Programming Language Design
and Implementation, SIGPLAN Notices 26, 6 (June 1991), pp. 157-164.

Boehm, H., "Space Efficient Conservative Garbage Collection", Proceedings
of the ACM SIGPLAN '91 Conference on Programming Language Design and
Implementation, SIGPLAN Notices 28, 6 (June 1993), pp. 197-206.

  Possible interactions between the collector and optimizing compilers are
discussed in

Boehm, H., and D. Chase, "A Proposal for GC-safe C Compilation",
The Journal of C Language Translation 4, 2 (December 1992).

and

Boehm H., "Simple GC-safe Compilation", Proceedings
of the ACM SIGPLAN '96 Conference on Programming Language Design and
Implementation.

(Both are also available from
http://reality.sgi.com/employees/boehm_mti/papers/, among other places.)

  Unlike the collector described in the second reference, this collector
operates either with the mutator stopped during the entire collection
(default) or incrementally during allocations.  (The latter is supported
on only a few machines.)  It does not rely on threads, but is intended
to be thread-safe.

  Some of the ideas underlying the collector have previously been explored
by others.  (Doug McIlroy wrote a vaguely similar collector that is part of
version 8 UNIX (tm).)  However none of this work appears to have been widely
disseminated.

  Rudimentary tools for use of the collector as a leak detector are included, as
is a fairly sophisticated string package "cord" that makes use of the collector.
(See cord/README.)


GENERAL DESCRIPTION

  This is a garbage collecting storage allocator that is intended to be
used as a plug-in replacement for C's malloc.

  Since the collector does not require pointers to be tagged, it does not
attempt to ensure that all inaccessible storage is reclaimed.  However,
in our experience, it is typically more successful at reclaiming unused
memory than most C programs using explicit deallocation.  Unlike manually
introduced leaks, the amount of unreclaimed memory typically stays
bounded.

  In the following, an "object" is defined to be a region of memory allocated
by the routines described below.  

  Any objects not intended to be collected must be pointed to either
from other such accessible objects, or from the registers,
stack, data, or statically allocated bss segments.  Pointers from
the stack or registers may point to anywhere inside an object.
The same is true for heap pointers if the collector is compiled with
 ALL_INTERIOR_POINTERS defined, as is now the default.

Compiling without ALL_INTERIOR_POINTERS may reduce accidental retention
of garbage objects, by requiring pointers from the heap to to the beginning
of an object.  But this no longer appears to be a significant
issue for most programs.

There are a number of routines which modify the pointer recognition
algorithm.  GC_register_displacement allows certain interior pointers
to be recognized even if ALL_INTERIOR_POINTERS is nor defined.
GC_malloc_ignore_off_page allows some pointers into the middle of large objects
to be disregarded, greatly reducing the probablility of accidental
retention of large objects.  For most purposes it seems best to compile
with ALL_INTERIOR_POINTERS and to use GC_malloc_ignore_off_page if
you get collector warnings from allocations of very large objects.
See README.debugging for details.

  Note that pointers inside memory allocated by the standard "malloc" are not
seen by the garbage collector.  Thus objects pointed to only from such a
region may be prematurely deallocated.  It is thus suggested that the
standard "malloc" be used only for memory regions, such as I/O buffers, that
are guaranteed not to contain pointers to garbage collectable memory.
Pointers in C language automatic, static, or register variables,
are correctly recognized.  (Note that GC_malloc_uncollectable has semantics
similar to standard malloc, but allocates objects that are traced by the
collector.)

  The collector does not always know how to find pointers in data
areas that are associated with dynamic libraries.  This is easy to
remedy IF you know how to find those data areas on your operating
system (see GC_add_roots).  Code for doing this under SunOS, IRIX 5.X and 6.X,
HP/UX, Alpha OSF/1, Linux, and win32 is included and used by default.  (See
README.win32 for win32 details.)  On other systems pointers from dynamic
library data areas may not be considered by the collector.

  Note that the garbage collector does not need to be informed of shared
read-only data.  However if the shared library mechanism can introduce
discontiguous data areas that may contain pointers, then the collector does
need to be informed.

  Signal processing for most signals may be deferred during collection,
and during uninterruptible parts of the allocation process.  Unlike
standard ANSI C mallocs, it can be safe to invoke malloc
from a signal handler while another malloc is in progress, provided
the original malloc is not restarted.  (Empirically, many UNIX
applications already assume this.)  To obtain this level  of signal
safety, remove the definition of -DNO_SIGNALS in Makefile.  This incurs
a minor performance penalty, and hence is no longer the default.

  The allocator/collector can also be configured for thread-safe operation.
(Full signal safety can also be achieved, but only at the cost of two system
calls per malloc, which is usually unacceptable.)

INSTALLATION AND PORTABILITY

  As distributed, the macro SILENT is defined in Makefile.
In the event of problems, this can be removed to obtain a moderate
amount of descriptive output for each collection.
(The given statistics exhibit a few peculiarities.
Things don't appear to add up for a variety of reasons, most notably
fragmentation losses.  These are probably much more significant for the
contrived program "test.c" than for your application.)

  Note that typing "make test" will automatically build the collector
and then run setjmp_test and gctest. Setjmp_test will give you information
about configuring the collector, which is useful primarily if you have
a machine that's not already supported.  Gctest is a somewhat superficial
test of collector functionality.  Failure is indicated by a core dump or
a message to the effect that the collector is broken.  Gctest takes about 
35 seconds to run on a SPARCstation 2. On a slower machine,
expect it to take a while.  It may use up to 8 MB of memory.  (The
multi-threaded version will use more.)  "Make test" will also, as
its last step, attempt to build and test the "cord" string library.
This will fail without an ANSI C compiler.

  The Makefile will generate a library gc.a which you should link against.
Typing "make cords" will add the cord library to gc.a.
Note that this requires an ANSI C compiler.

  It is suggested that if you need to replace a piece of the collector
(e.g. GC_mark_rts.c) you simply list your version ahead of gc.a on the
		work.)
ld command line, rather than replacing the one in gc.a.  (This will
generate numerous warnings under some versions of AIX, but it still
works.)

  All include files that need to be used by clients will be put in the
include subdirectory.  (Normally this is just gc.h.  "Make cords" adds
"cord.h" and "ec.h".)

  The collector currently is designed to run essentially unmodified on
machines that use a flat 32-bit or 64-bit address space.
That includes the vast majority of Workstations and X86 (X >= 3) PCs.
(The list here was deleted because it was getting too long and constantly
out of date.)
  It does NOT run under plain 16-bit DOS or Windows 3.X.  There are however
various packages (e.g. win32s, djgpp) that allow flat 32-bit address
applications to run under those systemsif the have at least an 80386 processor,
and several of those are compatible with the collector.

  In a few cases (Amiga, OS/2, Win32, MacOS) a separate makefile
or equivalent is supplied.  Many of these have separate README.system
files.

  Dynamic libraries are completely supported only under SunOS
(and even that support is not functional on the last Sun 3 release),
IRIX 5&6, HP-PA, Win32 (not Win32S) and OSF/1 on DEC AXP machines.
On other machines we recommend that you do one of the following:

  1) Add dynamic library support (and send us the code).
  2) Use static versions of the libraries.
  3) Arrange for dynamic libraries to use the standard malloc.
     This is still dangerous if the library stores a pointer to a
     garbage collected object.  But nearly all standard interfaces
     prohibit this, because they deal correctly with pointers
     to stack allocated objects.  (Strtok is an exception.  Don't
     use it.)

  In all cases we assume that pointer alignment is consistent with that
enforced by the standard C compilers.  If you use a nonstandard compiler
you may have to adjust the alignment parameters defined in gc_priv.h.

  A port to a machine that is not byte addressed, or does not use 32 bit
or 64 bit addresses will require a major effort.  A port to plain MSDOS
or win16 is hard.

  For machines not already mentioned, or for nonstandard compilers, the
following are likely to require change:

1.  The parameters in gcconfig.h.
      The parameters that will usually require adjustment are
   STACKBOTTOM,  ALIGNMENT and DATASTART.  Setjmp_test
   prints its guesses of the first two.
      DATASTART should be an expression for computing the
   address of the beginning of the data segment.  This can often be
   &etext.  But some memory management units require that there be
   some unmapped space between the text and the data segment.  Thus
   it may be more complicated.   On UNIX systems, this is rarely
   documented.  But the adb "$m" command may be helpful.  (Note
   that DATASTART will usually be a function of &etext.  Thus a
   single experiment is usually insufficient.)
     STACKBOTTOM is used to initialize GC_stackbottom, which
   should be a sufficient approximation to the coldest stack address.
   On some machines, it is difficult to obtain such a value that is
   valid across a variety of MMUs, OS releases, etc.  A number of
   alternatives exist for using the collector in spite of this.  See the
   discussion in gcconfig.h immediately preceding the various
   definitions of STACKBOTTOM.
   
2.  mach_dep.c.
      The most important routine here is one to mark from registers.
    The distributed file includes a generic hack (based on setjmp) that
    happens to work on many machines, and may work on yours.  Try
    compiling and running setjmp_t.c to see whether it has a chance of
    working.  (This is not correct C, so don't blame your compiler if it
    doesn't work.  Based on limited experience, register window machines
    are likely to cause trouble.  If your version of setjmp claims that
    all accessible variables, including registers, have the value they
    had at the time of the longjmp, it also will not work.  Vanilla 4.2 BSD
    on Vaxen makes such a claim.  SunOS does not.)
      If your compiler does not allow in-line assembly code, or if you prefer
    not to use such a facility, mach_dep.c may be replaced by a .s file
    (as we did for the MIPS machine and the PC/RT).
      At this point enough architectures are supported by mach_dep.c
    that you will rarely need to do more than adjust for assembler
    syntax.

3.  os_dep.c (and gc_priv.h).
  	  Several kinds of operating system dependent routines reside here.
  	Many are optional.  Several are invoked only through corresponding
  	macros in gc_priv.h, which may also be redefined as appropriate.
      The routine GC_register_data_segments is crucial.  It registers static
    data areas that must be traversed by the collector. (User calls to
    GC_add_roots may sometimes be used for similar effect.)
      Routines to obtain memory from the OS also reside here.
    Alternatively this can be done entirely by the macro GET_MEM
    defined in gc_priv.h.  Routines to disable and reenable signals
    also reside here if they are need by the macros DISABLE_SIGNALS
    and ENABLE_SIGNALS defined in gc_priv.h.
      In a multithreaded environment, the macros LOCK and UNLOCK
    in gc_priv.h will need to be suitably redefined.
      The incremental collector requires page dirty information, which
    is acquired through routines defined in os_dep.c.  Unless directed
    otherwise by gcconfig.h, these are implemented as stubs that simply
    treat all pages as dirty.  (This of course makes the incremental
    collector much less useful.)

4.  dyn_load.c
	This provides a routine that allows the collector to scan data
	segments associated with dynamic libraries.  Often it is not
	necessary to provide this routine unless user-written dynamic
	libraries are used.

  For a different version of UN*X or different machines using the
Motorola 68000, Vax, SPARC, 80386, NS 32000, PC/RT, or MIPS architecture,
it should frequently suffice to change definitions in gcconfig.h.


THE C INTERFACE TO THE ALLOCATOR

  The following routines are intended to be directly called by the user.
Note that usually only GC_malloc is necessary.  GC_clear_roots and GC_add_roots
calls may be required if the collector has to trace from nonstandard places
(e.g. from dynamic library data areas on a machine on which the 
collector doesn't already understand them.)  On some machines, it may
be desirable to set GC_stacktop to a good approximation of the stack base. 
(This enhances code portability on HP PA machines, since there is no
good way for the collector to compute this value.)  Client code may include
"gc.h", which defines all of the following, plus many others.

1)  GC_malloc(nbytes)
    - allocate an object of size nbytes.  Unlike malloc, the object is
      cleared before being returned to the user.  Gc_malloc will
      invoke the garbage collector when it determines this to be appropriate.
      GC_malloc may return 0 if it is unable to acquire sufficient
      space from the operating system.  This is the most probable
      consequence of running out of space.  Other possible consequences
      are that a function call will fail due to lack of stack space,
      or that the collector will fail in other ways because it cannot
      maintain its internal data structures, or that a crucial system
      process will fail and take down the machine.  Most of these
      possibilities are independent of the malloc implementation.

2)  GC_malloc_atomic(nbytes)
    - allocate an object of size nbytes that is guaranteed not to contain any
      pointers.  The returned object is not guaranteed to be cleared.
      (Can always be replaced by GC_malloc, but results in faster collection
      times.  The collector will probably run faster if large character
      arrays, etc. are allocated with GC_malloc_atomic than if they are
      statically allocated.)

3)  GC_realloc(object, new_size)
    - change the size of object to be new_size.  Returns a pointer to the
      new object, which may, or may not, be the same as the pointer to
      the old object.  The new object is taken to be atomic iff the old one
      was.  If the new object is composite and larger than the original object,
      then the newly added bytes are cleared (we hope).  This is very likely
      to allocate a new object, unless MERGE_SIZES is defined in gc_priv.h.
      Even then, it is likely to recycle the old object only if the object
      is grown in small additive increments (which, we claim, is generally bad
      coding practice.)

4)  GC_free(object)
    - explicitly deallocate an object returned by GC_malloc or
      GC_malloc_atomic.  Not necessary, but can be used to minimize
      collections if performance is critical.  Probably a performance
      loss for very small objects (<= 8 bytes).

5)  GC_expand_hp(bytes)
    - Explicitly increase the heap size.  (This is normally done automatically
      if a garbage collection failed to GC_reclaim enough memory.  Explicit
      calls to GC_expand_hp may prevent unnecessarily frequent collections at
      program startup.)

6)  GC_malloc_ignore_off_page(bytes)
	- identical to GC_malloc, but the client promises to keep a pointer to
	  the somewhere within the first 256 bytes of the object while it is
	  live.  (This pointer should nortmally be declared volatile to prevent
	  interference from compiler optimizations.)  This is the recommended
	  way to allocate anything that is likely to be larger than 100Kbytes
	  or so.  (GC_malloc may result in failure to reclaim such objects.)

7)  GC_set_warn_proc(proc)
	- Can be used to redirect warnings from the collector.  Such warnings
	  should be rare, and should not be ignored during code development.
      
8) GC_enable_incremental()
    - Enables generational and incremental collection.  Useful for large
      heaps on machines that provide access to page dirty information.
      Some dirty bit implementations may interfere with debugging
      (by catching address faults) and place restrictions on heap arguments
      to system calls (since write faults inside a system call may not be
      handled well).

9) Several routines to allow for registration of finalization code.
   User supplied finalization code may be invoked when an object becomes
   unreachable.  To call (*f)(obj, x) when obj becomes inaccessible, use
	GC_register_finalizer(obj, f, x, 0, 0);
   For more sophisticated uses, and for finalization ordering issues,
   see gc.h.

  The global variable GC_free_space_divisor may be adjusted up from its
default value of 4 to use less space and more collection time, or down for
the opposite effect.  Setting it to 1 or 0 will effectively disable collections
and cause all allocations to simply grow the heap.

  The variable GC_non_gc_bytes, which is normally 0, may be changed to reflect
the amount of memory allocated by the above routines that should not be
considered as a candidate for collection.  Careless use may, of course, result
in excessive memory consumption.

  Some additional tuning is possible through the parameters defined
near the top of gc_priv.h.
  
  If only GC_malloc is intended to be used, it might be appropriate to define:

#define malloc(n) GC_malloc(n)
#define calloc(m,n) GC_malloc((m)*(n))

  For small pieces of VERY allocation intensive code, gc_inl.h
includes some allocation macros that may be used in place of GC_malloc
and friends.

  All externally visible names in the garbage collector start with "GC_".
To avoid name conflicts, client code should avoid this prefix, except when
accessing garbage collector routines or variables.

  There are provisions for allocation with explicit type information.
This is rarely necessary.  Details can be found in gc_typed.h.

THE C++ INTERFACE TO THE ALLOCATOR:

  The Ellis-Hull C++ interface to the collector is included in
the collector distribution.  If you intend to use this, type
"make c++" after the initial build of the collector is complete.
See gc_cpp.h for the definition of the interface.  This interface
tries to approximate the Ellis-Detlefs C++ garbage collection
proposal without compiler changes.

Cautions:
1. Arrays allocated without new placement syntax are
allocated as uncollectable objects.  They are traced by the
collector, but will not be reclaimed.

2. Failure to use "make c++" in combination with (1) will
result in arrays allocated using the default new operator.
This is likely to result in disaster without linker warnings.

3. If your compiler supports an overloaded new[] operator,
then gc_cpp.cc and gc_cpp.h should be suitably modified.

4. Many current C++ compilers have deficiencies that
break some of the functionality.  See the comments in gc_cpp.h
for suggested workarounds.

USE AS LEAK DETECTOR:

  The collector may be used to track down leaks in C programs that are
intended to run with malloc/free (e.g. code with extreme real-time or
portability constraints).  To do so define FIND_LEAK in Makefile
This will cause the collector to invoke the report_leak
routine defined near the top of reclaim.c whenever an inaccessible
object is found that has not been explicitly freed.  The collector will
no longer reclaim inaccessible memory; in this form it is purely a
debugging tool.
  Productive use of this facility normally involves redefining report_leak
to do something more intelligent.  This typically requires annotating
objects with additional information (e.g. creation time stack trace) that
identifies their origin.  Such code is typically not very portable, and is
not included here, except on SPARC machines.
  If all objects are allocated with GC_DEBUG_MALLOC (see next section),
then the default version of report_leak will report the source file
and line number at which the leaked object was allocated.  This may
sometimes be sufficient.  (On SPARC/SUNOS4 machines, it will also report
a cryptic stack trace.  This can often be turned into a sympolic stack
trace by invoking program "foo" with "callprocs foo".  Callprocs is
a short shell script that invokes adb to expand program counter values
to symbolic addresses.  It was largely supplied by Scott Schwartz.)
  Note that the debugging facilities described in the next section can
sometimes be slightly LESS effective in leak finding mode, since in
leak finding mode, GC_debug_free actually results in reuse of the object.
(Otherwise the object is simply marked invalid.)  Also note that the test
program is not designed to run meaningfully in FIND_LEAK mode.
Use "make gc.a" to build the collector.

DEBUGGING FACILITIES:

  The routines GC_debug_malloc, GC_debug_malloc_atomic, GC_debug_realloc,
and GC_debug_free provide an alternate interface to the collector, which
provides some help with memory overwrite errors, and the like.
Objects allocated in this way are annotated with additional
information.  Some of this information is checked during garbage
collections, and detected inconsistencies are reported to stderr.

  Simple cases of writing past the end of an allocated object should
be caught if the object is explicitly deallocated, or if the
collector is invoked while the object is live.  The first deallocation
of an object will clear the debugging info associated with an
object, so accidentally repeated calls to GC_debug_free will report the
deallocation of an object without debugging information.  Out of
memory errors will be reported to stderr, in addition to returning
NIL.

  GC_debug_malloc checking  during garbage collection is enabled
with the first call to GC_debug_malloc.  This will result in some
slowdown during collections.  If frequent heap checks are desired,
this can be achieved by explicitly invoking GC_gcollect, e.g. from
the debugger.

  GC_debug_malloc allocated objects should not be passed to GC_realloc
or GC_free, and conversely.  It is however acceptable to allocate only
some objects with GC_debug_malloc, and to use GC_malloc for other objects,
provided the two pools are kept distinct.  In this case, there is a very
low probablility that GC_malloc allocated objects may be misidentified as
having been overwritten.  This should happen with probability at most
one in 2**32.  This probability is zero if GC_debug_malloc is never called.

  GC_debug_malloc, GC_malloc_atomic, and GC_debug_realloc take two
additional trailing arguments, a string and an integer.  These are not
interpreted by the allocator.  They are stored in the object (the string is
not copied).  If an error involving the object is detected, they are printed.

  The macros GC_MALLOC, GC_MALLOC_ATOMIC, GC_REALLOC, GC_FREE, and
GC_REGISTER_FINALIZER are also provided.  These require the same arguments
as the corresponding (nondebugging) routines.  If gc.h is included
with GC_DEBUG defined, they call the debugging versions of these
functions, passing the current file name and line number as the two
extra arguments, where appropriate.  If gc.h is included without GC_DEBUG
defined, then all these macros will instead be defined to their nondebugging
equivalents.  (GC_REGISTER_FINALIZER is necessary, since pointers to
objects with debugging information are really pointers to a displacement
of 16 bytes form the object beginning, and some translation is necessary
when finalization routines are invoked.  For details, about what's stored
in the header, see the definition of the type oh in debug_malloc.c)

INCREMENTAL/GENERATIONAL COLLECTION:

The collector normally interrupts client code for the duration of 
a garbage collection mark phase.  This may be unacceptable if interactive
response is needed for programs with large heaps.  The collector
can also run in a "generational" mode, in which it usually attempts to
collect only objects allocated since the last garbage collection.
Furthermore, in this mode, garbage collections run mostly incrementally,
with a small amount of work performed in response to each of a large number of
GC_malloc requests.

This mode is enabled by a call to GC_enable_incremental().

Incremental and generational collection is effective in reducing
pause times only if the collector has some way to tell which objects
or pages have been recently modified.  The collector uses two sources
of information:

1. Information provided by the VM system.  This may be provided in
one of several forms.  Under Solaris 2.X (and potentially under other
similar systems) information on dirty pages can be read from the
/proc file system.  Under other systems (currently SunOS4.X) it is
possible to write-protect the heap, and catch the resulting faults.
On these systems we require that system calls writing to the heap
(other than read) be handled specially by client code.
See os_dep.c for details.

2. Information supplied by the programmer.  We define "stubborn"
objects to be objects that are rarely changed.  Such an object
can be allocated (and enabled for writing) with GC_malloc_stubborn.
Once it has been initialized, the collector should be informed with
a call to GC_end_stubborn_change.  Subsequent writes that store
pointers into the object must be preceded by a call to
GC_change_stubborn.

This mechanism performs best for objects that are written only for
initialization, and such that only one stubborn object is writable
at once.  It is typically not worth using for short-lived
objects.  Stubborn objects are treated less efficiently than pointerfree
(atomic) objects.

A rough rule of thumb is that, in the absence of VM information, garbage
collection pauses are proportional to the amount of pointerful storage
plus the amount of modified "stubborn" storage that is reachable during
the collection.  

Initial allocation of stubborn objects takes longer than allocation
of other objects, since other data structures need to be maintained.

We recommend against random use of stubborn objects in client
code, since bugs caused by inappropriate writes to stubborn objects
are likely to be very infrequently observed and hard to trace.  
However, their use may be appropriate in a few carefully written
library routines that do not make the objects themselves available
for writing by client code.


BUGS:

  Any memory that does not have a recognizable pointer to it will be
reclaimed.  Exclusive-or'ing forward and backward links in a list
doesn't cut it.
  Some C optimizers may lose the last undisguised pointer to a memory
object as a consequence of clever optimizations.  This has almost
never been observed in practice.  Send mail to boehm@mti.sgi.com
for suggestions on how to fix your compiler.
  This is not a real-time collector.  In the standard configuration,
percentage of time required for collection should be constant across
heap sizes.  But collection pauses will increase for larger heaps.
(On SPARCstation 2s collection times will be on the order of 300 msecs
per MB of accessible memory that needs to be scanned.  Your mileage
may vary.)  The incremental/generational collection facility helps,
but is portable only if "stubborn" allocation is used.
  Please address bug reports to boehm@mti.sgi.com.  If you are
contemplating a major addition, you might also send mail to ask whether
it's already been done (or whether we tried and discarded it).

RECENT VERSIONS:

  Version 1.3 and immediately preceding versions contained spurious
assembly language assignments to TMP_SP.  Only the assignment in the PC/RT
code is necessary.  On other machines, with certain compiler options,
the assignments can lead to an unsaved register being overwritten.
Known to cause problems under SunOS 3.5 WITHOUT the -O option.  (With
-O the compiler recognizes it as dead code.  It probably shouldn't,
but that's another story.)

  Version 1.4 and earlier versions used compile time determined values
for the stack base.  This no longer works on Sun 3s, since Sun 3/80s use
a different stack base.  We now use a straightforward heuristic on all
machines on which it is known to work (incl. Sun 3s) and compile-time
determined values for the rest.  There should really be library calls
to determine such values.

  Version 1.5 and earlier did not ensure 8 byte alignment for objects
allocated on a sparc based machine.

  Version 1.8 added ULTRIX support in gc_private.h.
  
  Version 1.9 fixed a major bug in gc_realloc.
  
  Version 2.0 introduced a consistent naming convention for collector
routines and added support for registering dynamic library data segments
in the standard mark_roots.c.  Most of the data structures were revamped.
The treatment of interior pointers was completely changed.  Finalization
was added.  Support for locking was added.  Object kinds were added.
We added a black listing facility to avoid allocating at addresses known
to occur as integers somewhere in the address space.  Much of this
was accomplished by adapting ideas and code from the PCR collector.
The test program was changed and expanded.

  Version 2.1 was the first stable version since 1.9, and added support
for PPCR.

  Version 2.2 added debugging allocation, and fixed various bugs.  Among them:
- GC_realloc could fail to extend the size of the object for certain large object sizes.
- A blatant subscript range error in GC_printf, which unfortunately
  wasn't exercised on machines with sufficient stack alignment constraints.
- GC_register_displacement did the wrong thing if it was called after
  any allocation had taken place.
- The leak finding code would eventually break after 2048 byte
  byte objects leaked.
- interface.c didn't compile.
- The heap size remained much too small for large stacks.
- The stack clearing code behaved badly for large stacks, and perhaps
  on HP/PA machines.

  Version 2.3 added ALL_INTERIOR_POINTERS and fixed the following bugs:
- Missing declaration of etext in the A/UX version.
- Some PCR root-finding problems.
- Blacklisting was not 100% effective, because the plausible future
  heap bounds were being miscalculated.
- GC_realloc didn't handle out-of-memory correctly.
- GC_base could return a nonzero value for addresses inside free blocks.
- test.c wasn't really thread safe, and could erroneously report failure
  in a multithreaded environment.  (The locking primitives need to be
  replaced for other threads packages.)
- GC_CONS was thoroughly broken.
- On a SPARC with dynamic linking, signals stayed diabled while the
  client code was running.
  (Thanks to Manuel Serrano at INRIA for reporting the last two.)
  
  Version 2.4 added GC_free_space_divisor as a tuning knob, added
  support for OS/2 and linux, and fixed the following bugs:
- On machines with unaligned pointers (e.g. Sun 3), every 128th word could
  fail to be considered for marking.
- Dynamic_load.c erroneously added 4 bytes to the length of the data and
  bss sections of the dynamic library.  This could result in a bad memory
  reference if the actual length was a multiple of a page.  (Observed on
  Sun 3.  Can probably also happen on a Sun 4.)
  (Thanks to Robert Brazile for pointing out that the Sun 3 version
  was broken.  Dynamic library handling is still broken on Sun 3s
  under 4.1.1U1, but apparently not 4.1.1.  If you have such a machine,
  use -Bstatic.)
  
  Version 2.5 fixed the following bugs:
- Removed an explicit call to exit(1)
- Fixed calls to GC_printf and GC_err_printf, so the correct number of
  arguments are always supplied.  The OS/2 C compiler gets confused if
  the number of actuals and the number of formals differ.  (ANSI C
  doesn't require this to work.  The ANSI sanctioned way of doing things
  causes too many compatibility problems.)
  
  Version 3.0  added generational/incremental collection and stubborn
  objects.

  Version 3.1 added the following features:
- A workaround for a SunOS 4.X SPARC C compiler
  misfeature that caused problems when the collector was turned into
  a dynamic library.  
- A fix for a bug in GC_base that could result in a memory fault.
- A fix for a performance bug (and several other misfeatures) pointed
  out by Dave Detlefs and Al Dosser.
- Use of dirty bit information for static data under Solaris 2.X.
- DEC Alpha/OSF1 support (thanks to Al Dosser).
- Incremental collection on more platforms.
- A more refined heap expansion policy.  Less space usage by default.
- Various minor enhancements to reduce space usage, and to reduce
  the amount of memory scanned by the collector.
- Uncollectable allocation without per object overhead.
- More conscientious handling of out-of-memory conditions.
- Fixed a bug in debugging stubborn allocation.
- Fixed a bug that resulted in occasional erroneous reporting of smashed
  objects with debugging allocation.
- Fixed bogus leak reports of size 4096 blocks with FIND_LEAK.

  Version 3.2 fixed a serious and not entirely repeatable bug in
  the incremental collector.  It appeared only when dirty bit info
  on the roots was available, which is normally only under Solaris.
  It also added GC_general_register_disappearing_link, and some
  testing code.  Interface.c disappeared.

  Version 3.3 fixes several bugs and adds new ports:
- PCR-specific bugs.
- Missing locking in GC_free, redundant FASTUNLOCK
  in GC_malloc_stubborn, and 2 bugs in
  GC_unregister_disappearing_link.
  All of the above were pointed out by Neil Sharman
  (neil@cs.mu.oz.au).
- Common symbols allocated by the SunOS4.X dynamic loader
  were not included in the root set.
- Bug in GC_finalize (reported by Brian Beuning and Al Dosser)
- Merged Amiga port from Jesper Peterson (untested)
- Merged NeXT port from Thomas Funke (significantly
  modified and untested)

  Version 3.4:
- Fixed a performance bug in GC_realloc.
- Updated the amiga port.
- Added NetBSD and 386BSD ports.
- Added cord library.
- Added trivial performance enhancement for
  ALL_INTERIOR_POINTERS.  (Don't scan last word.)
  
  Version 3.5
- Minor collections now mark from roots only once, if that
  doesn't cause an excessive pause.
- The stack clearing heuristic was refined to prevent anomalies
  with very heavily recursive programs and sparse stacks.
- Fixed a bug that prevented mark stack growth in some cases.
  GC_objects_are_marked should be set to TRUE after a call
  to GC_push_roots and as part of GC_push_marked, since
  both can now set mark bits.  I think this is only a performance
  bug, but I wouldn't bet on it.  It's certainly very hard to argue
  that the old version was correct.
- Fixed an incremental collection bug that prevented it from
  working at all when HBLKSIZE != getpagesize()
- Changed dynamic_loading.c to include gc_priv.h before testing
  DYNAMIC_LOADING.  SunOS dynamic library scanning
  must have been broken in 3.4.
- Object size rounding now adapts to program behavior.
- Added a workaround (provided by Manuel Serrano and
  colleagues) to a long-standing SunOS 4.X (and 3.X?) ld bug
  that I had incorrectly assumed to have been squished.
  The collector was broken if the text segment size was within
  32 bytes of a multiple of 8K bytes, and if the beginning of
  the data segment contained interesting roots.  The workaround
  assumes a demand-loadable executable.  The original may have
  have "worked" in some other cases.
- Added dynamic library support under IRIX5.
- Added support for EMX under OS/2 (thanks to Ari Huttunen).
  
Version 3.6:
- fixed a bug in the mark stack growth code that was introduced
  in 3.4.
- fixed Makefile to work around DEC AXP compiler tail recursion
  bug.

Version 3.7:
- Added a workaround for an HP/UX compiler bug.
- Fixed another stack clearing performance bug.  Reworked
  that code once more.
  
Version 4.0:
- Added support for Solaris threads (which was possible
  only by reimplementing some fraction of Solaris threads,
  since Sun doesn't currently make the thread debugging
  interface available).
- Added non-threads win32 and win32S support.
- (Grudgingly, with suitable muttering of obscenities) renamed
  files so that the collector distribution could live on a FAT
  file system.  Files that are guaranteed to be useless on
  a PC still have long names.  Gc_inline.h and gc_private.h
  still exist, but now just include  gc_inl.h and gc_priv.h.
- Fixed a really obscure bug in finalization that could cause
  undetected mark stack overflows.  (I would be surprised if
  any real code ever tickled this one.)
- Changed finalization code to dynamically resize the hash
  tables it maintains.  (This probably does not matter for well-
  -written code.  It no doubt does for C++ code that overuses
  destructors.)
- Added typed allocation primitives.  Rewrote the marker to
  accommodate them with more reasonable efficiency.  This
  change should also speed up marking for GC_malloc allocated
  objects a little.  See gc_typed.h for new primitives.
- Improved debugging facilities slightly.  Allocation time
  stack traces are now kept by default on SPARC/SUNOS4.
  (Thanks to Scott Schwartz.)
- Added better support for small heap applications.
- Significantly extended cord package.  Fixed a bug in the
  implementation of lazily read files.  Printf and friends now
  have cord variants.  Cord traversals are a bit faster.
- Made ALL_INTERIOR_POINTERS recognition the default.
- Fixed de so that it can run in constant space, independent
  of file size.  Added simple string searching to cords and de.
- Added the Hull-Ellis C++ interface.
- Added dynamic library support for OSF/1.
  (Thanks to Al Dosser and Tim Bingham at DEC.)
- Changed argument to GC_expand_hp to be expressed
  in units of bytes instead of heap blocks.  (Necessary
  since the heap block size now varies depending on
  configuration.  The old version was never very clean.)
- Added GC_get_heap_size().  The previous "equivalent"
  was broken.
- Restructured the Makefile a bit.  

Since version 4.0:
- Changed finalization implementation to guarantee that
  finalization procedures are called outside of the allocation
  lock, making direct use of the interface a little less dangerous.
  MAY BREAK EXISTING CLIENTS that assume finalizers
  are protected by a lock.  Since there seem to be few multithreaded
  clients that use finalization, this is hopefully not much of
  a problem.
- Fixed a gross bug in CORD_prev.
- Fixed a bug in blacklst.c that could result in unbounded
  heap growth during startup on machines that do not clear
  memory obtained from the OS (e.g. win32S).
- Ported de editor to win32/win32S.  (This is now the only
  version with a mouse-sensitive UI.)
- Added GC_malloc_ignore_off_page to allocate large arrays
  in the presence of ALL_INTERIOR_POINTERS.
- Changed GC_call_with_alloc_lock to not disable signals in
  the single-threaded case.
- Reduced retry count in GC_collect_or_expand for garbage
  collecting when out of memory.
- Made uncollectable allocations bypass black-listing, as they
  should.
- Fixed a bug in typed_test in test.c that could cause (legitimate)
  GC crashes.
- Fixed some potential synchronization problems in finalize.c
- Fixed a real locking problem in typd_mlc.c.
- Worked around an AIX 3.2 compiler feature that results in
  out of bounds memory references.
- Partially worked around an IRIX5.2 beta problem (which may
  or may not persist to the final release).
- Fixed a bug in the heap integrity checking code that could
  result in explicitly deallocated objects being identified as
  smashed.  Fixed a bug in the dbg_mlc stack saving code
  that caused old argument pointers to be considered live.
- Fixed a bug in CORD_ncmp (and hence CORD_str).
- Repaired the OS2 port, which had suffered from bit rot
  in 4.0.  Worked around what appears to be CSet/2 V1.0
  optimizer bug.
- Fixed a Makefile bug for target "c++".

Since version 4.1:
- Multiple bug fixes/workarounds in the Solaris threads version.
  (It occasionally failed to locate some register contents for
  marking.  It also turns out that thr_suspend and friends are
  unreliable in Solaris 2.3.  Dirty bit reads appear
  to be unreliable under some weird 
  circumstances.  My stack marking code
  contained a serious performance bug.  The new code is
  extremely defensive, and has not failed in several cpu
  hours of testing.  But  no guarantees ...)
- Added MacOS support (thanks to Patrick Beard.)
- Fixed several syntactic bugs in gc_c++.h and friends.  (These
  didn't bother g++, but did bother most other compilers.)
  Fixed gc_c++.h finalization interface.  (It didn't.)
- 64 bit alignment for allocated objects was not guaranteed in a
  few cases in which it should have been.
- Added GC_malloc_atomic_ignore_off_page.
- Added GC_collect_a_little.
- Added some prototypes to gc.h.
- Some other minor bug fixes (notably in Makefile).
- Fixed OS/2 / EMX port (thanks to Ari Huttunen).
- Fixed AmigaDOS port. (thanks to Michel Schinz).
- Fixed the DATASTART definition under Solaris.  There
  was a 1 in 16K chance of the collector missing the first
  64K of static data (and thus crashing).
- Fixed some blatant anachronisms in the README file.
- Fixed PCR-Makefile for upcoming PPCR release.

Since version 4.2:
- Fixed SPARC alignment problem with GC_DEBUG.
- Fixed Solaris threads /proc workaround.  The real
  problem was an interaction with mprotect.
- Incorporated fix from Patrick Beard for gc_c++.h (now gc_cpp.h).
- Slightly improved allocator space utilization by
  fixing the GC_size_map mechanism.
- Integrated some Sony News and MIPS RISCos 4.51
  patches.  (Thanks to Nobuyuki Hikichi of
  Software Research Associates, Inc. Japan)
- Fixed HP_PA alignment problem.  (Thanks to
  xjam@cork.cs.berkeley.edu.)
- Added GC_same_obj and friends.  Changed GC_base
  to return 0 for pointers past the end of large objects.
  Improved GC_base performance with ALL_INTERIOR_POINTERS
  on machines with a slow integer mod operation.
  Added GC_PTR_ADD, GC_PTR_STORE, etc. to prepare
  for preprocessor.
- changed the default on most UNIX machines to be that
  signals are not disabled during critical GC operations.
  This is still ANSI-conforming, though somewhat dangerous
  in the presence of signal handlers. But the performance
  cost of the alternative is sometimes problematic.
  Can be changed back with a minor Makefile edit.
- renamed IS_STRING in gc.h, to CORD_IS_STRING, thus
  following my own naming convention.  Added the function
  CORD_to_const_char_star.
- Fixed a gross bug in GC_finalize.  Symptom: occasional
  address faults in that function.  (Thanks to Anselm
  Baird-Smith (Anselm.BairdSmith@inria.fr)
- Added port to ICL DRS6000 running DRS/NX.  Restructured
  things a bit to factor out common code, and remove obsolete
  code.  Collector should now run under SUNOS5 with either
  mprotect or /proc dirty bits.  (Thanks to Douglas Steel
  (doug@wg.icl.co.uk)).
- More bug fixes and workarounds for Solaris 2.X.  (These were
  mostly related to putting the collector in a dynamic library,
  which didn't really work before.  Also SOLARIS_THREADS
  didn't interact well with dl_open.)  Thanks to btlewis@eng.sun.com.
- Fixed a serious performance bug on the DEC Alpha.  The text
  segment was getting registered as part of the root set.
  (Amazingly, the result was still fast enough that the bug
  was not conspicuous.) The fix works on OSF/1, version 1.3.
  Hopefully it also works on other versions of OSF/1 ...
- Fixed a bug in GC_clear_roots.
- Fixed a bug in GC_generic_malloc_words_small that broke
  gc_inl.h.  (Reported by Antoine de Maricourt.  I broke it
  in trying to tweak the Mac port.) 
- Fixed some problems with cord/de under Linux.
- Fixed some cord problems, notably with CORD_riter4.
- Added DG/UX port.
  Thanks to Ben A. Mesander (ben@piglet.cr.usgs.gov)
- Added finalization registration routines with weaker ordering
  constraints.  (This is necessary for C++ finalization with
  multiple inheritance, since the compiler often adds self-cycles.)
- Filled the holes in the SCO port. (Thanks to Michael Arnoldus
  <chime@proinf.dk>.)
- John Ellis' additions to the C++ support:  From John:

* I completely rewrote the documentation in the interface gc_c++.h
(later renamed gc_cpp.h).  I've tried to make it both clearer and more
precise.

* The definition of accessibility now ignores pointers from an
finalizable object (an object with a clean-up function) to itself.
This allows objects with virtual base classes to be finalizable by the
collector.  Compilers typically implement virtual base classes using
pointers from an object to itself, which under the old definition of
accessibility prevented objects with virtual base classes from ever
being collected or finalized.

* gc_cleanup now includes gc as a virtual base.  This was enabled by
the change in the definition of accessibility.

* I added support for operator new[].  Since most (all?) compilers
don't yet support operator new[], it is conditionalized on
-DOPERATOR_NEW_ARRAY.  The code is untested, but its trivial and looks
correct.

* The test program test_gc_c++ (later renamed test_cpp.cc)
tries to test for the C++-specific functionality not tested by the
other programs.
- Added <unistd.h> include to misc.c.  (Needed for ppcr.)
- Added PowerMac port. (Thanks to Patrick Beard again.)
- Fixed "srcdir"-related Makefile problems.  Changed things so
  that all externally visible include files always appear in the
  include subdirectory of the source.  Made gc.h directly
  includable from C++ code.  (These were at Per
  Bothner's suggestion.)
- Changed Intel code to also mark from ebp (Kevin Warne's
  suggestion).
- Renamed C++ related files so they could live in a FAT
  file system. (Charles Fiterman's suggestion.)
- Changed Windows NT Makefile to include C++ support in
  gc.lib.  Added C++ test as Makefile target.
  
Since version 4.3:
 - ASM_CLEAR_CODE was erroneously defined for HP
   PA machines, resulting in a compile error.
 - Fixed OS/2 Makefile to create a library.  (Thanks to
   Mark Boulter (mboulter@vnet.ibm.com)).
 - Gc_cleanup objects didn't work if they were created on
   the stack.  Fixed.
 - One copy of Gc_cpp.h in the distribution was out of 
   synch, and failed to document some known compiler
   problems with explicit destructor invocation.  Partially
   fixed.  There are probably other compilers on which
   gc_cleanup is miscompiled.
 - Fixed Makefile to pass C compiler flags to C++ compiler.
 - Added Mac fixes.
 - Fixed os_dep.c to work around what appears to be
   a new and different VirtualQuery bug under newer
   versions of win32S.
 - GC_non_gc_bytes was not correctly maintained by
   GC_free.  Fixed.  Thanks to James Clark (jjc@jclark.com).
 - Added GC_set_max_heap_size.
 - Changed allocation code to ignore blacklisting if it is preventing
   use of a very large block of memory.  This has the advantage
   that naive code allocating very large objects is much more
   likely to work.  The downside is you might no
   longer find out that such code should really use
   GC_malloc_ignore_off_page.
 - Changed GC_printf under win32 to close and reopen the file
   between calls.  FAT file systems otherwise make the log file
   useless for debugging.
 - Added GC_try_to_collect and GC_get_bytes_since_gc.  These
   allow starting an abortable collection during idle times. 
   This facility does not require special OS support.  (Thanks to
   Michael Spertus of Geodesic Systems for suggesting this.  It was
   actually an easy addition.  Kumar Srikantan previously added a similar
   facility to a now ancient version of the collector.  At the time
   this was much harder, and the result was less convincing.)
 - Added some support for the Borland development environment.  (Thanks
   to John Ellis and Michael Spertus.)
 - Removed a misfeature from checksums.c that caused unexpected 
   heap growth.  (Thanks to Scott Schwartz.)
 - Changed finalize.c to call WARN if it encounters a finalization cycle.
   WARN is defined in gc_priv.h to write a message, usually to stdout.
   In many environments, this may be inappropriate.
 - Renamed NO_PARAMS in gc.h to GC_NO_PARAMS, thus adhering to my own
   naming convention.
 - Added GC_set_warn_proc to intercept warnings.
 - Fixed Amiga port. (Thanks to Michel Schinz (schinz@alphanet.ch).)
 - Fixed a bug in mark.c that could result in an access to unmapped
   memory from GC_mark_from_mark_stack on machines with unaligned
   pointers.
 - Fixed a win32 specific performance bug that could result in scanning of
   objects allocated with the system malloc.
 - Added REDIRECT_MALLOC.

Since version 4.4:
 - Fixed many minor and one major README bugs. (Thanks to Franklin Chen
   (chen@adi.com) for pointing out many of them.)
 - Fixed ALPHA/OSF/1 dynamic library support. (Thanks to Jonathan Bachrach
   (jonathan@harlequin.com)).
 - Added incremental GC support (MPROTECT_VDB) for Linux (with some
   help from Bruno Haible).
 - Altered SPARC recognition tests in gc.h and config.h (mostly as
   suggested by Fergus Henderson).
 - Added basic incremental GC support for win32, as implemented by
   Windows NT and Windows 95.  GC_enable_incremental is a noop
   under win32s, which doesn't implement enough of the VM interface.
 - Added -DLARGE_CONFIG.
 - Fixed GC_..._ignore_off_page to also function without
   -DALL_INTERIOR_POINTERS.
 - (Hopefully) fixed RS/6000 port.  (Only the test was broken.)
 - Fixed a performance bug in the nonincremental collector running
   on machines supporting incremental collection with MPROTECT_VDB
   (e.g. SunOS 4, DEC AXP).  This turned into a correctness bug under
   win32s with win32 incremental collection.  (Not all memory protection
   was disabled.)
 - Fixed some ppcr related bit rot.
 - Caused dynamic libraries to be unregistered before reregistering.
   The old way turned out to be a performance bug on some machines.
 - GC_root_size was not properly maintained under MSWIN32.
 - Added -DNO_DEBUGGING and GC_dump.
 - Fixed a couple of bugs arising with SOLARIS_THREADS +
   REDIRECT_MALLOC.
 - Added NetBSD/M68K port.  (Thanks to Peter Seebach
   <seebs@taniemarie.solon.com>.)
 - Fixed a serious realloc bug.  For certain object sizes, the collector
   wouldn't scan the expanded part of the object.  (Thanks to Clay Spence
   (cds@peanut.sarnoff.com) for noticing the problem, and helping me to
   track it down.)
   
Since version 4.5:
 - Added Linux ELF support.  (Thanks to Arrigo Triulzi <arrigo@ic.ac.uk>.)
 - GC_base crashed if it was called before any other GC_ routines.
   This could happen if a gc_cleanup object was allocated outside the heap
   before any heap allocation.
 - The heap expansion heuristic was not stable if all objects had finalization
   enabled.  Fixed finalize.c to count memory in finalization queue and
   avoid explicit deallocation.  Changed alloc.c to also consider this count.
   (This is still not recommended.  It's expensive if nothing else.)  Thanks
   to John Ellis for pointing this out.
 - GC_malloc_uncollectable(0) was broken.  Thanks to Phong Vo for pointing
   this out.
 - The collector didn't compile under Linux 1.3.X.  (Thanks to Fred Gilham for
   pointing this out.)  The current workaround is ugly, but expected to be
   temporary.
 - Fixed a formatting problem for SPARC stack traces.
 - Fixed some '=='s in os_dep.c that should have been assignments.
   Fortunately these were in code that should never be executed anyway.
   (Thanks to Fergus Henderson.)
 - Fixed the heap block allocator to only drop blacklisted blocks in small
   chunks.  Made BL_LIMIT self adjusting.  (Both of these were in response
   to heap growth observed by Paul Graham.)
 - Fixed the Metrowerks/68K Mac code to also mark from a6.  (Thanks
   to Patrick Beard.)
 - Significantly updated README.debugging.
 - Fixed some problems with longjmps out of signal handlers, especially under
   Solaris.  Added a workaround for the fact that siglongjmp doesn't appear to
   do the right thing with -lthread under Solaris.
 - Added MSDOS/djgpp port.  (Thanks to Mitch Harris  (maharri@uiuc.edu).)
 - Added "make reserved_namespace" and "make user_namespace".  The
   first renames ALL "GC_xxx" identifiers as "_GC_xxx".  The second is the
   inverse transformation.  Note that doing this is guaranteed to break all
   clients written for the other names.
 - descriptor field for kind NORMAL in GC_obj_kinds with ADD_BYTE_AT_END
   defined should be -ALIGNMENT not WORDS_TO_BYTES(-1).  This is
   a serious bug on machines with pointer alignment of less than a word.
 - GC_ignore_self_finalize_mark_proc didn't handle pointers to very near the
   end of the object correctly.  Caused failures of the C++ test on a DEC Alpha
   with g++.
 - gc_inl.h still had problems.  Partially fixed.  Added warnings at the
   beginning to hopefully specify the remaining dangers.
 - Added DATAEND definition to config.h.
 - Fixed some of the .h file organization.  Fixed "make floppy".
 
Since version 4.6:
 - Fixed some compilation problems with -DCHECKSUMS (thanks to Ian Searle)
 - Updated some Mac specific files to synchronize with Patrick Beard.
 - Fixed a serious bug for machines with non-word-aligned pointers.
   (Thanks to Patrick Beard for pointing out the problem.  The collector
   should fail almost any conceivable test immediately on such machines.)

Since version 4.7:
 - Changed a "comment" in a MacOS specific part of mach-dep.c that caused
   gcc to fail on other platforms.

Since version 4.8
 - More README.debugging fixes.
 - Objects ready for finalization, but not finalized in the same GC
   cycle, could be prematurely collected.  This occasionally happened
   in test_cpp.
 - Too little memory was obtained from the system for very large
   objects.  That could cause a heap explosion if these objects were
   not contiguous (e.g. under PCR), and too much of them was blacklisted.
 - Due to an improper initialization, the collector was too hesitant to
   allocate blacklisted objects immediately after system startup.
 - Moved GC_arrays from the data into the bss segment by not explicitly
   initializing it to zero.  This significantly
   reduces the size of executables, and probably avoids some disk accesses
   on program startup.  It's conceivable that it might break a port that I
   didn't test.
 - Fixed EMX_MAKEFILE to reflect the gc_c++.h to gc_cpp.h renaming which
   occurred a while ago.

Since 4.9:
 - Fixed a typo around a call to GC_collect_or_expand in alloc.c.  It broke
   handling of out of memory.  (Thanks to Patrick Beard for noticing.)

Since 4.10:
 - Rationalized (hopefully) GC_try_to_collect in an incremental collection
   environment.  It appeared to not handle a call while a collection was in
   progress, and was otherwise too conservative.
 - Merged GC_reclaim_or_delete_all into GC_reclaim_all to get rid of some
   code.
 - Added Patrick Beard's Mac fixes, with substantial completely untested
   modifications.
 - Fixed the MPROTECT_VDB code to deal with large pages and imprecise
   fault addresses (as on an UltraSPARC running Solaris 2.5).  Note that this
   was not a problem in the default configuration, which uses PROC_VDB.
 - The DEC Alpha assembly code needed to restore $gp between calls.
   Thanks to Fergus Henderson for tracking this down and supplying a
   patch.
 - The write command for "de" was completely broken for large files.
   I used the easiest portable fix, which involved changing the semantics
   so that f.new is written instead of overwriting f.  That's safer anyway.
 - Added README.solaris2 with a discussion of the possible problems of
   mixing the collector's sbrk allocation with malloc/realloc.
 - Changed the data segment starting address for SGI machines.  The
   old code failed under IRIX6.
 - Required double word alignment for MIPS.
 - Various minor fixes to remove warnings.
 - Attempted to fix some Solaris threads problems reported by Zhiying Chen.
   In particular, the collector could try to fork a thread with the
   world stopped as part of GC_thr_init.  It also failed to deal with
   the case in which the original thread terminated before the whole
   process did.
 - Added -DNO_EXECUTE_PERMISSION.  This has a major performance impact
   on the incremental collector under Irix, and perhaps under other
   operating systems.
 - Added some code to support allocating the heap with mmap.  This may
   be preferable under some circumstances.
 - Integrated dynamic library support for HP.
   (Thanks to Knut Tvedten <knuttv@ifi.uio.no>.)
 - Integrated James Clark's win32 threads support, and made a number
   of changes to it, many of which were suggested by Pontus Rydin.
   This is still not 100% solid.
 - Integrated Alistair Crooks' support for UTS4 running on an Amdahl
   370-class machine.
 - Fixed a serious bug in explicitly typed allocation.  Objects requiring
   large descriptors where handled in a way that usually resulted in
   a segmentation fault in the marker.  (Thanks to Jeremy Fitzhardinge
   for helping to track this down.)
 - Added partial support for GNU win32 development.  (Thanks to Fergus
   Henderson.)
 - Added optional support for Java-style finalization semantics.  (Thanks
   to Patrick Bridges.)  This is recommended only for Java implementations.
 - GC_malloc_uncollectable faulted instead of returning 0 when out of
   memory.  (Thanks to dan@math.uiuc.edu for noticing.)
 - Calls to GC_base before the collector was initialized failed on a
   DEC Alpha.  (Thanks to Matthew Flatt.)
 - Added base pointer checking to GC_REGISTER_FINALIZER in debugging
   mode, at the suggestion of Jeremy Fitzhardinge.
 - GC_debug_realloc failed for uncollectable objects.  (Thanks to
   Jeremy Fitzhardinge.)
 - Explicitly typed allocation could crash if it ran out of memory.
   (Thanks to Jeremy Fitzhardinge.)
 - Added minimal support for a DEC Alpha running Linux.
 - Fixed a problem with allocation of objects whose size overflowed
   ptrdiff_t.  (This now fails unconditionally, as it should.)
 - Added the beginning of Irix pthread support.
 - Integrated Xiaokun Zhu's fixes for djgpp 2.01.
 - Added SGI-style STL allocator support (gc_alloc.h).
 - Fixed a serious bug in README.solaris2.  Multithreaded programs must include
   gc.h with SOLARIS_THREADS defined.
 - Changed GC_free so it actually deallocates uncollectable objects.
   (Thanks to Peter Chubb for pointing out the problem.)
 - Added Linux ELF support for dynamic libararies.  (Thanks again to
   Patrick Bridges.)
 - Changed the Borland cc configuration so that the assembler is not
   required.
 - Fixed a bug in the C++ test that caused it to fail in 64-bit
   environments.

Since 4.11:
 - Fixed ElfW definition in dyn_load.c. (Thanks to Fergus Henderson.)
   This prevented the dynamic library support from compiling on some
   older ELF Linux systems.
 - Fixed UTS4 port (which I apparently mangled during the integration)
   (Thanks to again to Alistair Crooks.)
 - "Make C++" failed on Suns with SC4.0, due to a problem with "bool".
   Fixed in gc_priv.h.
 - Added more pieces for GNU win32.  (Thanks to Timothy N. Newsham.)
   The current state of things should suffice for at least some
   applications.
 - Changed the out of memory retry count handling as suggested by
   Kenjiro Taura.  (This matters only if GC_max_retries > 0, which
   is no longer the default.)
 - If a /proc read failed repeatedly, GC_written_pages was not updated
   correctly.  (Thanks to Peter Chubb for diagnosing this.)
 - Under unlikely circumstances, the allocator could infinite loop in
   an out of memory situation.  (Thanks again to Kenjiro Taura for
   identifying the problem and supplying a fix.)
 - Fixed a syntactic error in the DJGPP code.  (Thanks to Fergus
   Henderson for finding this by inspection.)  Also fixed a test program
   problem with DJGPP (Thanks to Peter Monks.)
 - Atomic uncollectable objects were not treated correctly by the
   incremental collector.  This resulted in weird log statistics and
   occasional performance problems.  (Thanks to Peter Chubb for pointing
   this out.)
 - Fixed some problems resulting from compilers that dont define
   __STDC__.  In this case void * and char * were used inconsistently
   in some cases.  (Void * should not have been used at all.  If
   you have an ANSI superset compiler that does not define __STDC__,
   please compile with -D__STDC__=0. Thanks to Manuel Serrano and others
   for pointing out the problem.)
 - Fixed a compilation problem on Irix with -n32 and -DIRIX_THREADS.
   Also fixed some other IRIX_THREADS problems which may or may not have
   had observable symptoms.
 - Fixed an HP PA compilation problem in dyn_load.c.  (Thanks to
   Philippe Queinnec.)
 - SEGV fault handlers sometimes did not get reset correctly.  (Thanks
   to David Pickens.)
 - Added a fix for SOLARIS_THREADS on Intel.  (Thanks again to David
   Pickens.)  This probably needs more work to become functional.
 - Fixed struct sigcontext_struct in os_dep.c for compilation under
   Linux 2.1.X.	(Thanks to Fergus Henderson.)
 - Changed the DJGPP STACKBOTTOM and DATASTART values to those suggested
   by Kristian Kristensen.  These may still not be right, but it is
   it is likely to work more often than what was there before.  They may
   even be exactly right.
 - Added a #include <string.h> to test_cpp.cc.  This appears to help
   with HP/UX and gcc.  (Thanks to assar@sics.se.)
 - Version 4.11 failed to run in incremental mode on recent 64-bit Irix
   kernels.  This was a problem related to page unaligned heap segments.
   Changed the code to page align heap sections on all platforms.
   (I had mistakenly identified this as a kernel problem earlier.
   It was not.)
 - Version 4.11 did not make allocated storage executable, except on
   one or two platforms, due to a bug in a #if test.  (Thanks to Dave
   Grove for pointing this out.)
 - Added sparc_sunos4_mach_dep.s to support Sun's compilers under SunOS4.
 - Added GC_exclude_static_roots.
 - Fixed the object size mapping algorithm.  This shouldn't matter,
   but the old code was ugly.
 - Heap checking code could die if one of the allocated objects was
   larger than its base address.  (Unsigned underflow problem.  Thanks
   to Clay Spence for isolating the problem.)
 - Added RS6000 (AIX) dynamic library support and fixed STACK_BOTTOM.
   (Thanks to Fred Stearns.)
 - Added Fergus Henderson's patches for improved robustness with large
   heaps and lots of blacklisting.
 - Added Peter Chubb's changes to support Solaris Pthreads, to support
   MMAP allocation in Solaris, to allow Solaris to find dynamic libraries
   through /proc, to add malloc_typed_ignore_off_page, and a few other
   minor features and bug fixes.
 - The Solaris 2 port should not use sbrk.  I received confirmation from
   Sun that the use of sbrk and malloc in the same program is not
   supported.  The collector now defines USE_MMAP by default on Solaris.
 - Replaced the djgpp makefile with Gary Leavens' version.
 - Fixed MSWIN32 detection test.
 - Added Fergus Henderson's patches to allow putting the collector into
   a DLL under GNU win32.
 - Added Ivan V. Demakov's port to Watcom C on X86.
 - Added Ian Piumarta's Linux/PowerPC port.
 - On Brian Burton's suggestion added PointerFreeGC to the placement
   options in gc_cpp.h.  This is of course unsafe, and may be controversial.
   On the other hand, it seems to be needed often enough that it's worth
   adding as a standard facility.

Since 4.12:
 - Fixed a crucial bug in the Watcom port.  There was a redundant decl
   of GC_push_one in gc_priv.h.
 - Added FINALIZE_ON_DEMAND.
 - Fixed some pre-ANSI cc problems in test.c.
 - Removed getpagesize() use for Solaris.  It seems to be missing in one
   or two versions.
 - Fixed bool handling for SPARCCompiler version 4.2.
 - Fixed some files in include that had gotten unlinked from the main
   copy.
 - Some RS/6000 fixes (missing casts).  Thanks to Toralf Foerster.
 - Fixed several problems in GC_debug_realloc, affecting mostly the
   FIND_LEAK case.
 - GC_exclude_static_roots contained a buggy unsigned comparison to
   terminate a loop.  (Thanks to Wilson Ho.)
 - CORD_str failed if the substring occurred at the last possible position.
   (Only affects cord users.)
 - Fixed Linux code to deal with RedHat 5.0 and integrated Peter Bigot's
   os_dep.c code for dealing with various Linux versions.
 - Added workaround for Irix pthreads sigaction bug and possible signal
   misdirection problems.
Since alpha1:
 - Changed RS6000 STACKBOTTOM.
 - Integrated Patrick Beard's Mac changes.
 - Alpha1 didn't compile on Irix m.n, m < 6.
 - Replaced Makefile.dj with a new one from Gary Leavens.
 - Added Andrew Stitcher's changes to support SCO OpenServer.
 - Added PRINT_BLACK_LIST, to allow debugging of high densities of false
   pointers.
 - Added code to debug allocator to keep track of return address
   in GC_malloc caller, thus giving a bit more context.
 - Changed default behavior of large block allocator to more
   aggressively avoid fragmentation.  This is likely to slow down the
   collector when it succeeds at reducing space cost.
 - Integrated Fergus Henderson's CYGWIN32 changes.  They are untested,
   but needed for newer versions.
 - USE_MMAP had some serious bugs.  This caused the collector to fail
   consistently on Solaris with -DSMALL_CONFIG.
 - Added Linux threads support, thanks largely to Fergus Henderson.
Since alpha2:
 - Fixed more Linux threads problems.
 - Changed default GC_free_space_divisor to 3 with new large block allocation.
   (Thanks to Matthew Flatt for some measurements that suggest the old
   value sometimes favors space too much over time.)
 - More CYGWIN32 fixes.
 - Integrated Tyson-Dowd's Linux-M68K port.
 - Minor HP PA and DEC UNIX fixes from Fergus Henderson.
 - Integrated Christoffe Raffali's Linux-SPARC changes.
 - Allowed for one more GC fixup iteration after a full GC in incremental
   mode.  Some quick measurements suggested that this significantly
   reduces pause times even with smaller GC_RATE values.
 - Moved some more GC data structures into GC_arrays.  This decreases
   pause times and GC overhead, but makes debugging slightly less convenient.
 - Fixed namespace pollution problem ("excl_table").
 - Made GC_incremental a constant for -DSMALL_CONFIG, hopefully shrinking
   that slightly.
 - Added some win32 threads fixes.
 - Integrated Ivan Demakov and David Stes' Watcom fixes.
 - Various other minor fixes contributed by many people.
 - Renamed config.h to gcconfig.h, since config.h tends to be used for
   many other things.
 - Integrated Matthew Flatt's support for 68K MacOS "far globals".
 - Fixed up some of the dynamic library Makefile targets for consistency
   across platforms.
<<<<<<< HEAD
 - Fixed a USE_MMAP typo that caused out-of-memory handling to fail on Solaris.
 - Added code to test.c to test thread creation a bit more.
 - Integrated GC_win32_free_heap, as suggested by Ivan Demakov.
=======
 - Fixed a USE_MMAP typo that caused out-of-memory handling to fail
   on Solaris.
 - Added code to test.c to test thread creation a bit more.
 - Integrated GC_win32_free_heap, as suggested by Ivan Demakov.
 - Fixed Solaris 2.7 stack base finding problem.  (This may actually
   have been done in an earlier alpha release.)
Since alpha3:
 - Fixed MSWIN32 recognition test, which interfered with cygwin.
 - Removed unnecessary gc_watcom.asm from distribution.  Removed
   some obsolete README.win32 text.
 - Added Alpha Linux incremental GC support.  (Thanks to Philipp Tomsich
   for code for retrieving the fault address in a signal handler.)
   Changed Linux signal handler context argument to be a pointer.
 - Took care of some new warnings generated by the 7.3 SGI compiler.
 - Integrated Phillip Musumeci's FreeBSD/ELF fixes.
 - -DIRIX_THREADS was broken with the -o32 ABI (typo in gc_priv.h>

Since 4.13:
 - Fixed GC_print_source_ptr to not use a prototype.
 - generalized CYGWIN test.
 - gc::new did the wrong thing with PointerFreeGC placement.
   (Thanks to Rauli Ruohonen.)
 - In the ALL_INTERIOR_POINTERS (default) case, some callee-save register
   values could fail to be scanned if the register was saved and
   reused in a GC frame.  This showed up in verbose mode with gctest
   compiled with an unreleased SGI compiler.  I vaguely recall an old
   bug report that may have been related.  The bug was probably quite old.
   (The problem was that the stack scanning could be deferred until
   after the relevant frame was overwritten, and the new save location
   might be outside the scanned area.  Fixed by more eager stack scanning.)
 - PRINT_BLACK_LIST had some problems.  A few source addresses were garbage.
 - Removed a prototype in code that shouldn't assume prototype support.
 - Replaced Makefile.dj and added -I flags to cord make targets.
   (Thanks to Gary Leavens.)
 - GC_try_to_collect was broken with the nonincremental collector.
 - gc_cleanup destructors could pass the wrong address to
   GC_register_finalizer_ignore_self in the presence of multiple
   inheritance.  (Thanks to Darrell Schiebel.)

>>>>>>> e9faf697

To do:
 - Very large root set sizes (> 16 MB or so) could cause the collector
   to abort with an unexpected mark stack overflow.  (Thanks again to
   Peter Chubb.)  NOT YET FIXED.  Workaround is to increase the initial
   size.
 - The SGI version of the collector marks from mmapped pages, even
   if they are not part of dynamic library static data areas.  This
   causes performance problems with some SGI libraries that use mmap
   as a bitmap allocator.  NOT YET FIXED.  It may be possible to turn
   off DYNAMIC_LOADING in the collector as a workaround.  It may also
   be possible to conditionally intercept mmap and use GC_exclude_static_roots.
   The real fix is to walk rld data structures, which looks possible.
 - Integrate MIT and DEC pthreads ports.
 - Deal with very uneven black-listing distributions.  If all the black listed
   blocks reside in the newly allocated heap section, the heuristic for
   temporarily ignoring black-listing fails, and the heap grows too much.
   (This was observed in only one case, and could be worked around, but ...)
<<<<<<< HEAD
=======
 - I've started work on rewriting the large block allocator to use approximate
   best fit.  There are rare cases in which the current allocator results in
   excessive large block fragmentation, even with the 4.13 fixes.  This should
   also reduce large block allocation time, whcih has become occasionally
   noticable in 4.13.
>>>>>>> e9faf697
 <|MERGE_RESOLUTION|>--- conflicted
+++ resolved
@@ -11,11 +11,7 @@
 provided the above notices are retained, and a notice that the code was
 modified is included with the above copyright notice.
 
-<<<<<<< HEAD
-This is version 4.13alpha3 of a conservative garbage collector for C and C++.
-=======
 This is version 4.14alpha1 of a conservative garbage collector for C and C++.
->>>>>>> e9faf697
 
 You might find a more recent version of this at
 
@@ -1397,11 +1393,6 @@
  - Integrated Matthew Flatt's support for 68K MacOS "far globals".
  - Fixed up some of the dynamic library Makefile targets for consistency
    across platforms.
-<<<<<<< HEAD
- - Fixed a USE_MMAP typo that caused out-of-memory handling to fail on Solaris.
- - Added code to test.c to test thread creation a bit more.
- - Integrated GC_win32_free_heap, as suggested by Ivan Demakov.
-=======
  - Fixed a USE_MMAP typo that caused out-of-memory handling to fail
    on Solaris.
  - Added code to test.c to test thread creation a bit more.
@@ -1441,7 +1432,6 @@
    GC_register_finalizer_ignore_self in the presence of multiple
    inheritance.  (Thanks to Darrell Schiebel.)
 
->>>>>>> e9faf697
 
 To do:
  - Very large root set sizes (> 16 MB or so) could cause the collector
@@ -1460,12 +1450,9 @@
    blocks reside in the newly allocated heap section, the heuristic for
    temporarily ignoring black-listing fails, and the heap grows too much.
    (This was observed in only one case, and could be worked around, but ...)
-<<<<<<< HEAD
-=======
  - I've started work on rewriting the large block allocator to use approximate
    best fit.  There are rare cases in which the current allocator results in
    excessive large block fragmentation, even with the 4.13 fixes.  This should
    also reduce large block allocation time, whcih has become occasionally
    noticable in 4.13.
->>>>>>> e9faf697
  