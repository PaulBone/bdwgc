--- conflicted
+++ resolved
@@ -11,11 +11,7 @@
 provided the above notices are retained, and a notice that the code was
 modified is included with the above copyright notice.
 
-<<<<<<< HEAD
-This is version 4.14alpha2 of a conservative garbage collector for C and C++.
-=======
 This is version 4.14 of a conservative garbage collector for C and C++.
->>>>>>> c63ec825
 
 You might find a more recent version of this at
 
@@ -1453,11 +1449,8 @@
  - Added code to explicitly push register contents for win32 threads.
    This seems to be necessary.  (Thanks to Pierre de Rop.)
 
-<<<<<<< HEAD
-=======
 Since 4.14alpha2
  - changed STACKBOTTOM for DJGPP (Thanks to Salvador Eduardo Tropea).
->>>>>>> c63ec825
 
 To do:
  - Very large root set sizes (> 16 MB or so) could cause the collector
