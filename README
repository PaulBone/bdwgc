Copyright 1988, 1989 Hans-J. Boehm, Alan J. Demers
Copyright (c) 1991-1996 by Xerox Corporation.  All rights reserved.
Copyright (c) 1996-1999 by Silicon Graphics.  All rights reserved.

THIS MATERIAL IS PROVIDED AS IS, WITH ABSOLUTELY NO WARRANTY EXPRESSED
OR IMPLIED.  ANY USE IS AT YOUR OWN RISK.

Permission is hereby granted to use or copy this program
for any purpose,  provided the above notices are retained on all copies.
Permission to modify the code and to distribute modified code is granted,
provided the above notices are retained, and a notice that the code was
modified is included with the above copyright notice.

<<<<<<< HEAD
This is version 5.0alpha2 of a conservative garbage collector for C and C++.
=======
This is version 5.0alpha3 of a conservative garbage collector for C and C++.
>>>>>>> e955362c

You might find a more recent version of this at

http://www.hpl.hp.com/personal/Hans_Boehm/gc

HISTORY -

  Early versions of this collector were developed as a part of research
projects supported in part by the National Science Foundation
and the Defense Advance Research Projects Agency.
<<<<<<< HEAD
Much of the code was rewritten by Hans-J. Boehm at Xerox PARC
and is now maintained by him at SGI (boehm@sgi.com or boehm@acm.org).
=======
Much of the code was rewritten by Hans-J. Boehm (boehm@acm.org) at Xerox PARC
and at SGI.
>>>>>>> e955362c

Some other contributors:  

More recent contributors are mentioned in the modification history at the
end of this file.  My apologies for any omissions.

The SPARC specific code was contributed by Mark Weiser
(weiser@parc.xerox.com).  The Encore Multimax modifications were supplied by
Kevin Kenny (kenny@m.cs.uiuc.edu).  The adaptation to the RT is largely due
to Vernon Lee (scorpion@rice.edu), on machines made available by IBM.
Much of the HP specific code and a number of good suggestions for improving the
generic code are due to Walter Underwood (wunder@hp-ses.sde.hp.com).
Robert Brazile (brazile@diamond.bbn.com) originally supplied the ULTRIX code.
Al Dosser (dosser@src.dec.com) and Regis Cridlig (Regis.Cridlig@cl.cam.ac.uk)
subsequently provided updates and information on variation between ULTRIX
systems.  Parag Patel (parag@netcom.com) supplied the A/UX code.
Jesper Peterson(jep@mtiame.mtia.oz.au), Michel Schinz, and
Martin Tauchmann (martintauchmann@bigfoot.com) supplied the Amiga port.
Thomas Funke (thf@zelator.in-berlin.de(?)) and
Brian D.Carlstrom (bdc@clark.lcs.mit.edu) supplied the NeXT ports.
Douglas Steel (doug@wg.icl.co.uk) provided ICL DRS6000 code.
Bill Janssen (janssen@parc.xerox.com) supplied the SunOS dynamic loader
specific code. Manuel Serrano (serrano@cornas.inria.fr) supplied linux and
Sony News specific code.  Al Dosser provided Alpha/OSF/1 code.  He and
Dave Detlefs(detlefs@src.dec.com) also provided several generic bug fixes.
Alistair G. Crooks(agc@uts.amdahl.com) supplied the NetBSD and 386BSD ports.
Jeffrey Hsu (hsu@soda.berkeley.edu) provided the FreeBSD port.
Brent Benson (brent@jade.ssd.csd.harris.com) ported the collector to
a Motorola 88K processor running CX/UX (Harris NightHawk).
Ari Huttunen (Ari.Huttunen@hut.fi) generalized the OS/2 port to
nonIBM development environments (a nontrivial task).
Patrick Beard (beard@cs.ucdavis.edu) provided the initial MacOS port.
David Chase, then at Olivetti Research, suggested several improvements.
Scott Schwartz (schwartz@groucho.cse.psu.edu) supplied some of the
code to save and print call stacks for leak detection on a SPARC.
Jesse Hull and John Ellis supplied the C++ interface code.
Zhong Shao performed much of the experimentation that led to the
current typed allocation facility.  (His dynamic type inference code hasn't
made it into the released version of the collector, yet.)
(Blame for misinstallation of these modifications goes to the first author,
however.)

OVERVIEW

    This is intended to be a general purpose, garbage collecting storage
allocator.  The algorithms used are described in:

Boehm, H., and M. Weiser, "Garbage Collection in an Uncooperative Environment",
Software Practice & Experience, September 1988, pp. 807-820.

Boehm, H., A. Demers, and S. Shenker, "Mostly Parallel Garbage Collection",
Proceedings of the ACM SIGPLAN '91 Conference on Programming Language Design
and Implementation, SIGPLAN Notices 26, 6 (June 1991), pp. 157-164.

Boehm, H., "Space Efficient Conservative Garbage Collection", Proceedings
of the ACM SIGPLAN '91 Conference on Programming Language Design and
Implementation, SIGPLAN Notices 28, 6 (June 1993), pp. 197-206.

  Possible interactions between the collector and optimizing compilers are
discussed in

Boehm, H., and D. Chase, "A Proposal for GC-safe C Compilation",
The Journal of C Language Translation 4, 2 (December 1992).

and

Boehm H., "Simple GC-safe Compilation", Proceedings
of the ACM SIGPLAN '96 Conference on Programming Language Design and
Implementation.

(Both are also available from
http://reality.sgi.com/boehm/papers/, among other places.)

  Unlike the collector described in the second reference, this collector
operates either with the mutator stopped during the entire collection
(default) or incrementally during allocations.  (The latter is supported
on only a few machines.)  It does not rely on threads, but is intended
to be thread-safe.

  Some of the ideas underlying the collector have previously been explored
by others.  (Doug McIlroy wrote a vaguely similar collector that is part of
version 8 UNIX (tm).)  However none of this work appears to have been widely
disseminated.

  Rudimentary tools for use of the collector as a leak detector are included, as
is a fairly sophisticated string package "cord" that makes use of the collector.
(See cord/README.)


GENERAL DESCRIPTION

  This is a garbage collecting storage allocator that is intended to be
used as a plug-in replacement for C's malloc.

  Since the collector does not require pointers to be tagged, it does not
attempt to ensure that all inaccessible storage is reclaimed.  However,
in our experience, it is typically more successful at reclaiming unused
memory than most C programs using explicit deallocation.  Unlike manually
introduced leaks, the amount of unreclaimed memory typically stays
bounded.

  In the following, an "object" is defined to be a region of memory allocated
by the routines described below.  

  Any objects not intended to be collected must be pointed to either
from other such accessible objects, or from the registers,
stack, data, or statically allocated bss segments.  Pointers from
the stack or registers may point to anywhere inside an object.
The same is true for heap pointers if the collector is compiled with
 ALL_INTERIOR_POINTERS defined, as is now the default.

Compiling without ALL_INTERIOR_POINTERS may reduce accidental retention
of garbage objects, by requiring pointers from the heap to to the beginning
of an object.  But this no longer appears to be a significant
issue for most programs.

There are a number of routines which modify the pointer recognition
algorithm.  GC_register_displacement allows certain interior pointers
to be recognized even if ALL_INTERIOR_POINTERS is nor defined.
GC_malloc_ignore_off_page allows some pointers into the middle of large objects
to be disregarded, greatly reducing the probablility of accidental
retention of large objects.  For most purposes it seems best to compile
with ALL_INTERIOR_POINTERS and to use GC_malloc_ignore_off_page if
you get collector warnings from allocations of very large objects.
See README.debugging for details.

  Note that pointers inside memory allocated by the standard "malloc" are not
seen by the garbage collector.  Thus objects pointed to only from such a
region may be prematurely deallocated.  It is thus suggested that the
standard "malloc" be used only for memory regions, such as I/O buffers, that
are guaranteed not to contain pointers to garbage collectable memory.
Pointers in C language automatic, static, or register variables,
are correctly recognized.  (Note that GC_malloc_uncollectable has semantics
similar to standard malloc, but allocates objects that are traced by the
collector.)

  The collector does not always know how to find pointers in data
areas that are associated with dynamic libraries.  This is easy to
remedy IF you know how to find those data areas on your operating
system (see GC_add_roots).  Code for doing this under SunOS, IRIX 5.X and 6.X,
HP/UX, Alpha OSF/1, Linux, and win32 is included and used by default.  (See
README.win32 for win32 details.)  On other systems pointers from dynamic
library data areas may not be considered by the collector.

  Note that the garbage collector does not need to be informed of shared
read-only data.  However if the shared library mechanism can introduce
discontiguous data areas that may contain pointers, then the collector does
need to be informed.

  Signal processing for most signals may be deferred during collection,
and during uninterruptible parts of the allocation process.  Unlike
standard ANSI C mallocs, it can be safe to invoke malloc
from a signal handler while another malloc is in progress, provided
the original malloc is not restarted.  (Empirically, many UNIX
applications already assume this.)  To obtain this level  of signal
safety, remove the definition of -DNO_SIGNALS in Makefile.  This incurs
a minor performance penalty, and hence is no longer the default.

  The allocator/collector can also be configured for thread-safe operation.
(Full signal safety can also be achieved, but only at the cost of two system
calls per malloc, which is usually unacceptable.)

INSTALLATION AND PORTABILITY

  As distributed, the macro SILENT is defined in Makefile.
In the event of problems, this can be removed to obtain a moderate
amount of descriptive output for each collection.
(The given statistics exhibit a few peculiarities.
Things don't appear to add up for a variety of reasons, most notably
fragmentation losses.  These are probably much more significant for the
contrived program "test.c" than for your application.)

  Note that typing "make test" will automatically build the collector
and then run setjmp_test and gctest. Setjmp_test will give you information
about configuring the collector, which is useful primarily if you have
a machine that's not already supported.  Gctest is a somewhat superficial
test of collector functionality.  Failure is indicated by a core dump or
a message to the effect that the collector is broken.  Gctest takes about 
35 seconds to run on a SPARCstation 2. On a slower machine,
expect it to take a while.  It may use up to 8 MB of memory.  (The
multi-threaded version will use more.)  "Make test" will also, as
its last step, attempt to build and test the "cord" string library.
This will fail without an ANSI C compiler.

  The Makefile will generate a library gc.a which you should link against.
Typing "make cords" will add the cord library to gc.a.
Note that this requires an ANSI C compiler.

  It is suggested that if you need to replace a piece of the collector
(e.g. GC_mark_rts.c) you simply list your version ahead of gc.a on the
		work.)
ld command line, rather than replacing the one in gc.a.  (This will
generate numerous warnings under some versions of AIX, but it still
works.)

  All include files that need to be used by clients will be put in the
include subdirectory.  (Normally this is just gc.h.  "Make cords" adds
"cord.h" and "ec.h".)

  The collector currently is designed to run essentially unmodified on
machines that use a flat 32-bit or 64-bit address space.
That includes the vast majority of Workstations and X86 (X >= 3) PCs.
(The list here was deleted because it was getting too long and constantly
out of date.)
  It does NOT run under plain 16-bit DOS or Windows 3.X.  There are however
various packages (e.g. win32s, djgpp) that allow flat 32-bit address
applications to run under those systemsif the have at least an 80386 processor,
and several of those are compatible with the collector.

  In a few cases (Amiga, OS/2, Win32, MacOS) a separate makefile
or equivalent is supplied.  Many of these have separate README.system
files.

  Dynamic libraries are completely supported only under SunOS
(and even that support is not functional on the last Sun 3 release),
IRIX 5&6, HP-PA, Win32 (not Win32S) and OSF/1 on DEC AXP machines.
On other machines we recommend that you do one of the following:

  1) Add dynamic library support (and send us the code).
  2) Use static versions of the libraries.
  3) Arrange for dynamic libraries to use the standard malloc.
     This is still dangerous if the library stores a pointer to a
     garbage collected object.  But nearly all standard interfaces
     prohibit this, because they deal correctly with pointers
     to stack allocated objects.  (Strtok is an exception.  Don't
     use it.)

  In all cases we assume that pointer alignment is consistent with that
enforced by the standard C compilers.  If you use a nonstandard compiler
you may have to adjust the alignment parameters defined in gc_priv.h.

  A port to a machine that is not byte addressed, or does not use 32 bit
or 64 bit addresses will require a major effort.  A port to plain MSDOS
or win16 is hard.

  For machines not already mentioned, or for nonstandard compilers, the
following are likely to require change:

1.  The parameters in gcconfig.h.
      The parameters that will usually require adjustment are
   STACKBOTTOM,  ALIGNMENT and DATASTART.  Setjmp_test
   prints its guesses of the first two.
      DATASTART should be an expression for computing the
   address of the beginning of the data segment.  This can often be
   &etext.  But some memory management units require that there be
   some unmapped space between the text and the data segment.  Thus
   it may be more complicated.   On UNIX systems, this is rarely
   documented.  But the adb "$m" command may be helpful.  (Note
   that DATASTART will usually be a function of &etext.  Thus a
   single experiment is usually insufficient.)
     STACKBOTTOM is used to initialize GC_stackbottom, which
   should be a sufficient approximation to the coldest stack address.
   On some machines, it is difficult to obtain such a value that is
   valid across a variety of MMUs, OS releases, etc.  A number of
   alternatives exist for using the collector in spite of this.  See the
   discussion in gcconfig.h immediately preceding the various
   definitions of STACKBOTTOM.
   
2.  mach_dep.c.
      The most important routine here is one to mark from registers.
    The distributed file includes a generic hack (based on setjmp) that
    happens to work on many machines, and may work on yours.  Try
    compiling and running setjmp_t.c to see whether it has a chance of
    working.  (This is not correct C, so don't blame your compiler if it
    doesn't work.  Based on limited experience, register window machines
    are likely to cause trouble.  If your version of setjmp claims that
    all accessible variables, including registers, have the value they
    had at the time of the longjmp, it also will not work.  Vanilla 4.2 BSD
    on Vaxen makes such a claim.  SunOS does not.)
      If your compiler does not allow in-line assembly code, or if you prefer
    not to use such a facility, mach_dep.c may be replaced by a .s file
    (as we did for the MIPS machine and the PC/RT).
      At this point enough architectures are supported by mach_dep.c
    that you will rarely need to do more than adjust for assembler
    syntax.

3.  os_dep.c (and gc_priv.h).
  	  Several kinds of operating system dependent routines reside here.
  	Many are optional.  Several are invoked only through corresponding
  	macros in gc_priv.h, which may also be redefined as appropriate.
      The routine GC_register_data_segments is crucial.  It registers static
    data areas that must be traversed by the collector. (User calls to
    GC_add_roots may sometimes be used for similar effect.)
      Routines to obtain memory from the OS also reside here.
    Alternatively this can be done entirely by the macro GET_MEM
    defined in gc_priv.h.  Routines to disable and reenable signals
    also reside here if they are need by the macros DISABLE_SIGNALS
    and ENABLE_SIGNALS defined in gc_priv.h.
      In a multithreaded environment, the macros LOCK and UNLOCK
    in gc_priv.h will need to be suitably redefined.
      The incremental collector requires page dirty information, which
    is acquired through routines defined in os_dep.c.  Unless directed
    otherwise by gcconfig.h, these are implemented as stubs that simply
    treat all pages as dirty.  (This of course makes the incremental
    collector much less useful.)

4.  dyn_load.c
	This provides a routine that allows the collector to scan data
	segments associated with dynamic libraries.  Often it is not
	necessary to provide this routine unless user-written dynamic
	libraries are used.

  For a different version of UN*X or different machines using the
Motorola 68000, Vax, SPARC, 80386, NS 32000, PC/RT, or MIPS architecture,
it should frequently suffice to change definitions in gcconfig.h.


THE C INTERFACE TO THE ALLOCATOR

  The following routines are intended to be directly called by the user.
Note that usually only GC_malloc is necessary.  GC_clear_roots and GC_add_roots
calls may be required if the collector has to trace from nonstandard places
(e.g. from dynamic library data areas on a machine on which the 
collector doesn't already understand them.)  On some machines, it may
be desirable to set GC_stacktop to a good approximation of the stack base. 
(This enhances code portability on HP PA machines, since there is no
good way for the collector to compute this value.)  Client code may include
"gc.h", which defines all of the following, plus many others.

1)  GC_malloc(nbytes)
    - allocate an object of size nbytes.  Unlike malloc, the object is
      cleared before being returned to the user.  Gc_malloc will
      invoke the garbage collector when it determines this to be appropriate.
      GC_malloc may return 0 if it is unable to acquire sufficient
      space from the operating system.  This is the most probable
      consequence of running out of space.  Other possible consequences
      are that a function call will fail due to lack of stack space,
      or that the collector will fail in other ways because it cannot
      maintain its internal data structures, or that a crucial system
      process will fail and take down the machine.  Most of these
      possibilities are independent of the malloc implementation.

2)  GC_malloc_atomic(nbytes)
    - allocate an object of size nbytes that is guaranteed not to contain any
      pointers.  The returned object is not guaranteed to be cleared.
      (Can always be replaced by GC_malloc, but results in faster collection
      times.  The collector will probably run faster if large character
      arrays, etc. are allocated with GC_malloc_atomic than if they are
      statically allocated.)

3)  GC_realloc(object, new_size)
    - change the size of object to be new_size.  Returns a pointer to the
      new object, which may, or may not, be the same as the pointer to
      the old object.  The new object is taken to be atomic iff the old one
      was.  If the new object is composite and larger than the original object,
      then the newly added bytes are cleared (we hope).  This is very likely
      to allocate a new object, unless MERGE_SIZES is defined in gc_priv.h.
      Even then, it is likely to recycle the old object only if the object
      is grown in small additive increments (which, we claim, is generally bad
      coding practice.)

4)  GC_free(object)
    - explicitly deallocate an object returned by GC_malloc or
      GC_malloc_atomic.  Not necessary, but can be used to minimize
      collections if performance is critical.  Probably a performance
      loss for very small objects (<= 8 bytes).

5)  GC_expand_hp(bytes)
    - Explicitly increase the heap size.  (This is normally done automatically
      if a garbage collection failed to GC_reclaim enough memory.  Explicit
      calls to GC_expand_hp may prevent unnecessarily frequent collections at
      program startup.)

6)  GC_malloc_ignore_off_page(bytes)
	- identical to GC_malloc, but the client promises to keep a pointer to
	  the somewhere within the first 256 bytes of the object while it is
	  live.  (This pointer should nortmally be declared volatile to prevent
	  interference from compiler optimizations.)  This is the recommended
	  way to allocate anything that is likely to be larger than 100Kbytes
	  or so.  (GC_malloc may result in failure to reclaim such objects.)

7)  GC_set_warn_proc(proc)
	- Can be used to redirect warnings from the collector.  Such warnings
	  should be rare, and should not be ignored during code development.
      
8) GC_enable_incremental()
    - Enables generational and incremental collection.  Useful for large
      heaps on machines that provide access to page dirty information.
      Some dirty bit implementations may interfere with debugging
      (by catching address faults) and place restrictions on heap arguments
      to system calls (since write faults inside a system call may not be
      handled well).

9) Several routines to allow for registration of finalization code.
   User supplied finalization code may be invoked when an object becomes
   unreachable.  To call (*f)(obj, x) when obj becomes inaccessible, use
	GC_register_finalizer(obj, f, x, 0, 0);
   For more sophisticated uses, and for finalization ordering issues,
   see gc.h.

  The global variable GC_free_space_divisor may be adjusted up from its
default value of 4 to use less space and more collection time, or down for
the opposite effect.  Setting it to 1 or 0 will effectively disable collections
and cause all allocations to simply grow the heap.

  The variable GC_non_gc_bytes, which is normally 0, may be changed to reflect
the amount of memory allocated by the above routines that should not be
considered as a candidate for collection.  Careless use may, of course, result
in excessive memory consumption.

  Some additional tuning is possible through the parameters defined
near the top of gc_priv.h.
  
  If only GC_malloc is intended to be used, it might be appropriate to define:

#define malloc(n) GC_malloc(n)
#define calloc(m,n) GC_malloc((m)*(n))

  For small pieces of VERY allocation intensive code, gc_inl.h
includes some allocation macros that may be used in place of GC_malloc
and friends.

  All externally visible names in the garbage collector start with "GC_".
To avoid name conflicts, client code should avoid this prefix, except when
accessing garbage collector routines or variables.

  There are provisions for allocation with explicit type information.
This is rarely necessary.  Details can be found in gc_typed.h.

THE C++ INTERFACE TO THE ALLOCATOR:

  The Ellis-Hull C++ interface to the collector is included in
the collector distribution.  If you intend to use this, type
"make c++" after the initial build of the collector is complete.
See gc_cpp.h for the definition of the interface.  This interface
tries to approximate the Ellis-Detlefs C++ garbage collection
proposal without compiler changes.

Cautions:
1. Arrays allocated without new placement syntax are
allocated as uncollectable objects.  They are traced by the
collector, but will not be reclaimed.

2. Failure to use "make c++" in combination with (1) will
result in arrays allocated using the default new operator.
This is likely to result in disaster without linker warnings.

3. If your compiler supports an overloaded new[] operator,
then gc_cpp.cc and gc_cpp.h should be suitably modified.

4. Many current C++ compilers have deficiencies that
break some of the functionality.  See the comments in gc_cpp.h
for suggested workarounds.

USE AS LEAK DETECTOR:

  The collector may be used to track down leaks in C programs that are
intended to run with malloc/free (e.g. code with extreme real-time or
portability constraints).  To do so define FIND_LEAK in Makefile
This will cause the collector to invoke the report_leak
routine defined near the top of reclaim.c whenever an inaccessible
object is found that has not been explicitly freed.  The collector will
no longer reclaim inaccessible memory; in this form it is purely a
debugging tool.
  Productive use of this facility normally involves redefining report_leak
to do something more intelligent.  This typically requires annotating
objects with additional information (e.g. creation time stack trace) that
identifies their origin.  Such code is typically not very portable, and is
not included here, except on SPARC machines.
  If all objects are allocated with GC_DEBUG_MALLOC (see next section),
then the default version of report_leak will report the source file
and line number at which the leaked object was allocated.  This may
sometimes be sufficient.  (On SPARC/SUNOS4 machines, it will also report
a cryptic stack trace.  This can often be turned into a sympolic stack
trace by invoking program "foo" with "callprocs foo".  Callprocs is
a short shell script that invokes adb to expand program counter values
to symbolic addresses.  It was largely supplied by Scott Schwartz.)
  Note that the debugging facilities described in the next section can
sometimes be slightly LESS effective in leak finding mode, since in
leak finding mode, GC_debug_free actually results in reuse of the object.
(Otherwise the object is simply marked invalid.)  Also note that the test
program is not designed to run meaningfully in FIND_LEAK mode.
Use "make gc.a" to build the collector.

DEBUGGING FACILITIES:

  The routines GC_debug_malloc, GC_debug_malloc_atomic, GC_debug_realloc,
and GC_debug_free provide an alternate interface to the collector, which
provides some help with memory overwrite errors, and the like.
Objects allocated in this way are annotated with additional
information.  Some of this information is checked during garbage
collections, and detected inconsistencies are reported to stderr.

  Simple cases of writing past the end of an allocated object should
be caught if the object is explicitly deallocated, or if the
collector is invoked while the object is live.  The first deallocation
of an object will clear the debugging info associated with an
object, so accidentally repeated calls to GC_debug_free will report the
deallocation of an object without debugging information.  Out of
memory errors will be reported to stderr, in addition to returning
NIL.

  GC_debug_malloc checking  during garbage collection is enabled
with the first call to GC_debug_malloc.  This will result in some
slowdown during collections.  If frequent heap checks are desired,
this can be achieved by explicitly invoking GC_gcollect, e.g. from
the debugger.

  GC_debug_malloc allocated objects should not be passed to GC_realloc
or GC_free, and conversely.  It is however acceptable to allocate only
some objects with GC_debug_malloc, and to use GC_malloc for other objects,
provided the two pools are kept distinct.  In this case, there is a very
low probablility that GC_malloc allocated objects may be misidentified as
having been overwritten.  This should happen with probability at most
one in 2**32.  This probability is zero if GC_debug_malloc is never called.

  GC_debug_malloc, GC_malloc_atomic, and GC_debug_realloc take two
additional trailing arguments, a string and an integer.  These are not
interpreted by the allocator.  They are stored in the object (the string is
not copied).  If an error involving the object is detected, they are printed.

  The macros GC_MALLOC, GC_MALLOC_ATOMIC, GC_REALLOC, GC_FREE, and
GC_REGISTER_FINALIZER are also provided.  These require the same arguments
as the corresponding (nondebugging) routines.  If gc.h is included
with GC_DEBUG defined, they call the debugging versions of these
functions, passing the current file name and line number as the two
extra arguments, where appropriate.  If gc.h is included without GC_DEBUG
defined, then all these macros will instead be defined to their nondebugging
equivalents.  (GC_REGISTER_FINALIZER is necessary, since pointers to
objects with debugging information are really pointers to a displacement
of 16 bytes form the object beginning, and some translation is necessary
when finalization routines are invoked.  For details, about what's stored
in the header, see the definition of the type oh in debug_malloc.c)

INCREMENTAL/GENERATIONAL COLLECTION:

The collector normally interrupts client code for the duration of 
a garbage collection mark phase.  This may be unacceptable if interactive
response is needed for programs with large heaps.  The collector
can also run in a "generational" mode, in which it usually attempts to
collect only objects allocated since the last garbage collection.
Furthermore, in this mode, garbage collections run mostly incrementally,
with a small amount of work performed in response to each of a large number of
GC_malloc requests.

This mode is enabled by a call to GC_enable_incremental().

Incremental and generational collection is effective in reducing
pause times only if the collector has some way to tell which objects
or pages have been recently modified.  The collector uses two sources
of information:

1. Information provided by the VM system.  This may be provided in
one of several forms.  Under Solaris 2.X (and potentially under other
similar systems) information on dirty pages can be read from the
/proc file system.  Under other systems (currently SunOS4.X) it is
possible to write-protect the heap, and catch the resulting faults.
On these systems we require that system calls writing to the heap
(other than read) be handled specially by client code.
See os_dep.c for details.

2. Information supplied by the programmer.  We define "stubborn"
objects to be objects that are rarely changed.  Such an object
can be allocated (and enabled for writing) with GC_malloc_stubborn.
Once it has been initialized, the collector should be informed with
a call to GC_end_stubborn_change.  Subsequent writes that store
pointers into the object must be preceded by a call to
GC_change_stubborn.

This mechanism performs best for objects that are written only for
initialization, and such that only one stubborn object is writable
at once.  It is typically not worth using for short-lived
objects.  Stubborn objects are treated less efficiently than pointerfree
(atomic) objects.

A rough rule of thumb is that, in the absence of VM information, garbage
collection pauses are proportional to the amount of pointerful storage
plus the amount of modified "stubborn" storage that is reachable during
the collection.  

Initial allocation of stubborn objects takes longer than allocation
of other objects, since other data structures need to be maintained.

We recommend against random use of stubborn objects in client
code, since bugs caused by inappropriate writes to stubborn objects
are likely to be very infrequently observed and hard to trace.  
However, their use may be appropriate in a few carefully written
library routines that do not make the objects themselves available
for writing by client code.


BUGS:

  Any memory that does not have a recognizable pointer to it will be
reclaimed.  Exclusive-or'ing forward and backward links in a list
doesn't cut it.
  Some C optimizers may lose the last undisguised pointer to a memory
object as a consequence of clever optimizations.  This has almost
never been observed in practice.  Send mail to boehm@acm.org
for suggestions on how to fix your compiler.
  This is not a real-time collector.  In the standard configuration,
percentage of time required for collection should be constant across
heap sizes.  But collection pauses will increase for larger heaps.
(On SPARCstation 2s collection times will be on the order of 300 msecs
per MB of accessible memory that needs to be scanned.  Your mileage
may vary.)  The incremental/generational collection facility helps,
but is portable only if "stubborn" allocation is used.
  Please address bug reports to boehm@acm.org.  If you are
contemplating a major addition, you might also send mail to ask whether
it's already been done (or whether we tried and discarded it).

RECENT VERSIONS:

  Version 1.3 and immediately preceding versions contained spurious
assembly language assignments to TMP_SP.  Only the assignment in the PC/RT
code is necessary.  On other machines, with certain compiler options,
the assignments can lead to an unsaved register being overwritten.
Known to cause problems under SunOS 3.5 WITHOUT the -O option.  (With
-O the compiler recognizes it as dead code.  It probably shouldn't,
but that's another story.)

  Version 1.4 and earlier versions used compile time determined values
for the stack base.  This no longer works on Sun 3s, since Sun 3/80s use
a different stack base.  We now use a straightforward heuristic on all
machines on which it is known to work (incl. Sun 3s) and compile-time
determined values for the rest.  There should really be library calls
to determine such values.

  Version 1.5 and earlier did not ensure 8 byte alignment for objects
allocated on a sparc based machine.

  Version 1.8 added ULTRIX support in gc_private.h.
  
  Version 1.9 fixed a major bug in gc_realloc.
  
  Version 2.0 introduced a consistent naming convention for collector
routines and added support for registering dynamic library data segments
in the standard mark_roots.c.  Most of the data structures were revamped.
The treatment of interior pointers was completely changed.  Finalization
was added.  Support for locking was added.  Object kinds were added.
We added a black listing facility to avoid allocating at addresses known
to occur as integers somewhere in the address space.  Much of this
was accomplished by adapting ideas and code from the PCR collector.
The test program was changed and expanded.

  Version 2.1 was the first stable version since 1.9, and added support
for PPCR.

  Version 2.2 added debugging allocation, and fixed various bugs.  Among them:
- GC_realloc could fail to extend the size of the object for certain large object sizes.
- A blatant subscript range error in GC_printf, which unfortunately
  wasn't exercised on machines with sufficient stack alignment constraints.
- GC_register_displacement did the wrong thing if it was called after
  any allocation had taken place.
- The leak finding code would eventually break after 2048 byte
  byte objects leaked.
- interface.c didn't compile.
- The heap size remained much too small for large stacks.
- The stack clearing code behaved badly for large stacks, and perhaps
  on HP/PA machines.

  Version 2.3 added ALL_INTERIOR_POINTERS and fixed the following bugs:
- Missing declaration of etext in the A/UX version.
- Some PCR root-finding problems.
- Blacklisting was not 100% effective, because the plausible future
  heap bounds were being miscalculated.
- GC_realloc didn't handle out-of-memory correctly.
- GC_base could return a nonzero value for addresses inside free blocks.
- test.c wasn't really thread safe, and could erroneously report failure
  in a multithreaded environment.  (The locking primitives need to be
  replaced for other threads packages.)
- GC_CONS was thoroughly broken.
- On a SPARC with dynamic linking, signals stayed diabled while the
  client code was running.
  (Thanks to Manuel Serrano at INRIA for reporting the last two.)
  
  Version 2.4 added GC_free_space_divisor as a tuning knob, added
  support for OS/2 and linux, and fixed the following bugs:
- On machines with unaligned pointers (e.g. Sun 3), every 128th word could
  fail to be considered for marking.
- Dynamic_load.c erroneously added 4 bytes to the length of the data and
  bss sections of the dynamic library.  This could result in a bad memory
  reference if the actual length was a multiple of a page.  (Observed on
  Sun 3.  Can probably also happen on a Sun 4.)
  (Thanks to Robert Brazile for pointing out that the Sun 3 version
  was broken.  Dynamic library handling is still broken on Sun 3s
  under 4.1.1U1, but apparently not 4.1.1.  If you have such a machine,
  use -Bstatic.)
  
  Version 2.5 fixed the following bugs:
- Removed an explicit call to exit(1)
- Fixed calls to GC_printf and GC_err_printf, so the correct number of
  arguments are always supplied.  The OS/2 C compiler gets confused if
  the number of actuals and the number of formals differ.  (ANSI C
  doesn't require this to work.  The ANSI sanctioned way of doing things
  causes too many compatibility problems.)
  
  Version 3.0  added generational/incremental collection and stubborn
  objects.

  Version 3.1 added the following features:
- A workaround for a SunOS 4.X SPARC C compiler
  misfeature that caused problems when the collector was turned into
  a dynamic library.  
- A fix for a bug in GC_base that could result in a memory fault.
- A fix for a performance bug (and several other misfeatures) pointed
  out by Dave Detlefs and Al Dosser.
- Use of dirty bit information for static data under Solaris 2.X.
- DEC Alpha/OSF1 support (thanks to Al Dosser).
- Incremental collection on more platforms.
- A more refined heap expansion policy.  Less space usage by default.
- Various minor enhancements to reduce space usage, and to reduce
  the amount of memory scanned by the collector.
- Uncollectable allocation without per object overhead.
- More conscientious handling of out-of-memory conditions.
- Fixed a bug in debugging stubborn allocation.
- Fixed a bug that resulted in occasional erroneous reporting of smashed
  objects with debugging allocation.
- Fixed bogus leak reports of size 4096 blocks with FIND_LEAK.

  Version 3.2 fixed a serious and not entirely repeatable bug in
  the incremental collector.  It appeared only when dirty bit info
  on the roots was available, which is normally only under Solaris.
  It also added GC_general_register_disappearing_link, and some
  testing code.  Interface.c disappeared.

  Version 3.3 fixes several bugs and adds new ports:
- PCR-specific bugs.
- Missing locking in GC_free, redundant FASTUNLOCK
  in GC_malloc_stubborn, and 2 bugs in
  GC_unregister_disappearing_link.
  All of the above were pointed out by Neil Sharman
  (neil@cs.mu.oz.au).
- Common symbols allocated by the SunOS4.X dynamic loader
  were not included in the root set.
- Bug in GC_finalize (reported by Brian Beuning and Al Dosser)
- Merged Amiga port from Jesper Peterson (untested)
- Merged NeXT port from Thomas Funke (significantly
  modified and untested)

  Version 3.4:
- Fixed a performance bug in GC_realloc.
- Updated the amiga port.
- Added NetBSD and 386BSD ports.
- Added cord library.
- Added trivial performance enhancement for
  ALL_INTERIOR_POINTERS.  (Don't scan last word.)
  
  Version 3.5
- Minor collections now mark from roots only once, if that
  doesn't cause an excessive pause.
- The stack clearing heuristic was refined to prevent anomalies
  with very heavily recursive programs and sparse stacks.
- Fixed a bug that prevented mark stack growth in some cases.
  GC_objects_are_marked should be set to TRUE after a call
  to GC_push_roots and as part of GC_push_marked, since
  both can now set mark bits.  I think this is only a performance
  bug, but I wouldn't bet on it.  It's certainly very hard to argue
  that the old version was correct.
- Fixed an incremental collection bug that prevented it from
  working at all when HBLKSIZE != getpagesize()
- Changed dynamic_loading.c to include gc_priv.h before testing
  DYNAMIC_LOADING.  SunOS dynamic library scanning
  must have been broken in 3.4.
- Object size rounding now adapts to program behavior.
- Added a workaround (provided by Manuel Serrano and
  colleagues) to a long-standing SunOS 4.X (and 3.X?) ld bug
  that I had incorrectly assumed to have been squished.
  The collector was broken if the text segment size was within
  32 bytes of a multiple of 8K bytes, and if the beginning of
  the data segment contained interesting roots.  The workaround
  assumes a demand-loadable executable.  The original may have
  have "worked" in some other cases.
- Added dynamic library support under IRIX5.
- Added support for EMX under OS/2 (thanks to Ari Huttunen).
  
Version 3.6:
- fixed a bug in the mark stack growth code that was introduced
  in 3.4.
- fixed Makefile to work around DEC AXP compiler tail recursion
  bug.

Version 3.7:
- Added a workaround for an HP/UX compiler bug.
- Fixed another stack clearing performance bug.  Reworked
  that code once more.
  
Version 4.0:
- Added support for Solaris threads (which was possible
  only by reimplementing some fraction of Solaris threads,
  since Sun doesn't currently make the thread debugging
  interface available).
- Added non-threads win32 and win32S support.
- (Grudgingly, with suitable muttering of obscenities) renamed
  files so that the collector distribution could live on a FAT
  file system.  Files that are guaranteed to be useless on
  a PC still have long names.  Gc_inline.h and gc_private.h
  still exist, but now just include  gc_inl.h and gc_priv.h.
- Fixed a really obscure bug in finalization that could cause
  undetected mark stack overflows.  (I would be surprised if
  any real code ever tickled this one.)
- Changed finalization code to dynamically resize the hash
  tables it maintains.  (This probably does not matter for well-
  -written code.  It no doubt does for C++ code that overuses
  destructors.)
- Added typed allocation primitives.  Rewrote the marker to
  accommodate them with more reasonable efficiency.  This
  change should also speed up marking for GC_malloc allocated
  objects a little.  See gc_typed.h for new primitives.
- Improved debugging facilities slightly.  Allocation time
  stack traces are now kept by default on SPARC/SUNOS4.
  (Thanks to Scott Schwartz.)
- Added better support for small heap applications.
- Significantly extended cord package.  Fixed a bug in the
  implementation of lazily read files.  Printf and friends now
  have cord variants.  Cord traversals are a bit faster.
- Made ALL_INTERIOR_POINTERS recognition the default.
- Fixed de so that it can run in constant space, independent
  of file size.  Added simple string searching to cords and de.
- Added the Hull-Ellis C++ interface.
- Added dynamic library support for OSF/1.
  (Thanks to Al Dosser and Tim Bingham at DEC.)
- Changed argument to GC_expand_hp to be expressed
  in units of bytes instead of heap blocks.  (Necessary
  since the heap block size now varies depending on
  configuration.  The old version was never very clean.)
- Added GC_get_heap_size().  The previous "equivalent"
  was broken.
- Restructured the Makefile a bit.  

Since version 4.0:
- Changed finalization implementation to guarantee that
  finalization procedures are called outside of the allocation
  lock, making direct use of the interface a little less dangerous.
  MAY BREAK EXISTING CLIENTS that assume finalizers
  are protected by a lock.  Since there seem to be few multithreaded
  clients that use finalization, this is hopefully not much of
  a problem.
- Fixed a gross bug in CORD_prev.
- Fixed a bug in blacklst.c that could result in unbounded
  heap growth during startup on machines that do not clear
  memory obtained from the OS (e.g. win32S).
- Ported de editor to win32/win32S.  (This is now the only
  version with a mouse-sensitive UI.)
- Added GC_malloc_ignore_off_page to allocate large arrays
  in the presence of ALL_INTERIOR_POINTERS.
- Changed GC_call_with_alloc_lock to not disable signals in
  the single-threaded case.
- Reduced retry count in GC_collect_or_expand for garbage
  collecting when out of memory.
- Made uncollectable allocations bypass black-listing, as they
  should.
- Fixed a bug in typed_test in test.c that could cause (legitimate)
  GC crashes.
- Fixed some potential synchronization problems in finalize.c
- Fixed a real locking problem in typd_mlc.c.
- Worked around an AIX 3.2 compiler feature that results in
  out of bounds memory references.
- Partially worked around an IRIX5.2 beta problem (which may
  or may not persist to the final release).
- Fixed a bug in the heap integrity checking code that could
  result in explicitly deallocated objects being identified as
  smashed.  Fixed a bug in the dbg_mlc stack saving code
  that caused old argument pointers to be considered live.
- Fixed a bug in CORD_ncmp (and hence CORD_str).
- Repaired the OS2 port, which had suffered from bit rot
  in 4.0.  Worked around what appears to be CSet/2 V1.0
  optimizer bug.
- Fixed a Makefile bug for target "c++".

Since version 4.1:
- Multiple bug fixes/workarounds in the Solaris threads version.
  (It occasionally failed to locate some register contents for
  marking.  It also turns out that thr_suspend and friends are
  unreliable in Solaris 2.3.  Dirty bit reads appear
  to be unreliable under some weird 
  circumstances.  My stack marking code
  contained a serious performance bug.  The new code is
  extremely defensive, and has not failed in several cpu
  hours of testing.  But  no guarantees ...)
- Added MacOS support (thanks to Patrick Beard.)
- Fixed several syntactic bugs in gc_c++.h and friends.  (These
  didn't bother g++, but did bother most other compilers.)
  Fixed gc_c++.h finalization interface.  (It didn't.)
- 64 bit alignment for allocated objects was not guaranteed in a
  few cases in which it should have been.
- Added GC_malloc_atomic_ignore_off_page.
- Added GC_collect_a_little.
- Added some prototypes to gc.h.
- Some other minor bug fixes (notably in Makefile).
- Fixed OS/2 / EMX port (thanks to Ari Huttunen).
- Fixed AmigaDOS port. (thanks to Michel Schinz).
- Fixed the DATASTART definition under Solaris.  There
  was a 1 in 16K chance of the collector missing the first
  64K of static data (and thus crashing).
- Fixed some blatant anachronisms in the README file.
- Fixed PCR-Makefile for upcoming PPCR release.

Since version 4.2:
- Fixed SPARC alignment problem with GC_DEBUG.
- Fixed Solaris threads /proc workaround.  The real
  problem was an interaction with mprotect.
- Incorporated fix from Patrick Beard for gc_c++.h (now gc_cpp.h).
- Slightly improved allocator space utilization by
  fixing the GC_size_map mechanism.
- Integrated some Sony News and MIPS RISCos 4.51
  patches.  (Thanks to Nobuyuki Hikichi of
  Software Research Associates, Inc. Japan)
- Fixed HP_PA alignment problem.  (Thanks to
  xjam@cork.cs.berkeley.edu.)
- Added GC_same_obj and friends.  Changed GC_base
  to return 0 for pointers past the end of large objects.
  Improved GC_base performance with ALL_INTERIOR_POINTERS
  on machines with a slow integer mod operation.
  Added GC_PTR_ADD, GC_PTR_STORE, etc. to prepare
  for preprocessor.
- changed the default on most UNIX machines to be that
  signals are not disabled during critical GC operations.
  This is still ANSI-conforming, though somewhat dangerous
  in the presence of signal handlers. But the performance
  cost of the alternative is sometimes problematic.
  Can be changed back with a minor Makefile edit.
- renamed IS_STRING in gc.h, to CORD_IS_STRING, thus
  following my own naming convention.  Added the function
  CORD_to_const_char_star.
- Fixed a gross bug in GC_finalize.  Symptom: occasional
  address faults in that function.  (Thanks to Anselm
  Baird-Smith (Anselm.BairdSmith@inria.fr)
- Added port to ICL DRS6000 running DRS/NX.  Restructured
  things a bit to factor out common code, and remove obsolete
  code.  Collector should now run under SUNOS5 with either
  mprotect or /proc dirty bits.  (Thanks to Douglas Steel
  (doug@wg.icl.co.uk)).
- More bug fixes and workarounds for Solaris 2.X.  (These were
  mostly related to putting the collector in a dynamic library,
  which didn't really work before.  Also SOLARIS_THREADS
  didn't interact well with dl_open.)  Thanks to btlewis@eng.sun.com.
- Fixed a serious performance bug on the DEC Alpha.  The text
  segment was getting registered as part of the root set.
  (Amazingly, the result was still fast enough that the bug
  was not conspicuous.) The fix works on OSF/1, version 1.3.
  Hopefully it also works on other versions of OSF/1 ...
- Fixed a bug in GC_clear_roots.
- Fixed a bug in GC_generic_malloc_words_small that broke
  gc_inl.h.  (Reported by Antoine de Maricourt.  I broke it
  in trying to tweak the Mac port.) 
- Fixed some problems with cord/de under Linux.
- Fixed some cord problems, notably with CORD_riter4.
- Added DG/UX port.
  Thanks to Ben A. Mesander (ben@piglet.cr.usgs.gov)
- Added finalization registration routines with weaker ordering
  constraints.  (This is necessary for C++ finalization with
  multiple inheritance, since the compiler often adds self-cycles.)
- Filled the holes in the SCO port. (Thanks to Michael Arnoldus
  <chime@proinf.dk>.)
- John Ellis' additions to the C++ support:  From John:

* I completely rewrote the documentation in the interface gc_c++.h
(later renamed gc_cpp.h).  I've tried to make it both clearer and more
precise.

* The definition of accessibility now ignores pointers from an
finalizable object (an object with a clean-up function) to itself.
This allows objects with virtual base classes to be finalizable by the
collector.  Compilers typically implement virtual base classes using
pointers from an object to itself, which under the old definition of
accessibility prevented objects with virtual base classes from ever
being collected or finalized.

* gc_cleanup now includes gc as a virtual base.  This was enabled by
the change in the definition of accessibility.

* I added support for operator new[].  Since most (all?) compilers
don't yet support operator new[], it is conditionalized on
-DOPERATOR_NEW_ARRAY.  The code is untested, but its trivial and looks
correct.

* The test program test_gc_c++ (later renamed test_cpp.cc)
tries to test for the C++-specific functionality not tested by the
other programs.
- Added <unistd.h> include to misc.c.  (Needed for ppcr.)
- Added PowerMac port. (Thanks to Patrick Beard again.)
- Fixed "srcdir"-related Makefile problems.  Changed things so
  that all externally visible include files always appear in the
  include subdirectory of the source.  Made gc.h directly
  includable from C++ code.  (These were at Per
  Bothner's suggestion.)
- Changed Intel code to also mark from ebp (Kevin Warne's
  suggestion).
- Renamed C++ related files so they could live in a FAT
  file system. (Charles Fiterman's suggestion.)
- Changed Windows NT Makefile to include C++ support in
  gc.lib.  Added C++ test as Makefile target.
  
Since version 4.3:
 - ASM_CLEAR_CODE was erroneously defined for HP
   PA machines, resulting in a compile error.
 - Fixed OS/2 Makefile to create a library.  (Thanks to
   Mark Boulter (mboulter@vnet.ibm.com)).
 - Gc_cleanup objects didn't work if they were created on
   the stack.  Fixed.
 - One copy of Gc_cpp.h in the distribution was out of 
   synch, and failed to document some known compiler
   problems with explicit destructor invocation.  Partially
   fixed.  There are probably other compilers on which
   gc_cleanup is miscompiled.
 - Fixed Makefile to pass C compiler flags to C++ compiler.
 - Added Mac fixes.
 - Fixed os_dep.c to work around what appears to be
   a new and different VirtualQuery bug under newer
   versions of win32S.
 - GC_non_gc_bytes was not correctly maintained by
   GC_free.  Fixed.  Thanks to James Clark (jjc@jclark.com).
 - Added GC_set_max_heap_size.
 - Changed allocation code to ignore blacklisting if it is preventing
   use of a very large block of memory.  This has the advantage
   that naive code allocating very large objects is much more
   likely to work.  The downside is you might no
   longer find out that such code should really use
   GC_malloc_ignore_off_page.
 - Changed GC_printf under win32 to close and reopen the file
   between calls.  FAT file systems otherwise make the log file
   useless for debugging.
 - Added GC_try_to_collect and GC_get_bytes_since_gc.  These
   allow starting an abortable collection during idle times. 
   This facility does not require special OS support.  (Thanks to
   Michael Spertus of Geodesic Systems for suggesting this.  It was
   actually an easy addition.  Kumar Srikantan previously added a similar
   facility to a now ancient version of the collector.  At the time
   this was much harder, and the result was less convincing.)
 - Added some support for the Borland development environment.  (Thanks
   to John Ellis and Michael Spertus.)
 - Removed a misfeature from checksums.c that caused unexpected 
   heap growth.  (Thanks to Scott Schwartz.)
 - Changed finalize.c to call WARN if it encounters a finalization cycle.
   WARN is defined in gc_priv.h to write a message, usually to stdout.
   In many environments, this may be inappropriate.
 - Renamed NO_PARAMS in gc.h to GC_NO_PARAMS, thus adhering to my own
   naming convention.
 - Added GC_set_warn_proc to intercept warnings.
 - Fixed Amiga port. (Thanks to Michel Schinz (schinz@alphanet.ch).)
 - Fixed a bug in mark.c that could result in an access to unmapped
   memory from GC_mark_from_mark_stack on machines with unaligned
   pointers.
 - Fixed a win32 specific performance bug that could result in scanning of
   objects allocated with the system malloc.
 - Added REDIRECT_MALLOC.

Since version 4.4:
 - Fixed many minor and one major README bugs. (Thanks to Franklin Chen
   (chen@adi.com) for pointing out many of them.)
 - Fixed ALPHA/OSF/1 dynamic library support. (Thanks to Jonathan Bachrach
   (jonathan@harlequin.com)).
 - Added incremental GC support (MPROTECT_VDB) for Linux (with some
   help from Bruno Haible).
 - Altered SPARC recognition tests in gc.h and config.h (mostly as
   suggested by Fergus Henderson).
 - Added basic incremental GC support for win32, as implemented by
   Windows NT and Windows 95.  GC_enable_incremental is a noop
   under win32s, which doesn't implement enough of the VM interface.
 - Added -DLARGE_CONFIG.
 - Fixed GC_..._ignore_off_page to also function without
   -DALL_INTERIOR_POINTERS.
 - (Hopefully) fixed RS/6000 port.  (Only the test was broken.)
 - Fixed a performance bug in the nonincremental collector running
   on machines supporting incremental collection with MPROTECT_VDB
   (e.g. SunOS 4, DEC AXP).  This turned into a correctness bug under
   win32s with win32 incremental collection.  (Not all memory protection
   was disabled.)
 - Fixed some ppcr related bit rot.
 - Caused dynamic libraries to be unregistered before reregistering.
   The old way turned out to be a performance bug on some machines.
 - GC_root_size was not properly maintained under MSWIN32.
 - Added -DNO_DEBUGGING and GC_dump.
 - Fixed a couple of bugs arising with SOLARIS_THREADS +
   REDIRECT_MALLOC.
 - Added NetBSD/M68K port.  (Thanks to Peter Seebach
   <seebs@taniemarie.solon.com>.)
 - Fixed a serious realloc bug.  For certain object sizes, the collector
   wouldn't scan the expanded part of the object.  (Thanks to Clay Spence
   (cds@peanut.sarnoff.com) for noticing the problem, and helping me to
   track it down.)
   
Since version 4.5:
 - Added Linux ELF support.  (Thanks to Arrigo Triulzi <arrigo@ic.ac.uk>.)
 - GC_base crashed if it was called before any other GC_ routines.
   This could happen if a gc_cleanup object was allocated outside the heap
   before any heap allocation.
 - The heap expansion heuristic was not stable if all objects had finalization
   enabled.  Fixed finalize.c to count memory in finalization queue and
   avoid explicit deallocation.  Changed alloc.c to also consider this count.
   (This is still not recommended.  It's expensive if nothing else.)  Thanks
   to John Ellis for pointing this out.
 - GC_malloc_uncollectable(0) was broken.  Thanks to Phong Vo for pointing
   this out.
 - The collector didn't compile under Linux 1.3.X.  (Thanks to Fred Gilham for
   pointing this out.)  The current workaround is ugly, but expected to be
   temporary.
 - Fixed a formatting problem for SPARC stack traces.
 - Fixed some '=='s in os_dep.c that should have been assignments.
   Fortunately these were in code that should never be executed anyway.
   (Thanks to Fergus Henderson.)
 - Fixed the heap block allocator to only drop blacklisted blocks in small
   chunks.  Made BL_LIMIT self adjusting.  (Both of these were in response
   to heap growth observed by Paul Graham.)
 - Fixed the Metrowerks/68K Mac code to also mark from a6.  (Thanks
   to Patrick Beard.)
 - Significantly updated README.debugging.
 - Fixed some problems with longjmps out of signal handlers, especially under
   Solaris.  Added a workaround for the fact that siglongjmp doesn't appear to
   do the right thing with -lthread under Solaris.
 - Added MSDOS/djgpp port.  (Thanks to Mitch Harris  (maharri@uiuc.edu).)
 - Added "make reserved_namespace" and "make user_namespace".  The
   first renames ALL "GC_xxx" identifiers as "_GC_xxx".  The second is the
   inverse transformation.  Note that doing this is guaranteed to break all
   clients written for the other names.
 - descriptor field for kind NORMAL in GC_obj_kinds with ADD_BYTE_AT_END
   defined should be -ALIGNMENT not WORDS_TO_BYTES(-1).  This is
   a serious bug on machines with pointer alignment of less than a word.
 - GC_ignore_self_finalize_mark_proc didn't handle pointers to very near the
   end of the object correctly.  Caused failures of the C++ test on a DEC Alpha
   with g++.
 - gc_inl.h still had problems.  Partially fixed.  Added warnings at the
   beginning to hopefully specify the remaining dangers.
 - Added DATAEND definition to config.h.
 - Fixed some of the .h file organization.  Fixed "make floppy".
 
Since version 4.6:
 - Fixed some compilation problems with -DCHECKSUMS (thanks to Ian Searle)
 - Updated some Mac specific files to synchronize with Patrick Beard.
 - Fixed a serious bug for machines with non-word-aligned pointers.
   (Thanks to Patrick Beard for pointing out the problem.  The collector
   should fail almost any conceivable test immediately on such machines.)

Since version 4.7:
 - Changed a "comment" in a MacOS specific part of mach-dep.c that caused
   gcc to fail on other platforms.

Since version 4.8
 - More README.debugging fixes.
 - Objects ready for finalization, but not finalized in the same GC
   cycle, could be prematurely collected.  This occasionally happened
   in test_cpp.
 - Too little memory was obtained from the system for very large
   objects.  That could cause a heap explosion if these objects were
   not contiguous (e.g. under PCR), and too much of them was blacklisted.
 - Due to an improper initialization, the collector was too hesitant to
   allocate blacklisted objects immediately after system startup.
 - Moved GC_arrays from the data into the bss segment by not explicitly
   initializing it to zero.  This significantly
   reduces the size of executables, and probably avoids some disk accesses
   on program startup.  It's conceivable that it might break a port that I
   didn't test.
 - Fixed EMX_MAKEFILE to reflect the gc_c++.h to gc_cpp.h renaming which
   occurred a while ago.

Since 4.9:
 - Fixed a typo around a call to GC_collect_or_expand in alloc.c.  It broke
   handling of out of memory.  (Thanks to Patrick Beard for noticing.)

Since 4.10:
 - Rationalized (hopefully) GC_try_to_collect in an incremental collection
   environment.  It appeared to not handle a call while a collection was in
   progress, and was otherwise too conservative.
 - Merged GC_reclaim_or_delete_all into GC_reclaim_all to get rid of some
   code.
 - Added Patrick Beard's Mac fixes, with substantial completely untested
   modifications.
 - Fixed the MPROTECT_VDB code to deal with large pages and imprecise
   fault addresses (as on an UltraSPARC running Solaris 2.5).  Note that this
   was not a problem in the default configuration, which uses PROC_VDB.
 - The DEC Alpha assembly code needed to restore $gp between calls.
   Thanks to Fergus Henderson for tracking this down and supplying a
   patch.
 - The write command for "de" was completely broken for large files.
   I used the easiest portable fix, which involved changing the semantics
   so that f.new is written instead of overwriting f.  That's safer anyway.
 - Added README.solaris2 with a discussion of the possible problems of
   mixing the collector's sbrk allocation with malloc/realloc.
 - Changed the data segment starting address for SGI machines.  The
   old code failed under IRIX6.
 - Required double word alignment for MIPS.
 - Various minor fixes to remove warnings.
 - Attempted to fix some Solaris threads problems reported by Zhiying Chen.
   In particular, the collector could try to fork a thread with the
   world stopped as part of GC_thr_init.  It also failed to deal with
   the case in which the original thread terminated before the whole
   process did.
 - Added -DNO_EXECUTE_PERMISSION.  This has a major performance impact
   on the incremental collector under Irix, and perhaps under other
   operating systems.
 - Added some code to support allocating the heap with mmap.  This may
   be preferable under some circumstances.
 - Integrated dynamic library support for HP.
   (Thanks to Knut Tvedten <knuttv@ifi.uio.no>.)
 - Integrated James Clark's win32 threads support, and made a number
   of changes to it, many of which were suggested by Pontus Rydin.
   This is still not 100% solid.
 - Integrated Alistair Crooks' support for UTS4 running on an Amdahl
   370-class machine.
 - Fixed a serious bug in explicitly typed allocation.  Objects requiring
   large descriptors where handled in a way that usually resulted in
   a segmentation fault in the marker.  (Thanks to Jeremy Fitzhardinge
   for helping to track this down.)
 - Added partial support for GNU win32 development.  (Thanks to Fergus
   Henderson.)
 - Added optional support for Java-style finalization semantics.  (Thanks
   to Patrick Bridges.)  This is recommended only for Java implementations.
 - GC_malloc_uncollectable faulted instead of returning 0 when out of
   memory.  (Thanks to dan@math.uiuc.edu for noticing.)
 - Calls to GC_base before the collector was initialized failed on a
   DEC Alpha.  (Thanks to Matthew Flatt.)
 - Added base pointer checking to GC_REGISTER_FINALIZER in debugging
   mode, at the suggestion of Jeremy Fitzhardinge.
 - GC_debug_realloc failed for uncollectable objects.  (Thanks to
   Jeremy Fitzhardinge.)
 - Explicitly typed allocation could crash if it ran out of memory.
   (Thanks to Jeremy Fitzhardinge.)
 - Added minimal support for a DEC Alpha running Linux.
 - Fixed a problem with allocation of objects whose size overflowed
   ptrdiff_t.  (This now fails unconditionally, as it should.)
 - Added the beginning of Irix pthread support.
 - Integrated Xiaokun Zhu's fixes for djgpp 2.01.
 - Added SGI-style STL allocator support (gc_alloc.h).
 - Fixed a serious bug in README.solaris2.  Multithreaded programs must include
   gc.h with SOLARIS_THREADS defined.
 - Changed GC_free so it actually deallocates uncollectable objects.
   (Thanks to Peter Chubb for pointing out the problem.)
 - Added Linux ELF support for dynamic libararies.  (Thanks again to
   Patrick Bridges.)
 - Changed the Borland cc configuration so that the assembler is not
   required.
 - Fixed a bug in the C++ test that caused it to fail in 64-bit
   environments.

Since 4.11:
 - Fixed ElfW definition in dyn_load.c. (Thanks to Fergus Henderson.)
   This prevented the dynamic library support from compiling on some
   older ELF Linux systems.
 - Fixed UTS4 port (which I apparently mangled during the integration)
   (Thanks to again to Alistair Crooks.)
 - "Make C++" failed on Suns with SC4.0, due to a problem with "bool".
   Fixed in gc_priv.h.
 - Added more pieces for GNU win32.  (Thanks to Timothy N. Newsham.)
   The current state of things should suffice for at least some
   applications.
 - Changed the out of memory retry count handling as suggested by
   Kenjiro Taura.  (This matters only if GC_max_retries > 0, which
   is no longer the default.)
 - If a /proc read failed repeatedly, GC_written_pages was not updated
   correctly.  (Thanks to Peter Chubb for diagnosing this.)
 - Under unlikely circumstances, the allocator could infinite loop in
   an out of memory situation.  (Thanks again to Kenjiro Taura for
   identifying the problem and supplying a fix.)
 - Fixed a syntactic error in the DJGPP code.  (Thanks to Fergus
   Henderson for finding this by inspection.)  Also fixed a test program
   problem with DJGPP (Thanks to Peter Monks.)
 - Atomic uncollectable objects were not treated correctly by the
   incremental collector.  This resulted in weird log statistics and
   occasional performance problems.  (Thanks to Peter Chubb for pointing
   this out.)
 - Fixed some problems resulting from compilers that dont define
   __STDC__.  In this case void * and char * were used inconsistently
   in some cases.  (Void * should not have been used at all.  If
   you have an ANSI superset compiler that does not define __STDC__,
   please compile with -D__STDC__=0. Thanks to Manuel Serrano and others
   for pointing out the problem.)
 - Fixed a compilation problem on Irix with -n32 and -DIRIX_THREADS.
   Also fixed some other IRIX_THREADS problems which may or may not have
   had observable symptoms.
 - Fixed an HP PA compilation problem in dyn_load.c.  (Thanks to
   Philippe Queinnec.)
 - SEGV fault handlers sometimes did not get reset correctly.  (Thanks
   to David Pickens.)
 - Added a fix for SOLARIS_THREADS on Intel.  (Thanks again to David
   Pickens.)  This probably needs more work to become functional.
 - Fixed struct sigcontext_struct in os_dep.c for compilation under
   Linux 2.1.X.	(Thanks to Fergus Henderson.)
 - Changed the DJGPP STACKBOTTOM and DATASTART values to those suggested
   by Kristian Kristensen.  These may still not be right, but it is
   it is likely to work more often than what was there before.  They may
   even be exactly right.
 - Added a #include <string.h> to test_cpp.cc.  This appears to help
   with HP/UX and gcc.  (Thanks to assar@sics.se.)
 - Version 4.11 failed to run in incremental mode on recent 64-bit Irix
   kernels.  This was a problem related to page unaligned heap segments.
   Changed the code to page align heap sections on all platforms.
   (I had mistakenly identified this as a kernel problem earlier.
   It was not.)
 - Version 4.11 did not make allocated storage executable, except on
   one or two platforms, due to a bug in a #if test.  (Thanks to Dave
   Grove for pointing this out.)
 - Added sparc_sunos4_mach_dep.s to support Sun's compilers under SunOS4.
 - Added GC_exclude_static_roots.
 - Fixed the object size mapping algorithm.  This shouldn't matter,
   but the old code was ugly.
 - Heap checking code could die if one of the allocated objects was
   larger than its base address.  (Unsigned underflow problem.  Thanks
   to Clay Spence for isolating the problem.)
 - Added RS6000 (AIX) dynamic library support and fixed STACK_BOTTOM.
   (Thanks to Fred Stearns.)
 - Added Fergus Henderson's patches for improved robustness with large
   heaps and lots of blacklisting.
 - Added Peter Chubb's changes to support Solaris Pthreads, to support
   MMAP allocation in Solaris, to allow Solaris to find dynamic libraries
   through /proc, to add malloc_typed_ignore_off_page, and a few other
   minor features and bug fixes.
 - The Solaris 2 port should not use sbrk.  I received confirmation from
   Sun that the use of sbrk and malloc in the same program is not
   supported.  The collector now defines USE_MMAP by default on Solaris.
 - Replaced the djgpp makefile with Gary Leavens' version.
 - Fixed MSWIN32 detection test.
 - Added Fergus Henderson's patches to allow putting the collector into
   a DLL under GNU win32.
 - Added Ivan V. Demakov's port to Watcom C on X86.
 - Added Ian Piumarta's Linux/PowerPC port.
 - On Brian Burton's suggestion added PointerFreeGC to the placement
   options in gc_cpp.h.  This is of course unsafe, and may be controversial.
   On the other hand, it seems to be needed often enough that it's worth
   adding as a standard facility.

Since 4.12:
 - Fixed a crucial bug in the Watcom port.  There was a redundant decl
   of GC_push_one in gc_priv.h.
 - Added FINALIZE_ON_DEMAND.
 - Fixed some pre-ANSI cc problems in test.c.
 - Removed getpagesize() use for Solaris.  It seems to be missing in one
   or two versions.
 - Fixed bool handling for SPARCCompiler version 4.2.
 - Fixed some files in include that had gotten unlinked from the main
   copy.
 - Some RS/6000 fixes (missing casts).  Thanks to Toralf Foerster.
 - Fixed several problems in GC_debug_realloc, affecting mostly the
   FIND_LEAK case.
 - GC_exclude_static_roots contained a buggy unsigned comparison to
   terminate a loop.  (Thanks to Wilson Ho.)
 - CORD_str failed if the substring occurred at the last possible position.
   (Only affects cord users.)
 - Fixed Linux code to deal with RedHat 5.0 and integrated Peter Bigot's
   os_dep.c code for dealing with various Linux versions.
 - Added workaround for Irix pthreads sigaction bug and possible signal
   misdirection problems.
Since alpha1:
 - Changed RS6000 STACKBOTTOM.
 - Integrated Patrick Beard's Mac changes.
 - Alpha1 didn't compile on Irix m.n, m < 6.
 - Replaced Makefile.dj with a new one from Gary Leavens.
 - Added Andrew Stitcher's changes to support SCO OpenServer.
 - Added PRINT_BLACK_LIST, to allow debugging of high densities of false
   pointers.
 - Added code to debug allocator to keep track of return address
   in GC_malloc caller, thus giving a bit more context.
 - Changed default behavior of large block allocator to more
   aggressively avoid fragmentation.  This is likely to slow down the
   collector when it succeeds at reducing space cost.
 - Integrated Fergus Henderson's CYGWIN32 changes.  They are untested,
   but needed for newer versions.
 - USE_MMAP had some serious bugs.  This caused the collector to fail
   consistently on Solaris with -DSMALL_CONFIG.
 - Added Linux threads support, thanks largely to Fergus Henderson.
Since alpha2:
 - Fixed more Linux threads problems.
 - Changed default GC_free_space_divisor to 3 with new large block allocation.
   (Thanks to Matthew Flatt for some measurements that suggest the old
   value sometimes favors space too much over time.)
 - More CYGWIN32 fixes.
 - Integrated Tyson-Dowd's Linux-M68K port.
 - Minor HP PA and DEC UNIX fixes from Fergus Henderson.
 - Integrated Christoffe Raffali's Linux-SPARC changes.
 - Allowed for one more GC fixup iteration after a full GC in incremental
   mode.  Some quick measurements suggested that this significantly
   reduces pause times even with smaller GC_RATE values.
 - Moved some more GC data structures into GC_arrays.  This decreases
   pause times and GC overhead, but makes debugging slightly less convenient.
 - Fixed namespace pollution problem ("excl_table").
 - Made GC_incremental a constant for -DSMALL_CONFIG, hopefully shrinking
   that slightly.
 - Added some win32 threads fixes.
 - Integrated Ivan Demakov and David Stes' Watcom fixes.
 - Various other minor fixes contributed by many people.
 - Renamed config.h to gcconfig.h, since config.h tends to be used for
   many other things.
 - Integrated Matthew Flatt's support for 68K MacOS "far globals".
 - Fixed up some of the dynamic library Makefile targets for consistency
   across platforms.
 - Fixed a USE_MMAP typo that caused out-of-memory handling to fail
   on Solaris.
 - Added code to test.c to test thread creation a bit more.
 - Integrated GC_win32_free_heap, as suggested by Ivan Demakov.
 - Fixed Solaris 2.7 stack base finding problem.  (This may actually
   have been done in an earlier alpha release.)
Since alpha3:
 - Fixed MSWIN32 recognition test, which interfered with cygwin.
 - Removed unnecessary gc_watcom.asm from distribution.  Removed
   some obsolete README.win32 text.
 - Added Alpha Linux incremental GC support.  (Thanks to Philipp Tomsich
   for code for retrieving the fault address in a signal handler.)
   Changed Linux signal handler context argument to be a pointer.
 - Took care of some new warnings generated by the 7.3 SGI compiler.
 - Integrated Phillip Musumeci's FreeBSD/ELF fixes.
 - -DIRIX_THREADS was broken with the -o32 ABI (typo in gc_priv.h>

Since 4.13:
 - Fixed GC_print_source_ptr to not use a prototype.
 - generalized CYGWIN test.
 - gc::new did the wrong thing with PointerFreeGC placement.
   (Thanks to Rauli Ruohonen.)
 - In the ALL_INTERIOR_POINTERS (default) case, some callee-save register
   values could fail to be scanned if the register was saved and
   reused in a GC frame.  This showed up in verbose mode with gctest
   compiled with an unreleased SGI compiler.  I vaguely recall an old
   bug report that may have been related.  The bug was probably quite old.
   (The problem was that the stack scanning could be deferred until
   after the relevant frame was overwritten, and the new save location
   might be outside the scanned area.  Fixed by more eager stack scanning.)
 - PRINT_BLACK_LIST had some problems.  A few source addresses were garbage.
 - Replaced Makefile.dj and added -I flags to cord make targets.
   (Thanks to Gary Leavens.)
 - GC_try_to_collect was broken with the nonincremental collector.
 - gc_cleanup destructors could pass the wrong address to
   GC_register_finalizer_ignore_self in the presence of multiple
   inheritance.  (Thanks to Darrell Schiebel.)
 - Changed PowerPC Linux stack finding code.

Since 4.14alpha1
 - -DSMALL_CONFIG did not work reliably with large (> 4K) pages.
   Recycling the mark stack during expansion could result in a size
   zero heap segment, which confused things.  (This was probably also an
   issue with the normal config and huge pages.)
 - Did more work to make sure that callee-save registers were scanned
   completely, even with the setjmp-based code.  Added USE_GENERIC_PUSH_REGS
   macro to facilitate testing on machines I have access to.
 - Added code to explicitly push register contents for win32 threads.
   This seems to be necessary.  (Thanks to Pierre de Rop.)

Since 4.14alpha2
 - changed STACKBOTTOM for DJGPP (Thanks to Salvador Eduardo Tropea).
 
Since 4.14
 - Reworked large block allocator.  Now uses multiple doubly linked free
   lists to approximate best fit.
 - Changed heap expansion heuristic.  Entirely free blocks are no longer
   counted towards the heap size.  This seems to have a major impact on
   heap size stability; the old version could expand the heap way too
   much in the presence of large block fragmentation.
 - added -DGC_ASSERTIONS and some simple assertions inside the collector.
   This is mainlyt for collector debugging.
 - added -DUSE_MUNMAP to allow the heap to shrink.  Suupported on only
   a few UNIX-like platforms for now.
 - added GC_dump_regions() for debugging of fragmentation issues.
 - Changed PowerPC pointer alignment under Linux to 4.  (This needs
   checking by someone who has one.  The suggestions came to me via a
   rather circuitous path.)
 - Changed the Linux/Alpha port to walk the data segment backwards until
   it encounters a SIGSEGV.  The old way to find the start of the data
   segment broke with a recent release.
 - cordxtra.c needed to call GC_REGISTER_FINALIZER instead of
   GC_register_finalizer, so that it would continue to work with GC_DEBUG.
 - allochblk sometimes cleared the wrong block for debugging purposes
   when it dropped blacklisted blocks.  This could result in spurious
   error reports with GC_DEBUG.
 - added MACOS X Server support.  (Thanks to Andrew Stone.)
 - Changed the Solaris threads code to ignore stack limits > 8 MB with
   a warning.  Empirically, it is not safe to access arbitrary pages
   in such large stacks.  And the dirty bit implementation does not
   guarantee that none of them will be accessed.
 - Integrated Martin Tauchmann's Amiga changes.
 - Integrated James Dominy's OpenBSD/SPARC port.

Since 5.0alpha1
 - Fixed bugs introduced in alpha1 (OpenBSD & large block initialization).
<<<<<<< HEAD

 - Added -DKEEP_BACK_PTRS and backptr.h interface.  (The implementation
   idea came from Al Demers.)
=======
 - Added -DKEEP_BACK_PTRS and backptr.h interface.  (The implementation
   idea came from Al Demers.)

Since 5.0alpha2
 - Added some highly incomplete code to support a copied young generation.
   Comments on nursery.h are appreciated.
 - Changed -DFIND_LEAK, -DJAVA_FINALIZATION, and -DFINALIZE_ON_DEMAND,
   so the same effect could be obtained with a runtime switch.   This is
   a step towards standardizing on a single dynamic GC library.
 - Significantly changed the way leak detection is handled, as a consequence
   of the above.
>>>>>>> e955362c

To do:
 - Very large root set sizes (> 16 MB or so) could cause the collector
   to abort with an unexpected mark stack overflow.  (Thanks again to
   Peter Chubb.)  NOT YET FIXED.  Workaround is to increase the initial
   size.
 - The SGI version of the collector marks from mmapped pages, even
   if they are not part of dynamic library static data areas.  This
   causes performance problems with some SGI libraries that use mmap
   as a bitmap allocator.  NOT YET FIXED.  It may be possible to turn
   off DYNAMIC_LOADING in the collector as a workaround.  It may also
   be possible to conditionally intercept mmap and use GC_exclude_static_roots.
   The real fix is to walk rld data structures, which looks possible.
 - Integrate MIT and DEC pthreads ports.
 - Deal with very uneven black-listing distributions.  If all the black listed
   blocks reside in the newly allocated heap section, the heuristic for
   temporarily ignoring black-listing fails, and the heap grows too much.
   (This was observed in only one case, and could be worked around, but ...)
 - Some platform specific updates are waiting for 4.15alpha1. <|MERGE_RESOLUTION|>--- conflicted
+++ resolved
@@ -11,11 +11,7 @@
 provided the above notices are retained, and a notice that the code was
 modified is included with the above copyright notice.
 
-<<<<<<< HEAD
-This is version 5.0alpha2 of a conservative garbage collector for C and C++.
-=======
 This is version 5.0alpha3 of a conservative garbage collector for C and C++.
->>>>>>> e955362c
 
 You might find a more recent version of this at
 
@@ -26,13 +22,8 @@
   Early versions of this collector were developed as a part of research
 projects supported in part by the National Science Foundation
 and the Defense Advance Research Projects Agency.
-<<<<<<< HEAD
-Much of the code was rewritten by Hans-J. Boehm at Xerox PARC
-and is now maintained by him at SGI (boehm@sgi.com or boehm@acm.org).
-=======
 Much of the code was rewritten by Hans-J. Boehm (boehm@acm.org) at Xerox PARC
 and at SGI.
->>>>>>> e955362c
 
 Some other contributors:  
 
@@ -1494,11 +1485,6 @@
 
 Since 5.0alpha1
  - Fixed bugs introduced in alpha1 (OpenBSD & large block initialization).
-<<<<<<< HEAD
-
- - Added -DKEEP_BACK_PTRS and backptr.h interface.  (The implementation
-   idea came from Al Demers.)
-=======
  - Added -DKEEP_BACK_PTRS and backptr.h interface.  (The implementation
    idea came from Al Demers.)
 
@@ -1510,7 +1496,6 @@
    a step towards standardizing on a single dynamic GC library.
  - Significantly changed the way leak detection is handled, as a consequence
    of the above.
->>>>>>> e955362c
 
 To do:
  - Very large root set sizes (> 16 MB or so) could cause the collector
