--- conflicted
+++ resolved
@@ -10,11 +10,7 @@
 provided the above notices are retained, and a notice that the code was
 modified is included with the above copyright notice.
 
-<<<<<<< HEAD
-This is version 4.7 of a conservative garbage collector for C and C++.
-=======
 This is version 4.8 of a conservative garbage collector for C and C++.
->>>>>>> acf2e57f
 
 HISTORY -
 
@@ -1132,12 +1128,8 @@
  - Updated some Mac specific files to synchronize with Patrick Beard.
  - Fixed a serious bug for machines with non-word-aligned pointers.
    (Thanks to Patrick Beard for pointing out the problem.  The collector
-<<<<<<< HEAD
-   should fail almost any conceivable test immediately on such machines.)
-=======
    should fail almost any conceivable test immediately on such machines.)
 
 Since version 4.7:
  - Changed a "comment" in a MacOS specific part of mach-dep.c that caused
-   gcc to fail on other platforms.
->>>>>>> acf2e57f
+   gcc to fail on other platforms.