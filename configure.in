--- conflicted
+++ resolved
@@ -17,11 +17,7 @@
 # Initialization
 # ==============
 
-<<<<<<< HEAD
-AC_INIT(gc,6.2alpha6,Hans.Boehm@hp.com) 
-=======
 AC_INIT(gc,6.3alpha5,Hans.Boehm@hp.com) 
->>>>>>> cab07051
     ## version must conform to [0-9]+[.][0-9]+(alpha[0-9]+)?
 AC_CONFIG_SRCDIR(gcj_mlc.c)
 AC_CANONICAL_TARGET 
@@ -150,11 +146,7 @@
     ;;
  dgux386)
     THREADS=dgux386
-<<<<<<< HEAD
-AC_MSG_RESULT($THREADLIBS)
-=======
     AC_MSG_RESULT($THREADLIBS)
->>>>>>> cab07051
     # Use pthread GCC  switch
     THREADLIBS=-pthread
     if test "${enable_parallel_mark}" = yes; then
