# Copyright (c) 1999-2001 by Red Hat, Inc. All rights reserved.
# 
# THIS MATERIAL IS PROVIDED AS IS, WITH ABSOLUTELY NO WARRANTY EXPRESSED
# OR IMPLIED.  ANY USE IS AT YOUR OWN RISK.
# 
# Permission is hereby granted to use or copy this program
# for any purpose,  provided the above notices are retained on all copies.
# Permission to modify the code and to distribute modified code is granted,
# provided the above notices are retained, and a notice that the code was
# modified is included with the above copyright notice.
#
# Original author: Tom Tromey

dnl Process this file with autoconf to produce configure.

AC_INIT(gc, 6.1, Hans_Boehm@hp.com)

AM_INIT_AUTOMAKE(gc, 6.1, no-define)

AC_CONFIG_SRCDIR(gcj_mlc.c)

dnl Can't be done in GC_CONFIGURE because that confuses automake. 
dnl AC_CONFIG_AUX_DIR(.)

AC_CANONICAL_HOST

AC_PROG_CC
AC_PROG_CXX

AM_PROG_AS
AC_CHECK_TOOL(AR, ar)
AC_CHECK_TOOL(RANLIB, ranlib, :)

AC_PROG_INSTALL

AM_MAINTAINER_MODE

if test "[$]{srcdir}" = "."; then
  if test "[$]{with_target_subdir}" != "." -a -n "[$]{with_target_subdir}"; then
    gc_basedir="[$]{srcdir}/[$]{with_multisrctop}../$1"
  else
    gc_basedir="[$]{srcdir}/[$]{with_multisrctop}$1"
  fi
else
  gc_basedir="[$]{srcdir}/$1"
fi
AC_SUBST(gc_basedir)

# We need AC_EXEEXT to keep automake happy in cygnus mode.  However,
# at least currently, we never actually build a program, so we never
# need to use $(EXEEXT).  Moreover, the test for EXEEXT normally
# fails, because we are probably configuring with a cross compiler
# which can't create executables.  So we include AC_EXEEXT to keep
# automake happy, but we don't execute it, since we don't care about
# the result.
if false; then
  # autoconf 2.50 runs AC_EXEEXT by default, and the macro expands
  # to nothing, so nothing would remain between `then' and `fi' if it
  # were not for the `:' below.
  :
  AC_EXEEXT
fi

. [$]{srcdir}/configure.host

GC_CFLAGS=${gc_cflags}
AC_SUBST(GC_CFLAGS)

AC_ARG_ENABLE(threads, [  --enable-threads=TYPE   choose threading package],
  THREADS=$enableval,
  [ AC_MSG_CHECKING([for thread model used by GCC])
    THREADS=`$CC -v 2>&1 | sed -n 's/^Thread model: //p'`
    if test -z "$THREADS"; then
      THREADS=no
    fi
    AC_MSG_RESULT([$THREADS])])

AC_ARG_ENABLE(parallel-mark,
[  --enable-parallel-mark	parallelize marking and free list construction],
   [case "$THREADS" in
      no | none | single)
	AC_MSG_ERROR([Parallel mark requires --enable-threads=x spec])
	;;
    esac]
)

INCLUDES=-I${srcdir}/include
THREADLIBS=
case "$THREADS" in
 no | none | single)
    THREADS=none
    ;;
 posix | pthreads)
    THREADS=posix
    THREADLIBS=-lpthread
    case "$host" in
     x86-*-linux* | ia64-*-linux* | i586-*-linux* | i686-*-linux* | x86_64-*-linux* | alpha-*-linux*)
	AC_DEFINE(GC_LINUX_THREADS)
	AC_DEFINE(_REENTRANT)
        if test "${enable_parallel_mark}" = yes; then
	  AC_DEFINE(PARALLEL_MARK)
	fi
	AC_DEFINE(THREAD_LOCAL_ALLOC)
	;;
     *-*-linux*)
	AC_DEFINE(GC_LINUX_THREADS)
	AC_DEFINE(_REENTRANT)
	;;
     *-*-hpux*)
	AC_MSG_WARN("Only HP/UX 11 threads are supported.")
	AC_DEFINE(GC_HPUX_THREADS)
	AC_DEFINE(_POSIX_C_SOURCE,199506L)
	if test "${enable_parallel_mark}" = yes; then
	  AC_DEFINE(PARALLEL_MARK)
	fi
	AC_DEFINE(THREAD_LOCAL_ALLOC)
	THREADLIBS="-lpthread -lrt"
	;;
     *-*-freebsd*)
	AC_MSG_WARN("FreeBSD does not yet fully support threads with Boehm GC.")
	AC_DEFINE(GC_FREEBSD_THREADS)
	INCLUDES="$INCLUDES -pthread"
	THREADLIBS=-pthread
      	;;
     *-*-solaris*)
	AC_DEFINE(GC_SOLARIS_THREADS)
	AC_DEFINE(GC_SOLARIS_PTHREADS)
	;;
     *-*-irix*)
	AC_DEFINE(GC_IRIX_THREADS)
	;;
     *-*-cygwin*)
	AC_DEFINE(GC_WIN32_THREADS)
	;;
     *-*-osf*)
	AC_DEFINE(GC_OSF1_THREADS)
        if test "${enable_parallel_mark}" = yes; then
	  AC_DEFINE(PARALLEL_MARK)
	  AC_DEFINE(THREAD_LOCAL_ALLOC)
	  # May want to enable it in other cases, too.
	  # Measurements havent yet been done.
	fi
	INCLUDES="$INCLUDES -pthread"
	THREADLIBS="-lpthread -lrt"
	;;
    esac
    ;;
 win32)
    AC_DEFINE(GC_WIN32_THREADS)
    dnl Wine getenv may not return NULL for missing entry
    AC_DEFINE(NO_GETENV)
    ;;
 dgux386)
    THREADS=dgux386
    # Use pthread GCC  switch
    THREADLIBS=-pthread
    if test "${enable_parallel_mark}" = yes; then
        AC_DEFINE(PARALLEL_MARK)
    fi
    AC_DEFINE(THREAD_LOCAL_ALLOC)
    AC_DEFINE(GC_DGUX386_THREADS)
    AC_DEFINE(DGUX_THREADS)
    # Enable _POSIX4A_DRAFT10_SOURCE with flag -pthread
    INCLUDES="-pthread $INCLUDES"
    ;;
 decosf1 | irix | mach | os2 | solaris | dce | vxworks)
    AC_MSG_ERROR(thread package $THREADS not yet supported)
    ;;
 *)
    AC_MSG_ERROR($THREADS is an unknown thread package)
    ;;
esac
AC_SUBST(THREADLIBS)

AC_CHECK_LIB(dl, dlopen, EXTRA_TEST_LIBS="$EXTRA_TEST_LIBS -ldl")
AC_SUBST(EXTRA_TEST_LIBS)

target_all=libgc.la
AC_SUBST(target_all)

dnl If the target is an eCos system, use the appropriate eCos
dnl I/O routines.
dnl FIXME: this should not be a local option but a global target
dnl system; at present there is no eCos target.
TARGET_ECOS="no"
AC_ARG_WITH(ecos,
[  --with-ecos             enable runtime eCos target support],
TARGET_ECOS="$with_ecos"
)

addobjs=
CXXINCLUDES=
case "$TARGET_ECOS" in
   no)
      ;;
   *)
      AC_DEFINE(ECOS)
      CXXINCLUDES="-I${TARGET_ECOS}/include"
      addobjs="$addobjs ecos.lo"
      ;;
esac
AC_SUBST(CXX)

AC_SUBST(INCLUDES)
AC_SUBST(CXXINCLUDES)

machdep=

case "$host" in
 alpha-*-openbsd*)
     AC_DISABLE_SHARED
     ;;
 *)
     AC_ENABLE_SHARED
     ;;
esac

case "$host" in
<<<<<<< HEAD
# alpha_mach_dep.s assumes that pointers are not saved in fp registers.
# Gcc on a 21264 can spill pointers to fp registers.  Oops.
# alpha*-*-*)
#    machdep="alpha_mach_dep.lo"
#    ;;
 i?86-*-solaris2.[[89]]*)
    AC_DEFINE(SOLARIS25_PROC_VDB_BUG_FIXED)
    ;;
 alpha-*-openbsd*)
    if test x"${ac_cv_lib_dl_dlopen}" != xyes ; then
       AC_MSG_WARN(OpenBSD/Alpha without dlopen(). Shared library support is disabled)
       AM_DISABLE_SHARED
    fi
    ;;
=======
 alpha-*-openbsd*)
    machdep="alpha_mach_dep.lo"
    if test x"${ac_cv_lib_dl_dlopen}" != xyes ; then
       AC_MSG_WARN(OpenBSD/Alpha without dlopen(). Shared library support is disabled)
    fi
    ;;
 alpha*-*-linux*)
    machdep="alpha_mach_dep.lo"
    ;;
 i?86-*-solaris2.[[89]]*)
    AC_DEFINE(SOLARIS25_PROC_VDB_BUG_FIXED)
    ;;
>>>>>>> f3632431
 mipstx39-*-elf*)
    machdep="mips_ultrix_mach_dep.lo"
    AC_DEFINE(STACKBASE, __stackbase)
    AC_DEFINE(DATASTART_IS_ETEXT)
    ;;
 mips-dec-ultrix*)
    machdep="mips_ultrix_mach-dep.lo"
    ;;
 mips-nec-sysv*|mips-unknown-sysv*)
    ;;
 mips*-*-linux*) 
    ;; 
 mips-*-*)
    machdep="mips_sgi_mach_dep.lo"
    AC_DEFINE(NO_EXECUTE_PERMISSION)
    ;;
 sparc-*-netbsd*)
    machdep="sparc_netbsd_mach_dep.lo"
    ;;
 sparc-sun-solaris2.3*)
    machdep="sparc_mach_dep.lo"
    AC_DEFINE(SUNOS53_SHARED_LIB)
    ;;
<<<<<<< HEAD
=======
 sparc-sun-solaris2.*)
    machdep="sparc_mach_dep.lo"
    ;;
>>>>>>> f3632431
 ia64-*-*)
    machdep="mach_dep.lo ia64_save_regs_in_stack.lo"
    ;;
esac
if test x"$machdep" = x; then
   machdep="mach_dep.lo"
fi
addobjs="$addobjs $machdep"
AC_SUBST(addobjs)

AC_PROG_LIBTOOL

dnl checks for AViiON Machines running DGUX
AC_MSG_CHECKING(if host is AViiON running DGUX)
ac_is_dgux=no
AC_CHECK_HEADER(sys/dg_sys_info.h,
[ac_is_dgux=yes;])

if test $ac_is_dgux = yes; then
   if test "$enable_full_debug" = "yes"; then
      CFLAGS="-g -mstandard -DDGUX -D_DGUX_SOURCE -Di386 -mno-legend -O2"
      CXXFLAGS="-g -mstandard -DDGUX -D_DGUX_SOURCE -Di386 -mno-legend -O2"
   else
      CFLAGS="-DDGUX -D_DGUX_SOURCE -Di386 -mno-legend -O2"
      CXXFLAGS="-DDGUX -D_DGUX_SOURCE -Di386 -mno-legend -O2"
   fi
   AC_SUBST(CFLAGS)
   AC_SUBST(CXXFLAGS)
fi

dnl We use these options to decide which functions to include.
AC_ARG_WITH(target-subdir,
[  --with-target-subdir=SUBDIR
                          configuring with a cross compiler])
AC_ARG_WITH(cross-host,
[  --with-cross-host=HOST  configuring with a cross compiler])

AM_MAINTAINER_MODE
# automake wants to see AC_EXEEXT.  But we don't need it.  And having
# it is actually a problem, because the compiler we're passed can't
# necessarily do a full link.  So we fool automake here.
if false; then
  # autoconf 2.50 runs AC_EXEEXT by default, and the macro expands
  # to nothing, so nothing would remain between `then' and `fi' if it
  # were not for the `:' below.
  :
  AC_EXEEXT
fi

AC_MSG_CHECKING([for threads package to use])

dnl As of 4.13a2, the collector will not properly work on Solaris when
dnl built with gcc and -O.  So we remove -O in the appropriate case.
case "$host" in
 sparc-sun-solaris2*)
    if test "$GCC" = yes; then
       new_CFLAGS=
       for i in $CFLAGS; do
	  case "$i" in
	   -O*)
	      ;;
	   *)
	      new_CFLAGS="$new_CFLAGS $i"
	      ;;
	  esac
       done
       CFLAGS="$new_CFLAGS"
    fi
    ;;
esac

dnl We need to override the top-level CFLAGS.  This is how we do it.
MY_CFLAGS="$CFLAGS"
AC_SUBST(MY_CFLAGS)

dnl Include defines that have become de facto standard.
dnl ALL_INTERIOR_POINTERS can be overridden in startup code.
AC_DEFINE(SILENT)
AC_DEFINE(NO_SIGNALS)
AC_DEFINE(NO_EXECUTE_PERMISSION)
AC_DEFINE(ALL_INTERIOR_POINTERS)

dnl By default, make the library as general as possible.
AC_DEFINE(JAVA_FINALIZATION)
AC_DEFINE(GC_GCJ_SUPPORT)
AC_DEFINE(ATOMIC_UNCOLLECTABLE)

dnl This is something of a hack.  When cross-compiling we turn off
dnl some functionality.  We also enable the "small" configuration.
dnl These is only correct when targetting an embedded system.  FIXME.
if test -n "${with_cross_host}"; then
   AC_DEFINE(NO_SIGSET)
   AC_DEFINE(NO_CLOCK)
   AC_DEFINE(SMALL_CONFIG)
   AC_DEFINE(NO_DEBUGGING)
fi

AC_ARG_ENABLE(full-debug,
[  --enable-full-debug	include full support for pointer backtracing etc.],
[ if test "$enable_full_debug" = "yes"; then
    AC_MSG_WARN("Must define GC_DEBUG and use debug alloc. in clients.")
    AC_DEFINE(KEEP_BACK_PTRS)
    AC_DEFINE(DBG_HDRS_ALL)
    case $host in
      ia64-*-linux* )
	AC_DEFINE(MAKE_BACK_GRAPH)
      ;;
<<<<<<< HEAD
      x86-*-linux* | i586-*-linux* | i686-*-linux* )
=======
      x86-*-linux* | i586-*-linux* | i686-*-linux* | x86_64-*-linux* )
>>>>>>> f3632431
	AC_DEFINE(MAKE_BACK_GRAPH)
	AC_MSG_WARN("Client must not use -fomit-frame-pointer.")
	AC_DEFINE(SAVE_CALL_COUNT, 8)
      ;;
      i[3456]86-*-dgux*)
	AC_DEFINE(MAKE_BACK_GRAPH)
      ;;
    esac ]
  fi)

AC_ARG_ENABLE(redirect-malloc,
[  --enable-redirect-malloc  redirect malloc and friends to GC routines])

if test "${enable_redirect_malloc}" = yes; then
    if test "${enable_full_debug}" = yes; then
	AC_DEFINE(REDIRECT_MALLOC, GC_debug_malloc_replacement)
	AC_DEFINE(REDIRECT_REALLOC, GC_debug_realloc_replacement)
	AC_DEFINE(REDIRECT_FREE, GC_debug_free)
    else
	AC_DEFINE(REDIRECT_MALLOC, GC_malloc)
    fi
fi

AM_CONDITIONAL(USE_LIBDIR, test -z "$with_cross_host")

if test "${multilib}" = "yes"; then
  multilib_arg="--enable-multilib"
else
  multilib_arg=
fi

AC_OUTPUT(Makefile,,
srcdir=${srcdir}
host=${host}
with_multisubdir=${with_multisubdir}
ac_configure_args="${multilib_arg} ${ac_configure_args}"
CONFIG_SHELL=${CONFIG_SHELL-/bin/sh}
gc_basedir=${gc_basedir}
CC="${CC}"
DEFS="$DEFS"
)<|MERGE_RESOLUTION|>--- conflicted
+++ resolved
@@ -216,22 +216,6 @@
 esac
 
 case "$host" in
-<<<<<<< HEAD
-# alpha_mach_dep.s assumes that pointers are not saved in fp registers.
-# Gcc on a 21264 can spill pointers to fp registers.  Oops.
-# alpha*-*-*)
-#    machdep="alpha_mach_dep.lo"
-#    ;;
- i?86-*-solaris2.[[89]]*)
-    AC_DEFINE(SOLARIS25_PROC_VDB_BUG_FIXED)
-    ;;
- alpha-*-openbsd*)
-    if test x"${ac_cv_lib_dl_dlopen}" != xyes ; then
-       AC_MSG_WARN(OpenBSD/Alpha without dlopen(). Shared library support is disabled)
-       AM_DISABLE_SHARED
-    fi
-    ;;
-=======
  alpha-*-openbsd*)
     machdep="alpha_mach_dep.lo"
     if test x"${ac_cv_lib_dl_dlopen}" != xyes ; then
@@ -244,7 +228,6 @@
  i?86-*-solaris2.[[89]]*)
     AC_DEFINE(SOLARIS25_PROC_VDB_BUG_FIXED)
     ;;
->>>>>>> f3632431
  mipstx39-*-elf*)
     machdep="mips_ultrix_mach_dep.lo"
     AC_DEFINE(STACKBASE, __stackbase)
@@ -268,12 +251,9 @@
     machdep="sparc_mach_dep.lo"
     AC_DEFINE(SUNOS53_SHARED_LIB)
     ;;
-<<<<<<< HEAD
-=======
  sparc-sun-solaris2.*)
     machdep="sparc_mach_dep.lo"
     ;;
->>>>>>> f3632431
  ia64-*-*)
     machdep="mach_dep.lo ia64_save_regs_in_stack.lo"
     ;;
@@ -381,11 +361,7 @@
       ia64-*-linux* )
 	AC_DEFINE(MAKE_BACK_GRAPH)
       ;;
-<<<<<<< HEAD
-      x86-*-linux* | i586-*-linux* | i686-*-linux* )
-=======
       x86-*-linux* | i586-*-linux* | i686-*-linux* | x86_64-*-linux* )
->>>>>>> f3632431
 	AC_DEFINE(MAKE_BACK_GRAPH)
 	AC_MSG_WARN("Client must not use -fomit-frame-pointer.")
 	AC_DEFINE(SAVE_CALL_COUNT, 8)
