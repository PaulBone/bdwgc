/* The version here should match that in configure/configure.in	*/
/* Eventually this one may become unnecessary.  For now we need	*/
/* it to keep the old-style build process working.		*/
#define GC_TMP_VERSION_MAJOR 6
<<<<<<< HEAD
#define GC_TMP_VERSION_MINOR 2
#define GC_TMP_ALPHA_VERSION 6

#if defined(GC_VERSION_MAJOR)
# if GC_TMP_VERSION_MAJOR != GC_VERSION_MAJOR || \
     GC_TMP_VERSION_MINOR != GC_VERSION_MINOR || \
     GC_TMP_ALPHA_VERSION != GC_ALPHA_VERSION
#   error Inconsistent version info.  Check version.h and configure.in.
# endif
#else
# define GC_VERSION_MAJOR GC_TMP_VERSION_MAJOR
# define GC_VERSION_MINOR GC_TMP_VERSION_MINOR
# define GC_ALPHA_VERSION GC_TMP_ALPHA_VERSION
#endif

#ifndef GC_NOT_ALPHA
#   define GC_NOT_ALPHA 0xff
#endif
=======
#define GC_TMP_VERSION_MINOR 3
#define GC_TMP_ALPHA_VERSION 5

#ifndef GC_NOT_ALPHA
#   define GC_NOT_ALPHA 0xff
#endif

#if defined(GC_VERSION_MAJOR)
# if GC_TMP_VERSION_MAJOR != GC_VERSION_MAJOR || \
     GC_TMP_VERSION_MINOR != GC_VERSION_MINOR || \
     defined(GC_ALPHA_VERSION) != (GC_TMP_ALPHA_VERSION != GC_NOT_ALPHA) || \
     defined(GC_ALPHA_VERSION) && GC_TMP_ALPHA_VERSION != GC_ALPHA_VERSION
#   error Inconsistent version info.  Check README, version.h, and configure.in.
# endif
#else
# define GC_VERSION_MAJOR GC_TMP_VERSION_MAJOR
# define GC_VERSION_MINOR GC_TMP_VERSION_MINOR
# define GC_ALPHA_VERSION GC_TMP_ALPHA_VERSION
#endif

>>>>>>> cab07051

#ifndef GC_NO_VERSION_VAR

unsigned GC_version = ((GC_VERSION_MAJOR << 16) | (GC_VERSION_MINOR << 8) | GC_TMP_ALPHA_VERSION);

#endif /* GC_NO_VERSION_VAR */ <|MERGE_RESOLUTION|>--- conflicted
+++ resolved
@@ -2,26 +2,6 @@
 /* Eventually this one may become unnecessary.  For now we need	*/
 /* it to keep the old-style build process working.		*/
 #define GC_TMP_VERSION_MAJOR 6
-<<<<<<< HEAD
-#define GC_TMP_VERSION_MINOR 2
-#define GC_TMP_ALPHA_VERSION 6
-
-#if defined(GC_VERSION_MAJOR)
-# if GC_TMP_VERSION_MAJOR != GC_VERSION_MAJOR || \
-     GC_TMP_VERSION_MINOR != GC_VERSION_MINOR || \
-     GC_TMP_ALPHA_VERSION != GC_ALPHA_VERSION
-#   error Inconsistent version info.  Check version.h and configure.in.
-# endif
-#else
-# define GC_VERSION_MAJOR GC_TMP_VERSION_MAJOR
-# define GC_VERSION_MINOR GC_TMP_VERSION_MINOR
-# define GC_ALPHA_VERSION GC_TMP_ALPHA_VERSION
-#endif
-
-#ifndef GC_NOT_ALPHA
-#   define GC_NOT_ALPHA 0xff
-#endif
-=======
 #define GC_TMP_VERSION_MINOR 3
 #define GC_TMP_ALPHA_VERSION 5
 
@@ -42,7 +22,6 @@
 # define GC_ALPHA_VERSION GC_TMP_ALPHA_VERSION
 #endif
 
->>>>>>> cab07051
 
 #ifndef GC_NO_VERSION_VAR
 
