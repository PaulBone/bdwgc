--- conflicted
+++ resolved
@@ -224,15 +224,6 @@
 base_lib $(UTILS)
 	rm -f test_cpp test_cpp$(EXE_SUFFIX)
 	./if_mach HP_PA "" $(CXX) $(CXXFLAGS) -o test_cpp $(srcdir)/test_cpp.cc gc_cpp.o gc.a -ldld
-<<<<<<< HEAD
-	./if_not_there test_cpp$(EXE_SUFFIX) $(CXXLD) $(CXXFLAGS) -o test_cpp $(srcdir)/test_cpp.cc gc_cpp.o gc.a
-	$(RM) test_cpp
-
-c++: gc_cpp.o $(srcdir)/gc_cpp.h test_cpp
-	-$(RM) on_sparc_sunos5
-	$(AR) ru gc.a gc_cpp.o
-	$(RANLIB) gc.a
-=======
 	./if_not_there test_cpp$(EXE_SUFFIX) $(CXXLD) $(CXXFLAGS) -o test_cpp$(EXE_SUFFIX) $(srcdir)/test_cpp.cc gc_cpp.o gc.a
 	rm -f test_cpp
 
@@ -242,22 +233,12 @@
 	./if_mach SPARC SUNOS5 $(AR) rus gc.a gc_cpp.o
 	./if_not_there on_sparc_sunos5_4 $(AR) ru gc.a gc_cpp.o
 	-./if_not_there on_sparc_sunos5_4 $(RANLIB) gc.a
->>>>>>> e9faf697
 	./test_cpp$(EXE_SUFFIX) 1
 	echo > c++
 
 dyn_load_sunos53.o: dyn_load.c
 	$(CC) $(CFLAGS) -DSUNOS53_SHARED_LIB -c $(srcdir)/dyn_load.c -o $@
 
-<<<<<<< HEAD
-mach_dep.o: $(srcdir)/mach_dep.c
-	-$(RM) mach_dep.o
-	$(CC) -c $(SPECIALCFLAGS) $(srcdir)/mach_dep.c
-
-mark_rts.o: $(srcdir)/mark_rts.c
-	-$(RM) mark_rts.o
-	$(CC) -c $(CFLAGS) $(srcdir)/mark_rts.c
-=======
 # SunOS5 shared library version of the collector
 sunos5gc.so: $(OBJS) dyn_load_sunos53.o
 	$(CC) -G -o sunos5gc.so $(OBJS) dyn_load_sunos53.o -ldl
@@ -297,7 +278,6 @@
 #  The ALPHA-specific line should be removed if gcc is used.
 
 alloc.o: version.h
->>>>>>> e9faf697
 
 cord/cordbscs.o: $(srcdir)/cord/cordbscs.c $(CORD_INCLUDE_FILES)
 	$(CC) $(CFLAGS) -c -I$(srcdir) $(srcdir)/cord/cordbscs.c
@@ -309,40 +289,6 @@
 	mv cordxtra.o cord/cordxtra.o
 
 cord/cordprnt.o: $(srcdir)/cord/cordprnt.c $(CORD_INCLUDE_FILES)
-<<<<<<< HEAD
-	$(CC) $(CFLAGS) -c $(srcdir)/cord/cordprnt.c
-	$(MV) cordprnt.o cord/cordprnt.o
-
-cord/cordtest$(EXE_SUFFIX): $(srcdir)/cord/cordtest.c $(CORD_OBJS) gc.a $(UTILS)
-	-$(RM) cord/cordtest$(EXE_SUFFIX)
-	$(CC) $(CFLAGS) -o cordtest $(srcdir)/cord/cordtest.c\
-		 $(CORD_OBJS) gc.a
-	./if_not_there cord/cordtest$(EXE_SUFFIX) \
-		$(MV) cordtest$(EXE_SUFFIX) cord/cordtest$(EXE_SUFFIX)
-
-cord/de$(EXE_SUFFIX): $(srcdir)/cord/de.c cord/cordbscs.o cord/cordxtra.o gc.a
-	-$(RM) cord/de$(EXE_SUFFIX)
-	./if_mach SPARC DRSNX $(CC) $(CFLAGS) -o cord/de $(srcdir)/cord/de.c\
-cord/cordbscs.o cord/cordxtra.o gc.a $(CURSES) -lucb
-	./if_mach HP_PA "" $(CC) $(CFLAGS) -o cord/de $(srcdir)/cord/de.c\
-cord/cordbscs.o cord/cordxtra.o gc.a $(CURSES) -ldld
-	./if_mach RS6000 "" $(CC) $(CFLAGS) -o cord/de $(srcdir)/cord/de.c\
-cord/cordbscs.o cord/cordxtra.o gc.a -lcurses
-	./if_mach I386 LINUX $(CC) $(CFLAGS) -o cord/de $(srcdir)/cord/de.c\
-cord/cordbscs.o cord/cordxtra.o gc.a -lcurses
-	./if_not_there cord/de $(CC) $(CFLAGS) -o cord/de $(srcdir)/cord/de.c\
-cord/cordbscs.o cord/cordxtra.o gc.a $(CURSES)
-	./if_not_there cord/de$(EXE_SUFFIX) \
-		$(MV) de$(EXE_SUFFIX) cord/de$(EXE_SUFFIX)
-
-if_mach$(EXE_SUFFIX): $(srcdir)/if_mach.c $(srcdir)/gcconfig.h
-	$(CC) $(CFLAGS) -o if_mach $(srcdir)/if_mach.c
-	-$(RM) if_mach
-
-threadlibs$(EXE_SUFFIX): $(srcdir)/threadlibs.c $(srcdir)/gcconfig.h Makefile
-	$(CC) $(CFLAGS) -o threadlibs $(srcdir)/threadlibs.c
-	-$(RM) threadlibs
-=======
 	$(CC) $(CFLAGS) -c -I$(srcdir) $(srcdir)/cord/cordprnt.c
 	mv cordprnt.o cord/cordprnt.o
 
@@ -375,30 +321,10 @@
 	rm -f threadlibs threadlibs$(EXE_SUFFIX)
 	$(CC) $(CFLAGS) -o threadlibs $(srcdir)/threadlibs.c
 	rm -f threadlibs
->>>>>>> e9faf697
 
 if_not_there$(EXE_SUFFIX): $(srcdir)/if_not_there.c
 	rm -f if_not_there if_not_there$(EXE_SUFFIX)
 	$(CC) $(CFLAGS) -o if_not_there $(srcdir)/if_not_there.c
-<<<<<<< HEAD
-	-$(RM) if_not_there
-
-clean:
-	-$(RM) gc.a *.o
-	-$(RM) *.o
-	-$(RM) gctest gctest_dyn_link test_cpp \
-	      setjmp_test  mon.out gmon.out a.out core if_not_there if_mach \
-	      $(CORD_OBJS) cordtest cord/cordtest de cord/de
-	-$(RM) gctest$(EXE_SUFFIX) gctest_dyn_link$(EXE_SUFFIX) test_cpp$(EXE_SUFFIX) \
-	      setjmp_test$(EXE_SUFFIX) if_not_there$(EXE_SUFFIX) if_mach$(EXE_SUFFIX) \
-	      cord/cordtest$(EXE_SUFFIX)
-	-$(RM) *~
-
-gctest$(EXE_SUFFIX): test.o gc.a
-	-$(RM) gctest$(EXE_SUFFIX)
-	$(CC) $(CFLAGS) -o gctest test.o gc.a
-	$(RM) gctest
-=======
 	rm -f if_not_there
 
 # Clean removes *.o several times,
@@ -422,7 +348,6 @@
 	./if_mach HP_PA "" $(CC) $(CFLAGS) -o gctest  test.o gc.a -ldld
 	./if_not_there gctest$(EXE_SUFFIX) $(CC) $(CFLAGS) -o gctest$(EXE_SUFFIX) test.o gc.a
 	rm -f gctest
->>>>>>> e9faf697
 
 # If an optimized setjmp_test generates a segmentation fault,
 # odds are your compiler is broken.  Gctest may still work.
@@ -431,11 +356,7 @@
 		if_mach$(EXE_SUFFIX) if_not_there$(EXE_SUFFIX)
 	rm -f setjmp_test$(EXE_SUFFIX)
 	$(CC) $(CFLAGS) -o setjmp_test $(srcdir)/setjmp_t.c
-<<<<<<< HEAD
-	$(RM) setjmp_test
-=======
 	rm -f setjmp_test
->>>>>>> e9faf697
 
 test:  KandRtest cord/cordtest$(EXE_SUFFIX)
 	./cord/cordtest$(EXE_SUFFIX)
@@ -444,8 +365,6 @@
 KandRtest: setjmp_test$(EXE_SUFFIX) gctest$(EXE_SUFFIX)
 	./setjmp_test$(EXE_SUFFIX)
 	./gctest$(EXE_SUFFIX)
-<<<<<<< HEAD
-=======
 
 add_gc_prefix$(EXE_SUFFIX): add_gc_prefix.c
 	$(CC) -o add_gc_prefix$(EXE_SUFFIX) $(srcdir)/add_gc_prefix.c
@@ -514,4 +433,3 @@
 		sed s/_GC_/GC_/g < $$file > tmp; \
 		cp tmp $$file; \
 		done
->>>>>>> e9faf697
